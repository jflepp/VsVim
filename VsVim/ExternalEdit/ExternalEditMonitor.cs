﻿using System.Collections.Generic;
using System.Collections.ObjectModel;
using System.Linq;
using Microsoft.VisualStudio.Text;
using Microsoft.VisualStudio.Text.Editor;
using Microsoft.VisualStudio.Text.Tagging;
using Microsoft.VisualStudio.TextManager.Interop;
using Vim;
using Vim.Extensions;

namespace VsVim.ExternalEdit
{
    internal sealed class ExternalEditMonitor
    {
        private readonly IVimBuffer _buffer;
        private readonly Result<IVsTextLines> _vsTextLines;
        private readonly ITagAggregator<ITag> _tagAggregator;
        private readonly ReadOnlyCollection<IExternalEditAdapter> _externalEditorAdapters;
        private readonly List<SnapshotSpan> _ignoredMarkers = new List<SnapshotSpan>();
        private bool _checkForExternalEdit;

        internal IEnumerable<SnapshotSpan> IgnoredMarkers
        {
            get { return _ignoredMarkers; }
            set
            {
                _ignoredMarkers.Clear();
                _ignoredMarkers.AddRange(value);
            }
        }

        internal ExternalEditMonitor(
            IVimBuffer buffer,
            Result<IVsTextLines> vsTextLines,
            ReadOnlyCollection<IExternalEditAdapter> externalEditorAdapters,
            ITagAggregator<ITag> tagAggregator)
        {
            _vsTextLines = vsTextLines;
            _externalEditorAdapters = externalEditorAdapters;
            _tagAggregator = tagAggregator;
            _buffer = buffer;
            _buffer.TextView.LayoutChanged += OnLayoutChanged;
            _buffer.SwitchedMode += OnSwitchedMode;
            _buffer.KeyInputEnd += delegate { OnKeyInputComplete(); };
            _buffer.KeyInputBuffered += delegate { OnKeyInputComplete(); };
        }

        internal void Close()
        {
            _buffer.TextView.LayoutChanged -= OnLayoutChanged;
        }

        /// <summary>
        /// A layout change will occur when tags are changed in the ITextBuffer.  We use it as a clue that 
        /// we need to look for external edit tags
        /// </summary>
        private void OnLayoutChanged(object sender, TextViewLayoutChangedEventArgs e)
        {
            // If the IVimBuffer is still processing input when the layout occurs it's possible and 
            // in fact probably in scenarios like macros that more edits and hence more layouts will
            // be coming in the future.  Don't process it now but instead delay it until input is 
            // finished processing
            if (_buffer.IsProcessingInput)
            {
                _checkForExternalEdit = true;
                return;
            }

            CheckForExternalEdit();
        }

        /// <summary>
        /// Raised when a KeyInput action is complete in the IVimBuffer.  We queue up our check for external
        /// edit calls until we are done processing KeyInput.  Else we would end up processing external edits
        /// N times instead of the necessary 1 for a given Vim command
        /// </summary>
        private void OnKeyInputComplete()
        {
            if (!_buffer.IsProcessingInput && _checkForExternalEdit)
            {
                CheckForExternalEdit();
            }
        }

        private void OnSwitchedMode(object sender, SwitchModeEventArgs args)
        {
            if ( args.PreviousMode.IsSome() && args.PreviousMode.Value.ModeKind == ModeKind.ExternalEdit)
            {
                // If we're in the middle of an external edit and the mode switches then we 
                // need to record the current edit markers so we can ignore them going 
                // forward.  Further updates which cause these markers to be rendered shouldn't
                // cause us to re-enter external edit mode
                SaveCurrentEditorMarkersForIgnore();
            }
        }

        /// <summary>
        /// Save all of the current Edit markers in the visual span for ignoring.  Ideally we would 
        /// consider the entire ITextBuffer but that could involve formatting many many thousands
        /// of lines and be very expensive.  Instead we just consider the edit markers in the
        /// visual ITextBuffer
        /// </summary>
        private void SaveCurrentEditorMarkersForIgnore()
        {
            _ignoredMarkers.Clear();
            GetExternalEditSpans(_ignoredMarkers);
        }

        private void CheckForExternalEdit()
        {
<<<<<<< HEAD
            // Reset the flag now that we've checked
            _checkForExternalEdit = false;
=======
            // Only check for an external edit if there are visible lines.  In the middle of a nested layout
            // the set of visible lines will temporarily be unavailable
            var range = _buffer.TextView.GetVisibleLineRange();
            if (range.IsError)
            {
                return;
            }
>>>>>>> 6f72a58f

            var markers = GetExternalEditSpans();
            MoveIgnoredMarkersToCurrentSnapshot();
            if (markers.All(ShouldIgnore))
            {
                if (markers.Count == 0)
                {
                    ClearIgnoreMarkers();

                    // If we're in an external edit and all of the markers leave then transition back to
                    // insert mode
                    if (_buffer.ModeKind == ModeKind.ExternalEdit)
                    {
                        _buffer.SwitchMode(ModeKind.Insert, ModeArgument.None);
                    }
                }
            } 
            else if (_buffer.ModeKind != ModeKind.ExternalEdit)
            {
                // Not in an external edit and there are edit markers we need to consider.  Time to enter
                // external edit mode
                _buffer.SwitchMode(ModeKind.ExternalEdit, ModeArgument.None);
            }
        }

        private void ClearIgnoreMarkers()
        {
            _ignoredMarkers.Clear();
        }

        internal List<SnapshotSpan> GetExternalEditSpans()
        {
            var list = new List<SnapshotSpan>();
            GetExternalEditSpans(list);
            return list;
        }

        private void GetExternalEditSpans(List<SnapshotSpan> list)
        {
            var collection = _buffer.TextView.GetLikelyVisibleSnapshotSpans();
            foreach (var span in collection)
            {
                GetExternalEditSpansFromMarkers(span, list);
                GetExternalEditSpansFromTags(span, list);
            }
        }

        private void GetExternalEditSpansFromTags(SnapshotSpan span, List<SnapshotSpan> list)
        {
            var tags = _tagAggregator.GetTags(span);
            foreach (var cur in tags)
            {
                foreach (var adapter in _externalEditorAdapters)
                {
                    if (adapter.IsExternalEditTag(cur.Tag))
                    {
                        foreach (var tagSpan in cur.Span.GetSpans(_buffer.TextSnapshot))
                        {
                            list.Add(tagSpan);
                        }
                    }
                }
            }
        }

        /// <summary>
        /// Returns all active ExternalEditMarker instances for the given range for the old style
        /// Visual Studio markers.  It's possible this is a pure Dev10 ITextBuffer though hence won't
        /// have any old style markers
        /// </summary>
        private void GetExternalEditSpansFromMarkers(SnapshotSpan span, List<SnapshotSpan> list)
        {
            if (_vsTextLines.IsSuccess)
            {
                var markers = _vsTextLines.Value.GetLineMarkers(span.ToTextSpan());
                foreach (var marker in markers)
                {
                    foreach (var adapter in _externalEditorAdapters)
                    {
                        if (adapter.IsExternalEditMarker(marker))
                        {
                            var markerSpan = marker.GetCurrentSpan(_buffer.TextSnapshot);
                            if (markerSpan.IsSuccess)
                            {
                                list.Add(markerSpan.Value);
                            }
                        }
                    }
                }
            }
        }

        private bool ShouldIgnore(SnapshotSpan marker)
        {
            foreach (var ignore in _ignoredMarkers)
            {
                if (ignore.Span.OverlapsWith(marker))
                {
                    return true;
                }
            }

            return false;
        }

        private void MoveIgnoredMarkersToCurrentSnapshot()
        {
            var snapshot = _buffer.TextSnapshot;
            var i = 0;
            while (i < _ignoredMarkers.Count)
            {
                if (_ignoredMarkers[i].Snapshot == snapshot)
                {
                    i++;
                    continue;
                }

                var mapped = _ignoredMarkers[i].SafeTranslateTo(snapshot, SpanTrackingMode.EdgeInclusive);
                if (mapped.IsSuccess)
                {
                    _ignoredMarkers[i] = mapped.Value;
                }
                else
                {
                    _ignoredMarkers.RemoveAt(i);
                }
                i++;
            }
        }
    }
}
<|MERGE_RESOLUTION|>--- conflicted
+++ resolved
@@ -1,253 +1,243 @@
-﻿using System.Collections.Generic;
-using System.Collections.ObjectModel;
-using System.Linq;
-using Microsoft.VisualStudio.Text;
-using Microsoft.VisualStudio.Text.Editor;
-using Microsoft.VisualStudio.Text.Tagging;
-using Microsoft.VisualStudio.TextManager.Interop;
-using Vim;
-using Vim.Extensions;
-
-namespace VsVim.ExternalEdit
-{
-    internal sealed class ExternalEditMonitor
-    {
-        private readonly IVimBuffer _buffer;
-        private readonly Result<IVsTextLines> _vsTextLines;
-        private readonly ITagAggregator<ITag> _tagAggregator;
-        private readonly ReadOnlyCollection<IExternalEditAdapter> _externalEditorAdapters;
-        private readonly List<SnapshotSpan> _ignoredMarkers = new List<SnapshotSpan>();
-        private bool _checkForExternalEdit;
-
-        internal IEnumerable<SnapshotSpan> IgnoredMarkers
-        {
-            get { return _ignoredMarkers; }
-            set
-            {
-                _ignoredMarkers.Clear();
-                _ignoredMarkers.AddRange(value);
-            }
-        }
-
-        internal ExternalEditMonitor(
-            IVimBuffer buffer,
-            Result<IVsTextLines> vsTextLines,
-            ReadOnlyCollection<IExternalEditAdapter> externalEditorAdapters,
-            ITagAggregator<ITag> tagAggregator)
-        {
-            _vsTextLines = vsTextLines;
-            _externalEditorAdapters = externalEditorAdapters;
-            _tagAggregator = tagAggregator;
-            _buffer = buffer;
-            _buffer.TextView.LayoutChanged += OnLayoutChanged;
-            _buffer.SwitchedMode += OnSwitchedMode;
-            _buffer.KeyInputEnd += delegate { OnKeyInputComplete(); };
-            _buffer.KeyInputBuffered += delegate { OnKeyInputComplete(); };
-        }
-
-        internal void Close()
-        {
-            _buffer.TextView.LayoutChanged -= OnLayoutChanged;
-        }
-
-        /// <summary>
-        /// A layout change will occur when tags are changed in the ITextBuffer.  We use it as a clue that 
-        /// we need to look for external edit tags
-        /// </summary>
-        private void OnLayoutChanged(object sender, TextViewLayoutChangedEventArgs e)
-        {
-            // If the IVimBuffer is still processing input when the layout occurs it's possible and 
-            // in fact probably in scenarios like macros that more edits and hence more layouts will
-            // be coming in the future.  Don't process it now but instead delay it until input is 
-            // finished processing
-            if (_buffer.IsProcessingInput)
-            {
-                _checkForExternalEdit = true;
-                return;
-            }
-
-            CheckForExternalEdit();
-        }
-
-        /// <summary>
-        /// Raised when a KeyInput action is complete in the IVimBuffer.  We queue up our check for external
-        /// edit calls until we are done processing KeyInput.  Else we would end up processing external edits
-        /// N times instead of the necessary 1 for a given Vim command
-        /// </summary>
-        private void OnKeyInputComplete()
-        {
-            if (!_buffer.IsProcessingInput && _checkForExternalEdit)
-            {
-                CheckForExternalEdit();
-            }
-        }
-
-        private void OnSwitchedMode(object sender, SwitchModeEventArgs args)
-        {
-            if ( args.PreviousMode.IsSome() && args.PreviousMode.Value.ModeKind == ModeKind.ExternalEdit)
-            {
-                // If we're in the middle of an external edit and the mode switches then we 
-                // need to record the current edit markers so we can ignore them going 
-                // forward.  Further updates which cause these markers to be rendered shouldn't
-                // cause us to re-enter external edit mode
-                SaveCurrentEditorMarkersForIgnore();
-            }
-        }
-
-        /// <summary>
-        /// Save all of the current Edit markers in the visual span for ignoring.  Ideally we would 
-        /// consider the entire ITextBuffer but that could involve formatting many many thousands
-        /// of lines and be very expensive.  Instead we just consider the edit markers in the
-        /// visual ITextBuffer
-        /// </summary>
-        private void SaveCurrentEditorMarkersForIgnore()
-        {
-            _ignoredMarkers.Clear();
-            GetExternalEditSpans(_ignoredMarkers);
-        }
-
-        private void CheckForExternalEdit()
-        {
-<<<<<<< HEAD
-            // Reset the flag now that we've checked
-            _checkForExternalEdit = false;
-=======
-            // Only check for an external edit if there are visible lines.  In the middle of a nested layout
-            // the set of visible lines will temporarily be unavailable
-            var range = _buffer.TextView.GetVisibleLineRange();
-            if (range.IsError)
-            {
-                return;
-            }
->>>>>>> 6f72a58f
-
-            var markers = GetExternalEditSpans();
-            MoveIgnoredMarkersToCurrentSnapshot();
-            if (markers.All(ShouldIgnore))
-            {
-                if (markers.Count == 0)
-                {
-                    ClearIgnoreMarkers();
-
-                    // If we're in an external edit and all of the markers leave then transition back to
-                    // insert mode
-                    if (_buffer.ModeKind == ModeKind.ExternalEdit)
-                    {
-                        _buffer.SwitchMode(ModeKind.Insert, ModeArgument.None);
-                    }
-                }
-            } 
-            else if (_buffer.ModeKind != ModeKind.ExternalEdit)
-            {
-                // Not in an external edit and there are edit markers we need to consider.  Time to enter
-                // external edit mode
-                _buffer.SwitchMode(ModeKind.ExternalEdit, ModeArgument.None);
-            }
-        }
-
-        private void ClearIgnoreMarkers()
-        {
-            _ignoredMarkers.Clear();
-        }
-
-        internal List<SnapshotSpan> GetExternalEditSpans()
-        {
-            var list = new List<SnapshotSpan>();
-            GetExternalEditSpans(list);
-            return list;
-        }
-
-        private void GetExternalEditSpans(List<SnapshotSpan> list)
-        {
-            var collection = _buffer.TextView.GetLikelyVisibleSnapshotSpans();
-            foreach (var span in collection)
-            {
-                GetExternalEditSpansFromMarkers(span, list);
-                GetExternalEditSpansFromTags(span, list);
-            }
-        }
-
-        private void GetExternalEditSpansFromTags(SnapshotSpan span, List<SnapshotSpan> list)
-        {
-            var tags = _tagAggregator.GetTags(span);
-            foreach (var cur in tags)
-            {
-                foreach (var adapter in _externalEditorAdapters)
-                {
-                    if (adapter.IsExternalEditTag(cur.Tag))
-                    {
-                        foreach (var tagSpan in cur.Span.GetSpans(_buffer.TextSnapshot))
-                        {
-                            list.Add(tagSpan);
-                        }
-                    }
-                }
-            }
-        }
-
-        /// <summary>
-        /// Returns all active ExternalEditMarker instances for the given range for the old style
-        /// Visual Studio markers.  It's possible this is a pure Dev10 ITextBuffer though hence won't
-        /// have any old style markers
-        /// </summary>
-        private void GetExternalEditSpansFromMarkers(SnapshotSpan span, List<SnapshotSpan> list)
-        {
-            if (_vsTextLines.IsSuccess)
-            {
-                var markers = _vsTextLines.Value.GetLineMarkers(span.ToTextSpan());
-                foreach (var marker in markers)
-                {
-                    foreach (var adapter in _externalEditorAdapters)
-                    {
-                        if (adapter.IsExternalEditMarker(marker))
-                        {
-                            var markerSpan = marker.GetCurrentSpan(_buffer.TextSnapshot);
-                            if (markerSpan.IsSuccess)
-                            {
-                                list.Add(markerSpan.Value);
-                            }
-                        }
-                    }
-                }
-            }
-        }
-
-        private bool ShouldIgnore(SnapshotSpan marker)
-        {
-            foreach (var ignore in _ignoredMarkers)
-            {
-                if (ignore.Span.OverlapsWith(marker))
-                {
-                    return true;
-                }
-            }
-
-            return false;
-        }
-
-        private void MoveIgnoredMarkersToCurrentSnapshot()
-        {
-            var snapshot = _buffer.TextSnapshot;
-            var i = 0;
-            while (i < _ignoredMarkers.Count)
-            {
-                if (_ignoredMarkers[i].Snapshot == snapshot)
-                {
-                    i++;
-                    continue;
-                }
-
-                var mapped = _ignoredMarkers[i].SafeTranslateTo(snapshot, SpanTrackingMode.EdgeInclusive);
-                if (mapped.IsSuccess)
-                {
-                    _ignoredMarkers[i] = mapped.Value;
-                }
-                else
-                {
-                    _ignoredMarkers.RemoveAt(i);
-                }
-                i++;
-            }
-        }
-    }
-}
+﻿using System.Collections.Generic;
+using System.Collections.ObjectModel;
+using System.Linq;
+using Microsoft.VisualStudio.Text;
+using Microsoft.VisualStudio.Text.Editor;
+using Microsoft.VisualStudio.Text.Tagging;
+using Microsoft.VisualStudio.TextManager.Interop;
+using Vim;
+using Vim.Extensions;
+
+namespace VsVim.ExternalEdit
+{
+    internal sealed class ExternalEditMonitor
+    {
+        private readonly IVimBuffer _buffer;
+        private readonly Result<IVsTextLines> _vsTextLines;
+        private readonly ITagAggregator<ITag> _tagAggregator;
+        private readonly ReadOnlyCollection<IExternalEditAdapter> _externalEditorAdapters;
+        private readonly List<SnapshotSpan> _ignoredMarkers = new List<SnapshotSpan>();
+        private bool _checkForExternalEdit;
+
+        internal IEnumerable<SnapshotSpan> IgnoredMarkers
+        {
+            get { return _ignoredMarkers; }
+            set
+            {
+                _ignoredMarkers.Clear();
+                _ignoredMarkers.AddRange(value);
+            }
+        }
+
+        internal ExternalEditMonitor(
+            IVimBuffer buffer,
+            Result<IVsTextLines> vsTextLines,
+            ReadOnlyCollection<IExternalEditAdapter> externalEditorAdapters,
+            ITagAggregator<ITag> tagAggregator)
+        {
+            _vsTextLines = vsTextLines;
+            _externalEditorAdapters = externalEditorAdapters;
+            _tagAggregator = tagAggregator;
+            _buffer = buffer;
+            _buffer.TextView.LayoutChanged += OnLayoutChanged;
+            _buffer.SwitchedMode += OnSwitchedMode;
+            _buffer.KeyInputEnd += delegate { OnKeyInputComplete(); };
+            _buffer.KeyInputBuffered += delegate { OnKeyInputComplete(); };
+        }
+
+        internal void Close()
+        {
+            _buffer.TextView.LayoutChanged -= OnLayoutChanged;
+        }
+
+        /// <summary>
+        /// A layout change will occur when tags are changed in the ITextBuffer.  We use it as a clue that 
+        /// we need to look for external edit tags
+        /// </summary>
+        private void OnLayoutChanged(object sender, TextViewLayoutChangedEventArgs e)
+        {
+            // If the IVimBuffer is still processing input when the layout occurs it's possible and 
+            // in fact probably in scenarios like macros that more edits and hence more layouts will
+            // be coming in the future.  Don't process it now but instead delay it until input is 
+            // finished processing
+            if (_buffer.IsProcessingInput)
+            {
+                _checkForExternalEdit = true;
+                return;
+            }
+
+            CheckForExternalEdit();
+        }
+
+        /// <summary>
+        /// Raised when a KeyInput action is complete in the IVimBuffer.  We queue up our check for external
+        /// edit calls until we are done processing KeyInput.  Else we would end up processing external edits
+        /// N times instead of the necessary 1 for a given Vim command
+        /// </summary>
+        private void OnKeyInputComplete()
+        {
+            if (!_buffer.IsProcessingInput && _checkForExternalEdit)
+            {
+                CheckForExternalEdit();
+            }
+        }
+
+        private void OnSwitchedMode(object sender, SwitchModeEventArgs args)
+        {
+            if (args.PreviousMode.IsSome() && args.PreviousMode.Value.ModeKind == ModeKind.ExternalEdit)
+            {
+                // If we're in the middle of an external edit and the mode switches then we 
+                // need to record the current edit markers so we can ignore them going 
+                // forward.  Further updates which cause these markers to be rendered shouldn't
+                // cause us to re-enter external edit mode
+                SaveCurrentEditorMarkersForIgnore();
+            }
+        }
+
+        /// <summary>
+        /// Save all of the current Edit markers in the visual span for ignoring.  Ideally we would 
+        /// consider the entire ITextBuffer but that could involve formatting many many thousands
+        /// of lines and be very expensive.  Instead we just consider the edit markers in the
+        /// visual ITextBuffer
+        /// </summary>
+        private void SaveCurrentEditorMarkersForIgnore()
+        {
+            _ignoredMarkers.Clear();
+            GetExternalEditSpans(_ignoredMarkers);
+        }
+
+        private void CheckForExternalEdit()
+        {
+            // Reset the flag now that we've checked
+            _checkForExternalEdit = false;
+
+            var markers = GetExternalEditSpans();
+            MoveIgnoredMarkersToCurrentSnapshot();
+            if (markers.All(ShouldIgnore))
+            {
+                if (markers.Count == 0)
+                {
+                    ClearIgnoreMarkers();
+
+                    // If we're in an external edit and all of the markers leave then transition back to
+                    // insert mode
+                    if (_buffer.ModeKind == ModeKind.ExternalEdit)
+                    {
+                        _buffer.SwitchMode(ModeKind.Insert, ModeArgument.None);
+                    }
+                }
+            }
+            else if (_buffer.ModeKind != ModeKind.ExternalEdit)
+            {
+                // Not in an external edit and there are edit markers we need to consider.  Time to enter
+                // external edit mode
+                _buffer.SwitchMode(ModeKind.ExternalEdit, ModeArgument.None);
+            }
+        }
+
+        private void ClearIgnoreMarkers()
+        {
+            _ignoredMarkers.Clear();
+        }
+
+        internal List<SnapshotSpan> GetExternalEditSpans()
+        {
+            var list = new List<SnapshotSpan>();
+            GetExternalEditSpans(list);
+            return list;
+        }
+
+        private void GetExternalEditSpans(List<SnapshotSpan> list)
+        {
+            var collection = _buffer.TextView.GetLikelyVisibleSnapshotSpans();
+            foreach (var span in collection)
+            {
+                GetExternalEditSpansFromMarkers(span, list);
+                GetExternalEditSpansFromTags(span, list);
+            }
+        }
+
+        private void GetExternalEditSpansFromTags(SnapshotSpan span, List<SnapshotSpan> list)
+        {
+            var tags = _tagAggregator.GetTags(span);
+            foreach (var cur in tags)
+            {
+                foreach (var adapter in _externalEditorAdapters)
+                {
+                    if (adapter.IsExternalEditTag(cur.Tag))
+                    {
+                        foreach (var tagSpan in cur.Span.GetSpans(_buffer.TextSnapshot))
+                        {
+                            list.Add(tagSpan);
+                        }
+                    }
+                }
+            }
+        }
+
+        /// <summary>
+        /// Returns all active ExternalEditMarker instances for the given range for the old style
+        /// Visual Studio markers.  It's possible this is a pure Dev10 ITextBuffer though hence won't
+        /// have any old style markers
+        /// </summary>
+        private void GetExternalEditSpansFromMarkers(SnapshotSpan span, List<SnapshotSpan> list)
+        {
+            if (_vsTextLines.IsSuccess)
+            {
+                var markers = _vsTextLines.Value.GetLineMarkers(span.ToTextSpan());
+                foreach (var marker in markers)
+                {
+                    foreach (var adapter in _externalEditorAdapters)
+                    {
+                        if (adapter.IsExternalEditMarker(marker))
+                        {
+                            var markerSpan = marker.GetCurrentSpan(_buffer.TextSnapshot);
+                            if (markerSpan.IsSuccess)
+                            {
+                                list.Add(markerSpan.Value);
+                            }
+                        }
+                    }
+                }
+            }
+        }
+
+        private bool ShouldIgnore(SnapshotSpan marker)
+        {
+            foreach (var ignore in _ignoredMarkers)
+            {
+                if (ignore.Span.OverlapsWith(marker))
+                {
+                    return true;
+                }
+            }
+
+            return false;
+        }
+
+        private void MoveIgnoredMarkersToCurrentSnapshot()
+        {
+            var snapshot = _buffer.TextSnapshot;
+            var i = 0;
+            while (i < _ignoredMarkers.Count)
+            {
+                if (_ignoredMarkers[i].Snapshot == snapshot)
+                {
+                    i++;
+                    continue;
+                }
+
+                var mapped = _ignoredMarkers[i].SafeTranslateTo(snapshot, SpanTrackingMode.EdgeInclusive);
+                if (mapped.IsSuccess)
+                {
+                    _ignoredMarkers[i] = mapped.Value;
+                }
+                else
+                {
+                    _ignoredMarkers.RemoveAt(i);
+                }
+                i++;
+            }
+        }
+    }
+}