--- conflicted
+++ resolved
@@ -1,3652 +1,3634 @@
-﻿#light
-
-namespace Vim
-open Vim.Modes
-open Microsoft.VisualStudio.Text
-open Microsoft.VisualStudio.Text.Operations
-open Microsoft.VisualStudio.Text.Editor
-open Microsoft.VisualStudio.Text.Outlining
-open Microsoft.VisualStudio.Text.Formatting
-open System.Text
-open RegexPatternUtil
-open VimCoreExtensions
-open ITextEditExtensions
-open StringBuilderExtensions
-
-[<RequireQualifiedAccess>]
-[<NoComparison>]
-[<StructuralEquality>]
-type internal NumberValue =
-    | Decimal of int64
-    | Octal of uint64
-    | Hex of uint64
-    | Binary of uint64
-    | Alpha of char
-
-    with
-
-    member x.NumberFormat =
-        match x with
-        | Decimal _ -> NumberFormat.Decimal
-        | Octal _ -> NumberFormat.Octal
-        | Hex _ -> NumberFormat.Hex
-        | Binary _ -> NumberFormat.Binary
-        | Alpha _ -> NumberFormat.Alpha
-
-/// There are some commands which if began in normal mode must end in normal
-/// mode (undo and redo).  In general this is easy, don't switch modes.  But often
-/// the code needs to call out to 3rd party code which can change the mode by
-/// altering the selection.
-///
-/// This is a simple IDisposable type which will put us back into normal mode
-/// if this happens.
-type internal NormalModeSelectionGuard
-    (
-        _vimBufferData: IVimBufferData
-    ) =
-
-    let _beganInNormalMode = _vimBufferData.VimTextBuffer.ModeKind = ModeKind.Normal
-
-    member x.Dispose() =
-        let selection = _vimBufferData.TextView.Selection
-        if _beganInNormalMode && not selection.IsEmpty then
-            selection.Clear()
-            _vimBufferData.VimTextBuffer.SwitchMode ModeKind.Normal ModeArgument.None |> ignore
-
-    interface System.IDisposable with
-        member x.Dispose() = x.Dispose()
-
-/// This type houses the functionality behind a large set of the available
-/// Vim commands.
-///
-/// This type could be further broken down into 2-3 types (one util to support
-/// the commands for specific modes).  But there is a lot of benefit to keeping
-/// them together as it reduces the overhead of sharing common infrastructure.
-///
-/// I've debated back and forth about separating them out.  Thus far though I've
-/// decided to keep them all together because while there is a large set of
-/// functionality here there is very little state.  So long as I can keep the
-/// amount of stored state low here I believe it counters the size of the type
-type internal CommandUtil
-    (
-        _vimBufferData: IVimBufferData,
-        _motionUtil: IMotionUtil,
-        _commonOperations: ICommonOperations,
-        _foldManager: IFoldManager,
-        _insertUtil: IInsertUtil,
-        _bulkOperations: IBulkOperations,
-        _mouseDevice: IMouseDevice,
-        _lineChangeTracker: ILineChangeTracker
-    ) =
-
-    let _vimTextBuffer = _vimBufferData.VimTextBuffer
-    let _wordNavigator = _vimTextBuffer.WordNavigator
-    let _textView = _vimBufferData.TextView
-    let _textBuffer = _textView.TextBuffer
-    let _bufferGraph = _textView.BufferGraph
-    let _statusUtil = _vimBufferData.StatusUtil
-    let _undoRedoOperations = _vimBufferData.UndoRedoOperations
-    let _localSettings = _vimBufferData.LocalSettings
-    let _windowSettings = _vimBufferData.WindowSettings
-    let _globalSettings = _localSettings.GlobalSettings
-    let _vim = _vimBufferData.Vim
-    let _vimData = _vim.VimData
-    let _vimHost = _vim.VimHost
-    let _markMap = _vim.MarkMap
-    let _registerMap = _vim.RegisterMap
-    let _searchService = _vim.SearchService
-    let _macroRecorder = _vim.MacroRecorder
-    let _jumpList = _vimBufferData.JumpList
-    let _editorOperations = _commonOperations.EditorOperations
-    let _options = _commonOperations.EditorOptions
-
-    let mutable _inRepeatLastChange = false
-
-    /// The SnapshotPoint for the caret
-    member x.CaretPoint = TextViewUtil.GetCaretPoint _textView
-
-    /// The VirtualSnapshotPoint for the caret
-    member x.CaretVirtualPoint = TextViewUtil.GetCaretVirtualPoint _textView
-
-    /// The column of the caret
-    member x.CaretColumn = TextViewUtil.GetCaretColumn _textView
-
-    /// The virtual column of the caret
-    member x.CaretVirtualColumn = VirtualSnapshotColumn(x.CaretVirtualPoint)
-
-    /// The ITextSnapshotLine for the caret
-    member x.CaretLine = TextViewUtil.GetCaretLine _textView
-
-    /// The line number for the caret
-    member x.CaretLineNumber = x.CaretLine.LineNumber
-
-    /// The SnapshotLineRange for the caret line
-    member x.CaretLineRange = x.CaretLine |> SnapshotLineRangeUtil.CreateForLine
-
-    /// The SnapshotPoint and ITextSnapshotLine for the caret
-    member x.CaretPointAndLine = TextViewUtil.GetCaretPointAndLine _textView
-
-    /// The current ITextSnapshot instance for the ITextBuffer
-    member x.CurrentSnapshot = _textBuffer.CurrentSnapshot
-
-    /// Add count values to the specific word
-    member x.AddToWord count =
-        match x.AddToWordAtPoint x.CaretPoint count with
-        | Some (span, text) ->
-
-            // Need a transaction here in order to properly position the caret.
-            // After the add the caret needs to be positioned on the last
-            // character in the number.
-            x.EditWithUndoTransaction "Add to word" (fun () ->
-
-                _textBuffer.Replace(span.Span, text) |> ignore
-
-                let position = span.Start.Position + text.Length - 1
-                TextViewUtil.MoveCaretToPosition _textView position)
-
-        | None ->
-            _commonOperations.Beep()
-
-        CommandResult.Completed ModeSwitch.NoSwitch
-
-    /// Add count to the word in each line of the selection, optionally progressively
-    member x.AddToSelection (visualSpan: VisualSpan) count isProgressive =
-        let startPoint = visualSpan.Start
-
-        // Use a transaction to guarantee caret position.  Caret should be at
-        // the start during undo and redo so move it before the edit
-        TextViewUtil.MoveCaretToPoint _textView startPoint
-        x.EditWithUndoTransaction "Add to selection" (fun () ->
-            use edit = _textBuffer.CreateEdit()
-            visualSpan.PerLineSpans |> Seq.iteri (fun index span ->
-                let countForIndex =
-                    if isProgressive then
-                        count * (index + 1)
-                    else
-                        count
-                match x.AddToWordAtPoint span.Start countForIndex with
-                | Some (span, text) ->
-                    edit.Replace(span.Span, text) |> ignore
-                | None ->
-                    ())
-
-            let position = x.ApplyEditAndMapPosition edit startPoint.Position
-            TextViewUtil.MoveCaretToPosition _textView position)
-
-        CommandResult.Completed ModeSwitch.SwitchPreviousMode
-
-    /// Add count values to the specific word
-    member x.AddToWordAtPoint point count: (SnapshotSpan * string) option =
-
-        match x.GetNumberValueAtPoint point with
-        | Some (numberValue, span) ->
-
-            // Calculate the new value of the number.
-            let numberText = span.GetText()
-            let text =
-                match numberValue with
-
-                | NumberValue.Alpha c ->
-                    c |> CharUtil.AlphaAdd count |> StringUtil.OfChar
-
-                | NumberValue.Decimal number ->
-                    let newNumber = number + int64(count)
-                    let width =
-                        if numberText.StartsWith("-0") || numberText.StartsWith("0") then
-                            let oldSignWidth = if numberText.StartsWith("-") then 1 else 0
-                            let newSignWidth = if newNumber < 0L then 1 else 0
-                            numberText.Length + newSignWidth - oldSignWidth
-                        else
-                            1
-                    sprintf "%0*d" width newNumber
-
-                | NumberValue.Octal number ->
-                    let newNumber = number + uint64(count)
-                    sprintf "0%0*o" (numberText.Length - 1) newNumber
-
-                | NumberValue.Hex number ->
-                    let prefix = numberText.Substring(0, 2)
-                    let width = numberText.Length - 2
-                    let newNumber = number + uint64(count)
-
-                    // If the number has any uppercase digits, use uppercase
-                    // for the new number.
-                    if RegularExpressions.Regex.Match(numberText, @"[A-F]").Success then
-                        sprintf "%s%0*X" prefix width newNumber
-                    else
-                        sprintf "%s%0*x" prefix width newNumber
-
-                | NumberValue.Binary number ->
-                    let prefix = numberText.Substring(0, 2)
-                    let width = numberText.Length - 2
-                    let newNumber = number + uint64(count)
-
-                    // There are no overloads for unsigned integer types and
-                    // binary convert is always unsigned anyway.
-                    let formattedNumber = System.Convert.ToString(int64(newNumber), 2)
-                    prefix + formattedNumber.PadLeft(width, '0')
-
-            Some (span, text)
-
-        | None -> None
-
-    /// Apply the ITextEdit and returned the mapped position value from the resulting
-    /// ITextSnapshot into the current ITextSnapshot.
-    ///
-    /// A number of commands will edit the text and calculate the position of the caret
-    /// based on the edits about to be made.  It's possible for other extensions to listen
-    /// to the events fired by an edit and make fix up edits.  This code accounts for that
-    /// and returns the position mapped into the current ITextSnapshot
-    member x.ApplyEditAndMapPoint (textEdit: ITextEdit) position =
-        let editSnapshot = textEdit.Apply()
-        let editPoint = SnapshotPoint(editSnapshot, position)
-        let currentSnapshot = x.CurrentSnapshot
-        match TrackingPointUtil.GetPointInSnapshot editPoint PointTrackingMode.Negative currentSnapshot with
-        | None -> SnapshotPoint(currentSnapshot, 0)
-        | Some point -> point
-
-    member x.ApplyEditAndMapColumn (textEdit: ITextEdit) position =
-        let point = x.ApplyEditAndMapPoint textEdit position
-        SnapshotColumn(point)
-
-    member x.ApplyEditAndMapPosition (textEdit: ITextEdit) position =
-        let point = x.ApplyEditAndMapPoint textEdit position
-        point.Position
-
-    /// Calculate the new RegisterValue for the provided one for put with indent
-    /// operations.
-    member x.CalculateIdentStringData (registerValue: RegisterValue) =
-
-        // Get the indent string to apply to the lines which are indented
-        let indent =
-            x.CaretLine
-            |> SnapshotLineUtil.GetIndentText
-            |> _commonOperations.NormalizeBlanks
-
-        // Adjust the indentation on a given line of text to have the indentation
-        // previously calculated
-        let adjustTextLine (textLine: TextLine) =
-            let oldIndent = textLine.Text |> Seq.takeWhile CharUtil.IsBlank |> StringUtil.OfCharSeq
-            let text = indent + (textLine.Text.Substring(oldIndent.Length))
-            { textLine with Text = text }
-
-        // Really a put after with indent is just a normal put after of the adjusted
-        // register value.  So adjust here and forward on the magic
-        let stringData =
-            let stringData = registerValue.StringData
-            match stringData with
-            | StringData.Block _ ->
-                // Block values don't participate in indentation of this manner
-                stringData
-            | StringData.Simple text ->
-                match registerValue.OperationKind with
-                | OperationKind.CharacterWise ->
-
-                    // We only change lines after the first.  So break it into separate lines
-                    // fix their indent and then produce the new value.
-                    let lines = TextLine.GetTextLines text
-                    let head = lines.Head
-                    let rest = lines.Rest |> Seq.map adjustTextLine
-                    let text =
-                        let all = Seq.append (Seq.singleton head) rest
-                        TextLine.CreateString all
-                    StringData.Simple text
-
-                | OperationKind.LineWise ->
-
-                    // Change every line for a line wise operation
-                    text
-                    |> TextLine.GetTextLines
-                    |> Seq.map adjustTextLine
-                    |> TextLine.CreateString
-                    |> StringData.Simple
-
-        x.CreateRegisterValue stringData registerValue.OperationKind
-
-    /// Calculate the VisualSpan value for the associated ITextBuffer given the
-    /// StoreVisualSpan value
-    member x.CalculateVisualSpan stored =
-
-        match stored with
-        | StoredVisualSpan.Line (Count = count) ->
-            // Repeating a LineWise operation just creates a span with the same
-            // number of lines as the original operation
-            let range = SnapshotLineRangeUtil.CreateForLineAndMaxCount x.CaretLine count
-            VisualSpan.Line range
-
-        | StoredVisualSpan.Character (LineCount = lineCount; LastLineMaxPositionCount = lastLineMaxPositionCount) ->
-            let characterSpan = CharacterSpan(x.CaretPoint, lineCount, lastLineMaxPositionCount)
-            VisualSpan.Character characterSpan
-        | StoredVisualSpan.Block (Width = width; Height = height) ->
-            // Need to rehydrate spans of length 'length' on 'count' lines from the
-            // current caret position
-            let blockSpan = BlockSpan(x.CaretVirtualPoint, _localSettings.TabStop, width, height)
-            VisualSpan.Block blockSpan
-
-    member x.CalculateDeleteOperation (result: MotionResult) =
-        if Util.IsFlagSet result.MotionResultFlags MotionResultFlags.BigDelete then RegisterOperation.BigDelete
-        else RegisterOperation.Delete
-
-    /// Change the characters in the given span via the specified change kind
-    member x.ChangeCaseSpanCore kind (editSpan: EditSpan) =
-
-        let func =
-            match kind with
-            | ChangeCharacterKind.Rot13 -> CharUtil.ChangeRot13
-            | ChangeCharacterKind.ToLowerCase -> CharUtil.ToLower
-            | ChangeCharacterKind.ToUpperCase -> CharUtil.ToUpper
-            | ChangeCharacterKind.ToggleCase -> CharUtil.ChangeCase
-
-        use edit = _textBuffer.CreateEdit()
-        editSpan.Spans
-        |> Seq.map (SnapshotSpanUtil.GetPoints SearchPath.Forward)
-        |> Seq.concat
-        |> Seq.filter (fun p -> CharUtil.IsLetter (p.GetChar()))
-        |> Seq.iter (fun p ->
-            let change = func (p.GetChar()) |> StringUtil.OfChar
-            edit.Replace(p.Position, 1, change) |> ignore)
-        edit.Apply() |> ignore
-
-    /// Change the caret line via the specified ChangeCharacterKind.
-    member x.ChangeCaseCaretLine kind =
-
-        // The caret should be positioned on the first non-blank space in
-        // the line.  If the line is completely blank the caret should
-        // not be moved.  Caret should be in the same place for undo / redo
-        // so move before and inside the transaction
-        let position =
-            x.CaretLine
-            |> SnapshotLineUtil.GetPoints SearchPath.Forward
-            |> Seq.skipWhile SnapshotPointUtil.IsWhiteSpace
-            |> Seq.map SnapshotPointUtil.GetPosition
-            |> SeqUtil.tryHeadOnly
-
-        let maybeMoveCaret () =
-            match position with
-            | Some position -> TextViewUtil.MoveCaretToPosition _textView position
-            | None -> ()
-
-        maybeMoveCaret()
-        x.EditWithUndoTransaction "Change" (fun () ->
-            x.ChangeCaseSpanCore kind (EditSpan.Single (SnapshotColumnSpan(x.CaretLine)))
-            maybeMoveCaret())
-
-        CommandResult.Completed ModeSwitch.NoSwitch
-
-    /// Change the case of the specified motion
-    member x.ChangeCaseMotion kind (result: MotionResult) =
-
-        // The caret should be placed at the start of the motion for both
-        // undo / redo so move before and inside the transaction
-        TextViewUtil.MoveCaretToPoint _textView result.Span.Start
-        x.EditWithUndoTransaction "Change" (fun () ->
-            x.ChangeCaseSpanCore kind result.EditSpan
-            TextViewUtil.MoveCaretToPosition _textView result.Span.Start.Position)
-
-        CommandResult.Completed ModeSwitch.NoSwitch
-
-    /// Change the case of the current caret point
-    member x.ChangeCaseCaretPoint kind count =
-
-        // The caret should be placed after the caret point but only
-        // for redo.  Undo should move back to the current position so
-        // don't move until inside the transaction
-        x.EditWithUndoTransaction "Change" (fun () ->
-
-            let span =
-                let endColumn = x.CaretColumn.AddInLineOrEnd(count)
-                SnapshotColumnSpan(x.CaretColumn, endColumn)
-
-            let editSpan = EditSpan.Single span
-            x.ChangeCaseSpanCore kind editSpan
-
-            // Move the caret but make sure to respect the 'virtualedit' option
-            let point = SnapshotPoint(x.CurrentSnapshot, span.End.StartPosition)
-            _commonOperations.MoveCaretToPoint point ViewFlags.VirtualEdit)
-
-        CommandResult.Completed ModeSwitch.NoSwitch
-
-    /// Change the case of the selected text.
-    member x.ChangeCaseVisual kind (visualSpan: VisualSpan) =
-
-        // The caret should be positioned at the start of the VisualSpan for both
-        // undo / redo so move it before and inside the transaction
-        let point = visualSpan.Start
-        let moveCaret () = TextViewUtil.MoveCaretToPosition _textView point.Position
-        moveCaret()
-        x.EditWithUndoTransaction "Change" (fun () ->
-            x.ChangeCaseSpanCore kind visualSpan.EditSpan
-            moveCaret())
-
-        CommandResult.Completed ModeSwitch.SwitchPreviousMode
-
-    /// Delete the specified motion and enter insert mode
-    member x.ChangeMotion registerName (result: MotionResult) =
-
-        // This command has legacy / special case behavior for forward word motions.  It will
-        // not delete any trailing whitespace in the span if the motion is created for a forward
-        // word motion. This behavior is detailed in the :help WORD section of the gVim
-        // documentation and is likely legacy behavior coming from the original vi
-        // implementation.  A larger discussion thread is available here
-        // http://groups.google.com/group/vim_use/browse_thread/thread/88b6499bbcb0878d/561dfe13d3f2ef63?lnk=gst&q=whitespace+cw#561dfe13d3f2ef63
-
-        let span =
-            if result.IsAnyWordMotion && result.IsForward then
-                let point =
-                    result.Span
-                    |> SnapshotSpanUtil.GetPoints SearchPath.Backward
-                    |> Seq.tryFind (fun x -> x.GetChar() |> CharUtil.IsWhiteSpace |> not)
-                match point with
-                | Some(p) ->
-                    let endPoint =
-                        p
-                        |> SnapshotPointUtil.TryAddOne
-                        |> OptionUtil.getOrDefault (SnapshotUtil.GetEndPoint (p.Snapshot))
-                    SnapshotSpan(result.Span.Start, endPoint)
-                | None -> result.Span
-            elif result.OperationKind = OperationKind.LineWise then
-                // If the change command ends inside a line break then the actual delete operation
-                // is backed up so that it leaves a single blank line after the delete operation.  This
-                // allows the insert to begin on a blank line
-                match SnapshotSpanUtil.GetLastIncludedPoint result.Span with
-                | Some point ->
-                    if SnapshotPointUtil.IsInsideLineBreak point then
-                        let line = SnapshotPointUtil.GetContainingLine point
-                        SnapshotSpan(result.Span.Start, line.End)
-                    else
-                        result.Span
-                | None -> result.Span
-            else
-                result.Span
-
-        // Use an undo transaction to preserve the caret position.  Experiments show that the rules
-        // for caret undo should be
-        //  1. start of the change if motion is character wise
-        //  2. start of second line if motion is line wise
-        let point =
-            match result.MotionKind with
-            | MotionKind.CharacterWiseExclusive -> span.Start
-            | MotionKind.CharacterWiseInclusive -> span.Start
-            | MotionKind.LineWise ->
-                let startLine = SnapshotSpanUtil.GetStartLine span
-                let line =
-                    SnapshotUtil.TryGetLine span.Snapshot (startLine.LineNumber + 1)
-                    |> OptionUtil.getOrDefault startLine
-                line.Start
-
-        TextViewUtil.MoveCaretToPoint _textView point
-        let commandResult =
-            x.EditWithLinkedChange "Change" (fun () ->
-                let savedStartLine = SnapshotPointUtil.GetContainingLine span.Start
-                _textBuffer.Delete(span.Span) |> ignore
-                if result.MotionKind = MotionKind.LineWise then
-                    SnapshotUtil.GetLine x.CurrentSnapshot savedStartLine.LineNumber
-                    |> x.MoveCaretToNewLineIndent savedStartLine
-                else
-                    span.Start.TranslateTo(_textBuffer.CurrentSnapshot, PointTrackingMode.Negative)
-                    |> TextViewUtil.MoveCaretToPoint _textView)
-
-        // Now that the delete is complete update the register
-        let value = x.CreateRegisterValue (StringData.OfSpan span) result.OperationKind
-        let operation = x.CalculateDeleteOperation result
-        _commonOperations.SetRegisterValue registerName operation value
-
-        commandResult
-
-    /// Delete 'count' lines and begin insert mode.  The documentation of this command
-    /// and behavior are a bit off.  It's documented like it behaves like 'dd + insert mode'
-    /// but behaves more like ChangeTillEndOfLine but linewise and deletes the entire
-    /// first line
-    member x.ChangeLines count registerName =
-        let range = SnapshotLineRangeUtil.CreateForLineAndMaxCount x.CaretLine count
-        x.ChangeLinesCore range registerName
-
-    /// Core routine for changing a set of lines in the ITextBuffer.  This is the backing function
-    /// for changing lines in both normal and visual mode
-    member x.ChangeLinesCore (range: SnapshotLineRange) registerName =
-
-        // Caret position for the undo operation depends on the number of lines which are in
-        // range being deleted.  If there is a single line then we position it before the first
-        // non space / tab character in the first line.  If there is more than one line then we
-        // position it at the equivalent location in the second line.
-        //
-        // There appears to be no logical reason for this behavior difference but it exists
-        let savedStartLine = range.StartLine
-        let point =
-            let line =
-                if range.Count = 1 then
-                    range.StartLine
-                else
-                    SnapshotUtil.GetLine range.Snapshot (range.StartLineNumber + 1)
-            line
-            |> SnapshotLineUtil.GetPoints SearchPath.Forward
-            |> Seq.skipWhile SnapshotPointUtil.IsBlank
-            |> SeqUtil.tryHeadOnly
-        match point with
-        | None -> ()
-        | Some point -> TextViewUtil.MoveCaretToPoint _textView point
-
-        // Start an edit transaction to get the appropriate undo / redo behavior for the
-        // caret movement after the edit.
-        x.EditWithLinkedChange "ChangeLines" (fun () ->
-
-            // Actually delete the text and position the caret
-            _textBuffer.Delete(range.Extent.Span) |> ignore
-            let line = SnapshotUtil.GetLine x.CurrentSnapshot savedStartLine.LineNumber
-            x.MoveCaretToNewLineIndent savedStartLine line
-
-            // Update the register now that the operation is complete.  Register value is odd here
-            // because we really didn't delete linewise but it's required to be a linewise
-            // operation.
-            let stringData = range.Extent.GetText() |> StringData.Simple
-            let value = x.CreateRegisterValue stringData OperationKind.LineWise
-            _commonOperations.SetRegisterValue registerName RegisterOperation.Delete value)
-
-    /// Delete the selected lines and begin insert mode (implements the 'S', 'C' and 'R' visual
-    /// mode commands.  This is very similar to DeleteLineSelection except that block deletion
-    /// can be special cased depending on the command it's used in
-    member x.ChangeLineSelection registerName (visualSpan: VisualSpan) specialCaseBlock =
-
-        // The majority of cases simply delete a SnapshotLineRange directly.  Handle that here
-        let deleteRange (range: SnapshotLineRange) =
-
-            // In an undo the caret position has 2 cases.
-            //  - Single line range: Start of the first line
-            //  - Multiline range: Start of the second line.
-            let savedStartLine = range.StartLine
-            let point =
-                if range.Count = 1 then
-                    range.StartLine.Start
-                else
-                    let next = SnapshotUtil.GetLine range.Snapshot (range.StartLineNumber + 1)
-                    next.Start
-            TextViewUtil.MoveCaretToPoint _textView point
-
-            let commandResult = x.EditWithLinkedChange "ChangeLines" (fun () ->
-                _textBuffer.Delete(range.Extent.Span) |> ignore
-                let line = SnapshotUtil.GetLine x.CurrentSnapshot savedStartLine.LineNumber
-                x.MoveCaretToNewLineIndent savedStartLine line)
-
-            (EditSpan.Single range.ColumnExtent, commandResult)
-
-        // The special casing of block deletion is handled here
-        let deleteBlock (col: NonEmptyCollection<SnapshotOverlapColumnSpan>) =
-
-            // First step is to change the SnapshotSpan instances to extent from the start to the
-            // end of the current line
-            let col = col |> NonEmptyCollectionUtil.Map (fun span ->
-                let endColumn = 
-                    let endColumn = SnapshotColumn.GetLineEnd(span.Start.Line)
-                    SnapshotOverlapColumn(endColumn, _localSettings.TabStop)
-                SnapshotOverlapColumnSpan(span.Start, endColumn, _localSettings.TabStop))
-
-            // Caret should be positioned at the start of the span for undo
-            TextViewUtil.MoveCaretToPoint _textView col.Head.Start.Column.StartPoint
-
-            let commandResult = x.EditWithLinkedChange "ChangeLines" (fun () ->
-                let edit = _textBuffer.CreateEdit()
-                col |> Seq.iter (fun span -> edit.Delete(span) |> ignore)
-                let position = x.ApplyEditAndMapPosition edit col.Head.Start.Column.StartPosition
-                TextViewUtil.MoveCaretToPosition _textView position)
-
-            (EditSpan.Block col, commandResult)
-
-        // Dispatch to the appropriate type of edit
-        let editSpan, commandResult =
-            match visualSpan with
-            | VisualSpan.Character characterSpan ->
-                characterSpan.Span |> SnapshotLineRangeUtil.CreateForSpan |> deleteRange
-            | VisualSpan.Line range ->
-                deleteRange range
-            | VisualSpan.Block blockSpan ->
-                if specialCaseBlock then deleteBlock blockSpan.BlockOverlapColumnSpans
-                else visualSpan.EditSpan.OverarchingSpan |> SnapshotLineRangeUtil.CreateForSpan |> deleteRange
-
-        let value = x.CreateRegisterValue (StringData.OfEditSpan editSpan) OperationKind.LineWise
-        _commonOperations.SetRegisterValue registerName RegisterOperation.Delete value
-
-        commandResult
-
-    /// Delete till the end of the line and start insert mode
-    member x.ChangeTillEndOfLine count registerName =
-
-        // The actual text edit portion of this operation is identical to the
-        // DeleteTillEndOfLine operation.  There is a difference though in the
-        // positioning of the caret.  DeleteTillEndOfLine needs to consider the virtual
-        // space settings since it remains in normal mode but change does not due
-        // to it switching to insert mode
-        let caretPosition = x.CaretPoint.Position
-        x.EditWithLinkedChange "ChangeTillEndOfLine" (fun () ->
-            x.DeleteTillEndOfLineCore count registerName
-
-            // Move the caret back to it's original position.  Don't consider virtual
-            // space here since we're switching to insert mode
-            let point = SnapshotPoint(x.CurrentSnapshot, caretPosition)
-            _commonOperations.MoveCaretToPoint point ViewFlags.None)
-
-    /// Delete the selected text in Visual Mode and begin insert mode with a linked
-    /// transaction.
-    member x.ChangeSelection registerName (visualSpan: VisualSpan) =
-
-        match visualSpan with
-        | VisualSpan.Character _ ->
-            // For block and character modes the change selection command is simply a
-            // delete of the span and move into insert mode.
-            //
-            // Caret needs to be positioned at the front of the span in undo so move it
-            // before we create the transaction
-            TextViewUtil.MoveCaretToPoint _textView visualSpan.Start
-            x.EditWithLinkedChange "ChangeSelection" (fun() ->
-                x.DeleteSelection registerName visualSpan |> ignore)
-        | VisualSpan.Block blockSpan ->
-            // Change in block mode has behavior very similar to Shift + Insert.  It needs
-            // to be a change followed by a transition into insert where the insert actions
-            // are repeated across the block span
-
-            // Caret needs to be positioned at the front of the span in undo so move it
-            // before we create the transaction
-            TextViewUtil.MoveCaretToPoint _textView visualSpan.Start
-            x.EditBlockWithLinkedChange "Change Block" blockSpan false (fun () ->
-                x.DeleteSelection registerName visualSpan |> ignore)
-
-        | VisualSpan.Line range -> x.ChangeLinesCore range registerName
-
-    /// Close a single fold under the caret
-    member x.CloseFoldInSelection (visualSpan: VisualSpan) =
-        let range = visualSpan.LineRange
-        let offset = range.StartLineNumber
-        for i = 0 to range.Count - 1 do
-            let line = SnapshotUtil.GetLine x.CurrentSnapshot (offset + i)
-            _foldManager.CloseFold line.Start 1
-        CommandResult.Completed ModeSwitch.NoSwitch
-
-    /// Close 'count' folds under the caret
-    member x.CloseFoldUnderCaret count =
-        _foldManager.CloseFold x.CaretPoint count
-        CommandResult.Completed ModeSwitch.NoSwitch
-
-    /// Close all of the folds in the buffer
-    member x.CloseAllFolds() =
-        let span = SnapshotUtil.GetExtent x.CurrentSnapshot
-        _foldManager.CloseAllFolds span
-        CommandResult.Completed ModeSwitch.NoSwitch
-
-    /// Close all folds under the caret
-    member x.CloseAllFoldsUnderCaret () =
-        let span = SnapshotSpan(x.CaretPoint, 0)
-        _foldManager.CloseAllFolds span
-        CommandResult.Completed ModeSwitch.NoSwitch
-
-    /// Close all folds in the selection
-    member x.CloseAllFoldsInSelection (visualSpan: VisualSpan) =
-        let span = visualSpan.LineRange.Extent
-        _foldManager.CloseAllFolds span
-        CommandResult.Completed ModeSwitch.NoSwitch
-
-    /// Close the IVimBuffer.  This is an implementation of the ZZ command and won't check
-    /// for a dirty buffer
-    member x.CloseBuffer() =
-        _vimHost.Close _textView
-        CommandResult.Completed ModeSwitch.NoSwitch
-
-    member x.CloseWindow() =
-        _commonOperations.CloseWindowUnlessDirty()
-        CommandResult.Completed ModeSwitch.NoSwitch
-
-    /// Create a possibly LineWise register value with the specified string value at the given
-    /// point.  This is factored out here because a LineWise value in vim should always
-    /// end with a new line but we can't always guarantee the text we are working with
-    /// contains a new line.  This normalizes out the process needed to make this correct
-    /// while respecting the settings of the ITextBuffer
-    member x.CreateRegisterValue stringData operationKind =
-        _commonOperations.CreateRegisterValue x.CaretPoint stringData operationKind
-
-    /// Delete 'count' characters after the cursor on the current line.  Caret should
-    /// remain at it's original position
-    member x.DeleteCharacterAtCaret count registerName =
-
-        // Check for the case where the caret is past the end of the line.  Can happen
-        // when 've=onemore'
-<<<<<<< HEAD
-        if x.CaretPoint.Position < x.CaretLine.End.Position then
-            let startPoint = x.CaretPoint
-            let endPoint = SnapshotLineUtil.GetColumnOrEnd (x.CaretColumn + count) x.CaretLine
-            let span = SnapshotSpan(startPoint, endPoint)
-=======
-        if not x.CaretColumn.IsLineBreakOrEnd then
-            let span = 
-                let endColumn = x.CaretColumn.AddInLineOrEnd count
-                SnapshotColumnSpan(x.CaretColumn, endColumn)
->>>>>>> 06de7e58
-
-            // Use a transaction so we can guarantee the caret is in the correct
-            // position on undo / redo
-            x.EditWithUndoTransaction "DeleteChar" (fun () ->
-<<<<<<< HEAD
-                _textBuffer.Delete(span.Span) |> ignore
-=======
-                let position = x.CaretPoint.Position
-                let snapshot = TextBufferUtil.DeleteAndGetLatest _textBuffer span.Span.Span
->>>>>>> 06de7e58
-
-                // Need to respect the virtual edit setting here as we could have
-                // deleted the last character on the line
-                let point = startPoint.TranslateTo(_textBuffer.CurrentSnapshot, PointTrackingMode.Negative)
-                _commonOperations.MoveCaretToPoint point ViewFlags.VirtualEdit)
-
-            // Put the deleted text into the specified register
-            let value = RegisterValue(StringData.OfSpan span.Span, OperationKind.CharacterWise)
-            _commonOperations.SetRegisterValue registerName RegisterOperation.Delete value
-
-        CommandResult.Completed ModeSwitch.NoSwitch
-
-    /// Delete 'count' characters before the cursor on the current line.  Caret should be
-    /// positioned at the begining of the span for undo / redo
-    member x.DeleteCharacterBeforeCaret count registerName =
-
-        let startPoint =
-            let position = x.CaretPoint.Position - count
-            if position < x.CaretLine.Start.Position then x.CaretLine.Start else SnapshotPoint(x.CurrentSnapshot, position)
-        let span = SnapshotSpan(startPoint, x.CaretPoint)
-
-        // Use a transaction so we can guarantee the caret is in the correct position.  We
-        // need to position the caret to the start of the span before the transaction to
-        // ensure it appears there during an undo
-        TextViewUtil.MoveCaretToPoint _textView startPoint
-        x.EditWithUndoTransaction "DeleteChar" (fun () ->
-            _textBuffer.Delete span.Span |> ignore
-            startPoint.TranslateTo(_textBuffer.CurrentSnapshot, PointTrackingMode.Negative)
-            |> TextViewUtil.MoveCaretToPoint _textView)
-
-        // Put the deleted text into the specified register once the delete completes
-        let value = RegisterValue(StringData.OfSpan span, OperationKind.CharacterWise)
-        _commonOperations.SetRegisterValue registerName RegisterOperation.Delete value
-
-        CommandResult.Completed ModeSwitch.NoSwitch
-
-    /// Delete a fold under the caret
-    member x.DeleteFoldUnderCaret () =
-        _foldManager.DeleteFold x.CaretPoint
-        CommandResult.Completed ModeSwitch.NoSwitch
-
-    /// Delete a fold from the selection
-    member x.DeleteAllFoldInSelection (visualSpan: VisualSpan) =
-        let span = visualSpan.LineRange.Extent
-        _foldManager.DeleteAllFolds span
-        CommandResult.Completed ModeSwitch.NoSwitch
-
-    /// Delete all folds under the caret
-    member x.DeleteAllFoldsUnderCaret () =
-        let span = SnapshotSpan(x.CaretPoint, 0)
-        _foldManager.DeleteAllFolds span
-        CommandResult.Completed ModeSwitch.NoSwitch
-
-    /// Delete all of the folds in the ITextBuffer
-    member x.DeleteAllFoldsInBuffer () =
-        let extent = SnapshotUtil.GetExtent x.CurrentSnapshot
-        _foldManager.DeleteAllFolds extent
-        CommandResult.Completed ModeSwitch.NoSwitch
-
-    /// Delete the selected text from the buffer and put it into the specified
-    /// register.
-    member x.DeleteLineSelection registerName (visualSpan: VisualSpan) =
-
-        // For each of the 3 cases the caret should begin at the start of the
-        // VisualSpan during undo so move the caret now.
-        TextViewUtil.MoveCaretToPoint _textView visualSpan.Start
-
-        // Start a transaction so we can manipulate the caret position during
-        // an undo / redo
-        let editSpan =
-            x.EditWithUndoTransaction "Delete" (fun () ->
-
-                use edit = _textBuffer.CreateEdit()
-                let editSpan =
-                    match visualSpan with
-                    | VisualSpan.Character characterSpan ->
-                        // Just extend the SnapshotSpan to the encompassing SnapshotLineRange
-                        let range = SnapshotLineRangeUtil.CreateForSpan characterSpan.Span
-                        let span = range.ColumnExtentIncludingLineBreak
-                        edit.Delete(span.Span.Span) |> ignore
-                        EditSpan.Single span
-                    | VisualSpan.Line range ->
-                        // Easiest case.  It's just the range
-                        edit.Delete(range.ExtentIncludingLineBreak.Span) |> ignore
-                        EditSpan.Single range.ColumnExtentIncludingLineBreak
-                    | VisualSpan.Block blockSpan ->
-
-                        // The delete is from the start of the block selection util the end of
-                        // te containing line
-                        let collection =
-                            blockSpan.BlockOverlapColumnSpans
-                            |> NonEmptyCollectionUtil.Map (fun span ->
-                                let endColumn = SnapshotOverlapColumn.GetLineEnd(span.Start.Line, _localSettings.TabStop)
-                                SnapshotOverlapColumnSpan(span.Start, endColumn, _localSettings.TabStop))
-
-                        // Actually perform the deletion
-                        collection |> Seq.iter (fun span -> edit.Delete(span) |> ignore)
-
-                        EditSpan.Block collection
-
-                let point = x.ApplyEditAndMapPoint edit visualSpan.Start.Position
-                _commonOperations.MoveCaretToPoint point ViewFlags.VirtualEdit
-
-                editSpan)
-
-        let value = x.CreateRegisterValue (StringData.OfEditSpan editSpan) OperationKind.LineWise
-        _commonOperations.SetRegisterValue registerName RegisterOperation.Delete value
-
-        CommandResult.Completed ModeSwitch.SwitchPreviousMode
-
-    /// Delete the highlighted text from the buffer and put it into the specified
-    /// register.  The caret should be positioned at the beginning of the text for
-    /// undo / redo
-    member x.DeleteSelection registerName (visualSpan: VisualSpan) =
-        let startPoint = visualSpan.Start
-
-        // Use a transaction to guarantee caret position.  Caret should be at the start
-        // during undo and redo so move it before the edit
-        TextViewUtil.MoveCaretToPoint _textView startPoint
-        x.EditWithUndoTransaction "DeleteSelection" (fun () ->
-            use edit = _textBuffer.CreateEdit()
-            visualSpan.GetOverlapColumnSpans _localSettings.TabStop |> Seq.iter (fun overlapSpan ->
-                let span = overlapSpan.OverarchingSpan
-
-                // If the last included point in the SnapshotSpan is inside the line break
-                // portion of a line then extend the SnapshotSpan to encompass the full
-                // line break
-                let span =
-                    match span.Last with
-                    | None ->
-                        // Don't need to special case a 0 length span as it won't actually
-                        // cause any change in the ITextBuffer
-                        span
-                    | Some last ->
-                        if last.IsLineBreakOrEnd then
-                            let endColumn = last.Subtract(1)
-                            SnapshotColumnSpan(span.Start, endColumn)
-                        else
-                            span
-
-                edit.Delete(overlapSpan) |> ignore)
-
-            let position = x.ApplyEditAndMapPosition edit startPoint.Position
-            TextViewUtil.MoveCaretToPosition _textView position)
-
-        // BTODO: The wrong text is being put into the register here.  It should include the overlap data
-        let operationKind = visualSpan.OperationKind
-        let value = x.CreateRegisterValue (StringData.OfEditSpan visualSpan.EditSpan) operationKind
-        _commonOperations.SetRegisterValue registerName RegisterOperation.Delete value
-
-        CommandResult.Completed ModeSwitch.SwitchPreviousMode
-
-    /// Extend the selection to the next match for the last pattern searched for
-    member x.ExtendSelectionToNextMatch searchPath count =
-
-        // Unlike 'gN' as a motion, 'gN' from visual mode will move the caret
-        // if the text under the cursor matches the pattern. As a result, if
-        // the search is backward, we will rely on the 'N' motion if the
-        // previous search was forward or the 'n' motion if the previous
-        // search was backward.
-        let motion =
-            match searchPath with
-            | SearchPath.Forward ->
-                Motion.NextMatch searchPath
-            | SearchPath.Backward ->
-                let last = _vimData.LastSearchData
-                let reverseDirection = last.Path = SearchPath.Forward
-                Motion.LastSearch reverseDirection
-        let argument = MotionArgument(MotionContext.Movement, operatorCount = None, motionCount = count)
-        match _motionUtil.GetMotion motion argument with
-        | Some motionResult ->
-            let caretPoint =
-                match searchPath with
-                | SearchPath.Forward ->
-                    if _globalSettings.IsSelectionInclusive && motionResult.Span.Length > 0 then
-                        motionResult.Span.End
-                        |> SnapshotPointUtil.GetPreviousCharacterSpanWithWrap
-                    else
-                        motionResult.Span.End
-                | SearchPath.Backward ->
-                    if motionResult.IsForward then
-                        motionResult.Span.End
-                    else
-                        motionResult.Span.Start
-            _commonOperations.MoveCaretToPoint caretPoint ViewFlags.Standard
-        | None ->
-            ()
-        CommandResult.Completed ModeSwitch.NoSwitch
-
-    /// Delete count lines from the cursor.  The caret should be positioned at the start
-    /// of the first line for both undo / redo
-    member x.DeleteLines count registerName =
-        _commonOperations.DeleteLines x.CaretLine count registerName
-        CommandResult.Completed ModeSwitch.NoSwitch
-
-    /// Delete the specified motion of text
-    member x.DeleteMotion registerName (result: MotionResult) =
-
-        // The d{motion} command has an exception listed which is visible by typing ':help d' in
-        // gVim.  In summary, if the motion is characterwise, begins and ends on different
-        // lines and the start is preceeding by only whitespace and the end is followed
-        // only by whitespace then it becomes a linewise motion for those lines.  This can be
-        // demonstrated with the following example.  Caret is on the 'c', there is one space before
-        // every word and 4 spaces after dog
-        //
-        //  cat
-        //  dog
-        //  fish
-        //
-        // Now execute 'd/  ' (2 spaces after the /).  This will delete the entire cat and dog
-        // line
-        let span, operationKind =
-            let span = result.Span
-            if result.LineRange.Count > 1 && result.OperationKind = OperationKind.CharacterWise then
-                let startLine, lastLine = SnapshotSpanUtil.GetStartAndLastLine span
-                let lastPoint =
-                    if result.IsExclusive then result.End
-                    else result.LastOrStart
-                let endsInWhiteSpace =
-                    lastPoint
-                    |> SnapshotPointUtil.GetPoints SearchPath.Forward
-                    |> Seq.takeWhile (fun point -> point.Position < lastLine.End.Position)
-                    |> Seq.forall SnapshotPointUtil.IsWhiteSpace
-
-                let inIndent =
-                    let indentPoint = SnapshotLineUtil.GetIndentPoint startLine
-                    span.Start.Position <= indentPoint.Position
-
-                if endsInWhiteSpace && inIndent then
-                    SnapshotSpanUtil.ExtendToFullLineIncludingLineBreak span, OperationKind.LineWise
-                else
-                    span, result.OperationKind
-            else
-                span, result.OperationKind
-
-        // Caret should be placed at the start of the motion for both undo / redo so place it
-        // before starting the transaction
-        TextViewUtil.MoveCaretToPoint _textView span.Start
-        x.EditWithUndoTransaction "Delete" (fun () ->
-            _textBuffer.Delete(span.Span) |> ignore
-
-            // Translate the point to the current snapshot.
-            let point = span.Start.TranslateTo(_textBuffer.CurrentSnapshot, PointTrackingMode.Negative)
-            _commonOperations.MoveCaretToPoint point ViewFlags.VirtualEdit)
-
-        // Update the register with the result so long as something was actually deleted
-        // from the buffer
-        if not span.IsEmpty then
-            let value = x.CreateRegisterValue (StringData.OfSpan span) operationKind
-            let operation = x.CalculateDeleteOperation result
-            _commonOperations.SetRegisterValue registerName operation value
-
-        CommandResult.Completed ModeSwitch.NoSwitch
-
-    /// Delete from the cursor to the end of the line and then 'count - 1' more lines into
-    /// the buffer.  This is the implementation of the 'D' command
-    member x.DeleteTillEndOfLine count registerName =
-
-        let caretPosition = x.CaretPoint.Position
-
-        // The caret is already at the start of the Span and it needs to be after the
-        // delete so wrap it in an undo transaction
-        x.EditWithUndoTransaction "Delete" (fun () ->
-            x.DeleteTillEndOfLineCore count registerName
-
-            // Move the caret back to the original position in the ITextBuffer.
-            let point = SnapshotPoint(x.CurrentSnapshot, caretPosition)
-            _commonOperations.MoveCaretToPoint point ViewFlags.VirtualEdit)
-
-        CommandResult.Completed ModeSwitch.NoSwitch
-
-    /// Delete from the caret to the end of the line and 'count - 1' more lines
-    member x.DeleteTillEndOfLineCore count registerName =
-        let span =
-            if count = 1 then
-                // Just deleting till the end of the caret line
-                SnapshotSpan(x.CaretPoint, x.CaretLine.End)
-            else
-                // Grab a SnapshotLineRange for the 'count - 1' lines and combine in with
-                // the caret start to get the span
-                let range = SnapshotLineRangeUtil.CreateForLineAndMaxCount x.CaretLine count
-                SnapshotSpan(x.CaretPoint, range.End)
-
-        _textBuffer.Delete(span.Span) |> ignore
-
-        // Delete is complete so update the register.  Strangely enough this is a character wise
-        // operation even though it involves line deletion
-        let value = RegisterValue(StringData.OfSpan span, OperationKind.CharacterWise)
-        _commonOperations.SetRegisterValue registerName RegisterOperation.Delete value
-
-    member x.DisplayCharacterCodePoint() =
-        let point = SnapshotCodePoint(x.CaretPoint)
-        if point.IsEndPoint then
-            _commonOperations.Beep()
-        elif point.IsInsideLineBreak then
-            _statusUtil.OnStatus "NUL"
-        else
-            let text = point.GetText()
-            let cp = point.CodePoint
-            let str = sprintf "<%s> %d, %8x, %6o" text cp cp cp 
-            _statusUtil.OnStatus str
-        CommandResult.Completed ModeSwitch.NoSwitch
-
-    member x.DisplayCharacterBytes() =
-        let point = SnapshotCodePoint(x.CaretPoint)
-        if point.IsEndPoint then
-            _commonOperations.Beep()
-        elif point.IsInsideLineBreak then
-            _statusUtil.OnStatus "NUL"
-        else
-            let text = point.GetText()
-            let bytes = Encoding.UTF8.GetBytes(text)
-            let builder = StringBuilder()
-            for i = 0 to bytes.Length - 1 do
-                let str = sprintf "%02x" bytes.[i]
-                if i > 0 then builder.AppendChar ' '
-                builder.AppendString str
-            _statusUtil.OnStatus (builder.ToString())
-        CommandResult.Completed ModeSwitch.NoSwitch
-
-    /// Run the specified action with a wrapped undo transaction.  This is often necessary when
-    /// an edit command manipulates the caret
-    member x.EditWithUndoTransaction<'T> (name: string) (action: unit -> 'T): 'T =
-        _undoRedoOperations.EditWithUndoTransaction name _textView action
-
-    /// Used for the several commands which make an edit here and need the edit to be linked
-    /// with the next insert mode change.
-    member x.CreateTransactionForLinkedChange name action =
-        let flags = LinkedUndoTransactionFlags.EndsWithInsert
-        let transaction = _undoRedoOperations.CreateLinkedUndoTransactionWithFlags name flags
-
-        try
-            x.EditWithUndoTransaction name action
-        with
-            | _ ->
-                // If the above throws we can't leave the transaction open else it will
-                // break undo / redo in the ITextBuffer.  Close it here and
-                // re-raise the exception
-                transaction.Dispose()
-                reraise()
-
-        transaction
-
-    /// Create an undo transaction, perform an action, and switch to normal insert mode
-    member x.EditWithLinkedChange name action =
-        let transaction = x.CreateTransactionForLinkedChange name action
-        let arg = ModeArgument.InsertWithTransaction transaction
-        CommandResult.Completed (ModeSwitch.SwitchModeWithArgument (ModeKind.Insert, arg))
-
-    /// Create an undo transaction, perform an action, and switch to insert mode with a count
-    member x.EditCountWithLinkedChange name count action =
-        let transaction = x.CreateTransactionForLinkedChange name action
-        let arg = ModeArgument.InsertWithCountAndNewLine (count, transaction)
-        CommandResult.Completed (ModeSwitch.SwitchModeWithArgument (ModeKind.Insert, arg))
-
-    /// Create an undo transaction, perform an action, and switch to block insert mode
-    member x.EditBlockWithLinkedChange name blockSpan atEndOfLine action =
-        let transaction = x.CreateTransactionForLinkedChange name action
-        let arg = ModeArgument.InsertBlock (blockSpan, atEndOfLine, transaction)
-        CommandResult.Completed (ModeSwitch.SwitchModeWithArgument (ModeKind.Insert, arg))
-
-    /// Used for commands which need to operate on the visual buffer and produce a SnapshotSpan
-    /// to be mapped back to the text / edit buffer
-    member x.EditWithVisualSnapshot action =
-        let snapshotData = TextViewUtil.GetVisualSnapshotDataOrEdit _textView
-        let span = action snapshotData
-        BufferGraphUtil.MapSpanDownToSingle _bufferGraph span x.CurrentSnapshot
-
-    /// Get a line range specifier
-    member x.GetLineRangeSpecifier (lineRange: SnapshotLineRange) =
-        let caretLine = TextViewUtil.GetCaretLine _textView
-        let caretLineNumber = SnapshotLineUtil.GetLineNumber caretLine
-        let extentLineRange = SnapshotLineRange.CreateForExtent x.CurrentSnapshot
-        let lastLineNumber = extentLineRange.LastLineNumber
-
-        let getLineSpecifier (line: int) =
-            if line = 0 then
-                "1"
-            elif line = lastLineNumber then
-                "$"
-            elif line = caretLineNumber && not _localSettings.Number then
-                "."
-            else
-                string(line + 1)
-
-        if lineRange.StartLineNumber = 0 && lineRange.LastLineNumber = lastLineNumber then
-            "%"
-        elif lineRange.StartLineNumber = lineRange.LastLineNumber then
-            getLineSpecifier lineRange.StartLineNumber
-        else
-            let startLineSpecifier = getLineSpecifier lineRange.StartLineNumber
-            let lastLineSpecifier = getLineSpecifier lineRange.LastLineNumber
-            startLineSpecifier + "," + lastLineSpecifier
-
-    /// Build a partial filter command and switch to command mode
-    member x.StartFilterCommand (specifier: string) =
-        let partialCommand = specifier + "!"
-        let modeArgument = ModeArgument.PartialCommand partialCommand
-        CommandResult.Completed (ModeSwitch.SwitchModeWithArgument (ModeKind.Command, modeArgument))
-
-    /// Filter the 'count' lines in the buffer
-    member x.FilterLines count =
-        let lineRange = SnapshotLineRangeUtil.CreateForLineAndMaxCount x.CaretLine count
-        let specifier = x.GetLineRangeSpecifier lineRange
-        x.StartFilterCommand specifier
-
-    /// Filter the lines in the Motion
-    member x.FilterMotion (result: MotionResult) =
-        let lineRange = result.LineRange
-        let specifier = x.GetLineRangeSpecifier lineRange
-        x.StartFilterCommand specifier
-
-    /// Filter the selected lines
-    member x.FilterLinesVisual (visualSpan: VisualSpan) =
-        let lineRange = visualSpan.LineRange
-        x.StartFilterCommand "'<,'>"
-
-    /// Close a fold under the caret for 'count' lines
-    member x.FoldLines count =
-        let range = SnapshotLineRangeUtil.CreateForLineAndMaxCount x.CaretLine count
-        _foldManager.CreateFold range
-        CommandResult.Completed ModeSwitch.NoSwitch
-
-    /// Create a fold for the given MotionResult
-    member x.FoldMotion (result: MotionResult) =
-        _foldManager.CreateFold result.LineRange
-
-        CommandResult.Completed ModeSwitch.NoSwitch
-
-    /// Fold the specified selection
-    member x.FoldSelection (visualSpan: VisualSpan) =
-        _foldManager.CreateFold visualSpan.LineRange
-
-        CommandResult.Completed ModeSwitch.SwitchPreviousMode
-
-    /// Format the 'count' code lines in the buffer
-    member x.FormatCodeLines count =
-        let range = SnapshotLineRangeUtil.CreateForLineAndMaxCount x.CaretLine count
-        _commonOperations.FormatCodeLines range
-        CommandResult.Completed ModeSwitch.NoSwitch
-
-    /// Format the 'count' text lines in the buffer
-    member x.FormatTextLines count preserveCaretPosition =
-        let range = SnapshotLineRangeUtil.CreateForLineAndMaxCount x.CaretLine count
-        _commonOperations.FormatTextLines range preserveCaretPosition
-        CommandResult.Completed ModeSwitch.NoSwitch
-
-    /// Format the selected code lines
-    member x.FormatCodeLinesVisual (visualSpan: VisualSpan) =
-        visualSpan.EditSpan.OverarchingSpan
-        |> SnapshotLineRangeUtil.CreateForSpan
-        |> _commonOperations.FormatCodeLines
-        CommandResult.Completed ModeSwitch.SwitchPreviousMode
-
-    /// Format the selected text lines
-    member x.FormatTextLinesVisual (visualSpan: VisualSpan) (preserveCaretPosition: bool) =
-        visualSpan.EditSpan.OverarchingSpan
-        |> SnapshotLineRangeUtil.CreateForSpan
-        |> (fun lineRange -> _commonOperations.FormatTextLines lineRange preserveCaretPosition)
-        CommandResult.Completed ModeSwitch.SwitchPreviousMode
-
-    /// Format the code lines in the Motion
-    member x.FormatCodeMotion (result: MotionResult) =
-        _commonOperations.FormatCodeLines result.LineRange
-        CommandResult.Completed ModeSwitch.NoSwitch
-
-    /// Format the text lines in the Motion
-    member x.FormatTextMotion (result: MotionResult) preserveCaretPosition =
-        _commonOperations.FormatTextLines result.LineRange preserveCaretPosition
-        CommandResult.Completed ModeSwitch.NoSwitch
-
-    /// Get the appropriate register for the CommandData
-    member x.GetRegister name = _commonOperations.GetRegister name
-
-    member x.GetNumberValueAtCaret(): (NumberValue * SnapshotSpan) option =
-        x.GetNumberValueAtPoint x.CaretPoint
-
-    /// Get the number value at the specified point.  This is used for the
-    /// CTRL-A and CTRL-X command so it will look forward on the current line
-    /// for the first word
-    ///
-    /// TODO: Need to integrate the parsing functions here with that of the
-    /// tokenizer which also parses out the same set of numbers
-    member x.GetNumberValueAtPoint point: (NumberValue * SnapshotSpan) option =
-        let line = SnapshotPointUtil.GetContainingLine point
-        let startPosition = line.Start.Position
-        let index = point.Position - startPosition
-
-        // Get the match from the line with the given regex for the first
-        // number that contains the point or begins after the point.
-        let getNumber numberValue numberPattern parseFunc =
-            line
-            |> SnapshotLineUtil.GetText
-            |> (fun text -> RegularExpressions.Regex.Matches(text, numberPattern))
-            |> Seq.cast<RegularExpressions.Match>
-            |> Seq.tryFind (fun m ->
-                index >= m.Index && index < m.Index + m.Length || index < m.Index)
-            |> Option.map (fun m ->
-                let span = SnapshotSpan(point.Snapshot, startPosition + m.Index, m.Length)
-                let succeeded, number = parseFunc m.Value
-                if succeeded then
-                    Some (numberValue number, span)
-                else
-                    None)
-            |> OptionUtil.collapse
-
-        // Get the point for a decimal number.
-        let getDecimal () =
-            getNumber NumberValue.Decimal @"-?\d+\b" (fun text ->
-                System.Int64.TryParse(text))
-
-        // Get the point for a hex number.
-        let getHex () =
-            getNumber NumberValue.Hex @"\b0[xX][0-9a-fA-F]+\b" (fun text ->
-                try
-                    true, System.Convert.ToUInt64(text.Substring(2), 16)
-                with
-                | _ ->
-                    false, 0UL)
-
-        // Get the point for an octal number.
-        let getOctal () =
-            getNumber NumberValue.Octal @"\b0[0-7]+\b" (fun text ->
-                try
-                    true, System.Convert.ToUInt64(text, 8)
-                with
-                | _ ->
-                    false, 0UL)
-
-        // Get the point for an binary number.
-        let getBinary () =
-            getNumber NumberValue.Binary @"\b0[bB][0-1]+\b" (fun text ->
-                try
-                    true, System.Convert.ToUInt64(text.Substring(2), 2)
-                with
-                | _ ->
-                    false, 0UL)
-
-        let number =
-            seq {
-                yield getBinary, NumberFormat.Binary
-                yield getHex, NumberFormat.Hex
-                yield getOctal, NumberFormat.Octal
-                yield getDecimal, NumberFormat.Decimal
-            }
-            |> Seq.filter (fun (_, numberFormat) ->
-                _localSettings.IsNumberFormatSupported numberFormat)
-            |> Seq.map (fun (func, _) -> func())
-            |> SeqUtil.filterToSome
-            |> SeqUtil.tryHeadOnly
-
-        match number with
-        | Some _ ->
-            number
-        | None ->
-            if _localSettings.IsNumberFormatSupported NumberFormat.Alpha then
-
-                // Now check for alpha by going forward to the first alpha
-                // character.
-                SnapshotSpan(point, line.EndIncludingLineBreak)
-                |> SnapshotSpanUtil.GetPoints SearchPath.Forward
-                |> Seq.skipWhile (fun point ->
-                    point
-                    |> SnapshotPointUtil.GetChar
-                    |> CharUtil.IsAlpha
-                    |> not)
-                |> Seq.map (fun point ->
-                    let c = point.GetChar()
-                    NumberValue.Alpha c, SnapshotSpan(point, 1))
-                |> Seq.tryHead
-            else
-                None
-
-    /// Go to the definition of the word under the caret
-    member x.GoToDefinition () =
-        match _commonOperations.GoToDefinition() with
-        | Result.Succeeded -> ()
-        | Result.Failed(msg) -> _statusUtil.OnError msg
-
-        CommandResult.Completed ModeSwitch.NoSwitch
-
-    /// GoTo the file name under the cursor and possibly use a new window
-    member x.GoToFileUnderCaret useNewWindow =
-        if useNewWindow then _commonOperations.GoToFileInNewWindow()
-        else _commonOperations.GoToFile()
-
-        CommandResult.Completed ModeSwitch.NoSwitch
-
-    /// GoTo the file name under the cursor using a new window (tab)
-    member x.GoToFileInSelectionInNewWindow (visualSpan: VisualSpan) =
-        let goToFile name =
-            _commonOperations.GoToFileInNewWindow name
-            CommandResult.Completed (ModeSwitch.SwitchMode ModeKind.Normal)
-        match visualSpan with
-        | VisualSpan.Character span -> span.Span.GetText() |> goToFile
-        | VisualSpan.Line span -> span.GetText() |> goToFile
-        | VisualSpan.Block _ -> CommandResult.Completed ModeSwitch.NoSwitch
-
-    /// GoTo the file name under the cursor in the same window
-    member x.GoToFileInSelection (visualSpan: VisualSpan) =
-        let goToFile name =
-            _commonOperations.GoToFile name
-            CommandResult.Completed (ModeSwitch.SwitchMode ModeKind.Normal)
-        match visualSpan with
-        | VisualSpan.Character span -> span.Span.GetText() |> goToFile
-        | VisualSpan.Line span -> span.GetText() |> goToFile
-        | VisualSpan.Block _ -> CommandResult.Completed ModeSwitch.NoSwitch
-
-    /// Go to the global declaration of the word under the caret
-    member x.GoToGlobalDeclaration () =
-        _commonOperations.GoToGlobalDeclaration()
-        CommandResult.Completed ModeSwitch.NoSwitch
-
-    /// Go to the local declaration of the word under the caret
-    member x.GoToLocalDeclaration () =
-        _commonOperations.GoToLocalDeclaration()
-        CommandResult.Completed ModeSwitch.NoSwitch
-
-    /// Go to the next tab in the specified direction
-    member x.GoToNextTab path countOption =
-        match path with
-        | SearchPath.Forward ->
-            match countOption with
-            | Some count -> _commonOperations.GoToTab count
-            | None -> _commonOperations.GoToNextTab path 1
-        | SearchPath.Backward ->
-            let count = countOption |> OptionUtil.getOrDefault 1
-            _commonOperations.GoToNextTab SearchPath.Backward count
-
-        CommandResult.Completed ModeSwitch.NoSwitch
-
-    /// GoTo the ITextView in the specified direction
-    member x.GoToWindow count direction =
-        _vimHost.GoToWindow _textView count direction
-        CommandResult.Completed ModeSwitch.NoSwitch
-
-    /// GoTo the ITextView in the specified direction
-    member x.GoToRecentView count =
-        let vim = _vimBufferData.Vim
-        match vim.TryGetRecentBuffer count with
-        | None -> ()
-        | Some vimBuffer ->
-            let textView = vimBuffer.VimBufferData.TextView
-            _vimHost.NavigateTo(textView.Caret.Position.VirtualBufferPosition) |> ignore
-        CommandResult.Completed ModeSwitch.NoSwitch
-
-    /// Join 'count' lines in the buffer
-    member x.JoinLines kind count =
-
-        // An oddity of the join command is that the count 1 and 2 have the same effect.  Easiest
-        // to treat both values as 2 since the math works out for all other values above 2
-        let count = if count = 1 then 2 else count
-
-        match SnapshotLineRangeUtil.CreateForLineAndCount x.CaretLine count with
-        | None ->
-            // If the count exceeds the length of the buffer then the operation should not
-            // complete and a beep should be issued
-            _commonOperations.Beep()
-        | Some range ->
-            // The caret should be positioned one after the second to last line in the
-            // join.  It should have it's original position during an undo so don't
-            // move the caret until we're inside the transaction
-            x.EditWithUndoTransaction "Join" (fun () ->
-                _commonOperations.Join range kind
-                x.MoveCaretFollowingJoin range)
-
-        CommandResult.Completed ModeSwitch.NoSwitch
-
-    /// Join the selection of lines in the buffer
-    member x.JoinSelection kind (visualSpan: VisualSpan) =
-        let range = SnapshotLineRangeUtil.CreateForSpan visualSpan.EditSpan.OverarchingSpan
-
-        // Extend the range to at least 2 lines if possible
-        let range =
-            if range.Count = 1 && range.LastLineNumber = SnapshotUtil.GetLastLineNumber range.Snapshot then
-                // Can't extend
-                range
-            elif range.Count = 1 then
-                // Extend it 1 line
-                SnapshotLineRange(range.Snapshot, range.StartLineNumber, 2)
-            else
-                // Already at least 2 lines
-                range
-
-        if range.Count = 1 then
-            // Can't join a single line
-            _commonOperations.Beep()
-
-            CommandResult.Completed ModeSwitch.NoSwitch
-        else
-            // The caret before the join should be positioned at the start of the VisualSpan
-            TextViewUtil.MoveCaretToPoint _textView visualSpan.Start
-            x.EditWithUndoTransaction "Join" (fun () ->
-                _commonOperations.Join range kind
-                x.MoveCaretFollowingJoin range)
-
-            CommandResult.Completed ModeSwitch.SwitchPreviousMode
-
-    /// Invert the current selection
-    member x.InvertSelection (visualSpan: VisualSpan) (streamSelectionSpan: VirtualSnapshotSpan) columnOnlyInBlock =
-
-        // Do the selection change with the new values.  The only elements that must be correct
-        // are the anchor point and caret position.  The selection tracker will be responsible
-        // for properly setting to the character, line, block, etc ... once the command completes
-        let changeSelection anchorPoint caretPoint =
-            let extendIntoLineBreak = streamSelectionSpan.End.IsInVirtualSpace
-            let visualSelection = VisualSelection.CreateForPoints visualSpan.VisualKind anchorPoint caretPoint _localSettings.TabStop
-            let visualSelection = visualSelection.AdjustForExtendIntoLineBreak extendIntoLineBreak
-            TextViewUtil.MoveCaretToPoint _textView caretPoint
-            visualSelection.Select _textView
-            _vimBufferData.VisualAnchorPoint <- Some (anchorPoint.Snapshot.CreateTrackingPoint(anchorPoint.Position, PointTrackingMode.Negative))
-
-        match _vimBufferData.VisualAnchorPoint |> OptionUtil.map2 (TrackingPointUtil.GetPoint x.CurrentSnapshot) with
-        | None -> ()
-        | Some anchorPoint ->
-            match visualSpan with
-            | VisualSpan.Character characterSpan ->
-                if characterSpan.Length > 1 then
-                    if x.CaretPoint.Position > characterSpan.Start.Position then
-                        changeSelection x.CaretPoint characterSpan.Start
-                    else
-                        let last =
-                            match _globalSettings.SelectionKind with
-                            | SelectionKind.Inclusive ->
-                                Option.get characterSpan.Last
-                            | SelectionKind.Exclusive ->
-                                characterSpan.End
-                        changeSelection characterSpan.Start last
-            | VisualSpan.Line _ ->
-                changeSelection x.CaretPoint anchorPoint
-            | VisualSpan.Block blockSpan ->
-                if columnOnlyInBlock then
-                    // In this mode the caret simple jumps to the other end of the selection on the same
-                    // line.  It doesn't switch caret + anchor, just the side the caret is on
-                    let caretSpaces, anchorSpaces =
-                        if (SnapshotPointUtil.GetColumn x.CaretPoint) >= (SnapshotPointUtil.GetColumn anchorPoint) then
-                            blockSpan.BeforeSpaces, (blockSpan.SpacesLength + blockSpan.BeforeSpaces) - 1
-                        else
-                            (blockSpan.SpacesLength + blockSpan.BeforeSpaces) - 1, blockSpan.BeforeSpaces
-
-                    let tabStop = _localSettings.TabStop
-                    let newCaretPoint = SnapshotLineUtil.GetSpaceOrEnd x.CaretLine caretSpaces tabStop
-                    let newAnchorPoint = SnapshotLineUtil.GetSpaceOrEnd (anchorPoint.GetContainingLine()) anchorSpaces tabStop
-                    changeSelection newAnchorPoint newCaretPoint
-                else
-                    changeSelection x.CaretPoint anchorPoint
-
-        CommandResult.Completed ModeSwitch.NoSwitch
-
-    /// Switch to insert mode after the caret
-    member x.InsertAfterCaret count =
-        let caretColumn = SnapshotColumn(x.CaretPoint)
-        match caretColumn.TryAddInLine(1, includeLineBreak = true) with
-        | Some nextColumn -> TextViewUtil.MoveCaretToPoint _textView nextColumn.StartPoint
-        | None -> ()
-
-        CommandResult.Completed (ModeSwitch.SwitchModeWithArgument (ModeKind.Insert, ModeArgument.InsertWithCount count))
-
-    /// Switch to Insert mode with the specified count
-    member x.InsertBeforeCaret count =
-        CommandResult.Completed (ModeSwitch.SwitchModeWithArgument (ModeKind.Insert, ModeArgument.InsertWithCount count))
-
-    /// Switch to insert mode at the end of the line
-    member x.InsertAtEndOfLine count =
-        TextViewUtil.MoveCaretToPoint _textView x.CaretLine.End
-
-        CommandResult.Completed (ModeSwitch.SwitchModeWithArgument (ModeKind.Insert, ModeArgument.InsertWithCount count))
-
-    /// Begin insert mode on the first non-blank character of the line.  Pass the count onto
-    /// insert mode so it can duplicate the input
-    member x.InsertAtFirstNonBlank count =
-        let point =
-            x.CaretLine
-            |> SnapshotLineUtil.GetPoints SearchPath.Forward
-            |> Seq.skipWhile SnapshotPointUtil.IsWhiteSpace
-            |> SeqUtil.tryHeadOnly
-            |> OptionUtil.getOrDefault x.CaretLine.End
-        TextViewUtil.MoveCaretToPoint _textView point
-
-        let switch = ModeSwitch.SwitchModeWithArgument (ModeKind.Insert, ModeArgument.InsertWithCount count)
-        CommandResult.Completed switch
-
-    /// Switch to insert mode at the start of the line
-    member x.InsertAtStartOfLine count =
-        TextViewUtil.MoveCaretToPoint _textView x.CaretLine.Start
-
-        CommandResult.Completed (ModeSwitch.SwitchModeWithArgument (ModeKind.Insert, ModeArgument.InsertWithCount count))
-
-    /// Insert a line above the current caret line and begin insert mode at the start of that
-    /// line
-    member x.InsertLineAbove count =
-        let savedCaretLine = x.CaretLine
-
-        x.EditCountWithLinkedChange "InsertLineAbove" count (fun () ->
-
-            // REPEAT TODO: Need to file a bug to get the caret position correct here for redo
-            let line = x.CaretLine
-            let newLineText = _commonOperations.GetNewLineText x.CaretPoint
-            _textBuffer.Replace(new Span(line.Start.Position,0), newLineText) |> ignore
-
-            // Position the caret for the edit
-            let line = SnapshotUtil.GetLine x.CurrentSnapshot savedCaretLine.LineNumber
-            x.MoveCaretToNewLineIndent savedCaretLine line)
-
-    /// Insert a line below the current caret line and begin insert mode at the start of that
-    /// line
-    member x.InsertLineBelow count =
-
-        // The caret position here odd.  The caret during undo / redo should be in the original
-        // caret position.  However the edit needs to occur with the caret indented on the newly
-        // created line.  So there are actually 3 caret positions to consider here
-        //
-        //  1. Before Edit (Undo)
-        //  2. After the Edit but in the Transaction (Redo)
-        //  3. For the eventual user edit
-
-        let savedCaretLine = x.CaretLine
-        let savedCaretPoint = x.CaretPoint
-
-        // The the line below needs to be calculated agaist the visual snapshot.
-        let visualLineEndIncludingLineBreak, newLineText, isLastLine =
-            let visualSnapshotData = TextViewUtil.GetVisualSnapshotDataOrEdit _textView
-            let newLineText = _commonOperations.GetNewLineText x.CaretPoint
-            let isLastLine = SnapshotLineUtil.IsLastLine visualSnapshotData.CaretLine
-            visualSnapshotData.CaretLine.EndIncludingLineBreak, newLineText, isLastLine
-
-        x.EditCountWithLinkedChange "InsertLineBelow" count (fun () ->
-
-            match BufferGraphUtil.MapPointDownToSnapshotStandard _bufferGraph visualLineEndIncludingLineBreak x.CurrentSnapshot with
-            | None -> ()
-            | Some point ->
-
-                let span = SnapshotSpan(point, 0)
-                _textBuffer.Replace(span.Span, newLineText) |> ignore
-
-                TextViewUtil.MoveCaretToPosition _textView savedCaretPoint.Position
-
-                let newLine =
-                    let newPoint =
-                        // When this command is run on the last line of the file then point will still
-                        // refer to the original line.  In that case we need to move to the end of the
-                        // ITextSnapshot
-                        if isLastLine then
-                            SnapshotUtil.GetEndPoint x.CurrentSnapshot
-                        else
-                            SnapshotPoint(x.CurrentSnapshot, point.Position)
-                    SnapshotPointUtil.GetContainingLine newPoint
-                x.MoveCaretToNewLineIndent savedCaretLine newLine)
-
-    /// Jump to the next tag in the tag list
-    member x.JumpToNewerPosition count =
-        if not (_jumpList.MoveNewer count) then
-            _commonOperations.Beep()
-        else
-            x.JumpToTagCore ()
-        CommandResult.Completed ModeSwitch.NoSwitch
-
-    /// Jump to the previous tag in the tag list
-    member x.JumpToOlderPosition count =
-
-        // Begin a traversal if we are no yet traversing
-        if not _jumpList.IsTraversing then
-            _jumpList.StartTraversal()
-
-        if not (_jumpList.MoveOlder count) then
-            _commonOperations.Beep()
-        else
-            x.JumpToTagCore ()
-        CommandResult.Completed ModeSwitch.NoSwitch
-
-    /// Jump to the specified mark.  Most motions are mapped to caret movements in MotionUtil.fs
-    /// since they embed caret information.  Marks are special though because they have the ability
-    /// to cross files hence we special case them here
-    member x.JumpToMarkCore mark exact =
-        let before = x.CaretVirtualPoint
-
-        // If not exact, adjust point to first non-blank or start.
-        let adjustPointForExact (virtualPoint: VirtualSnapshotPoint) =
-            let point = virtualPoint.Position
-            if exact then
-                if _vimTextBuffer.UseVirtualSpace then
-                    virtualPoint
-                else
-                    if
-                        not _globalSettings.IsVirtualEditOneMore
-                        && not (SnapshotPointUtil.IsStartOfLine point)
-                        && SnapshotPointUtil.IsInsideLineBreak point then
-                        SnapshotPointUtil.GetPreviousCharacterSpanWithWrap point
-                    else
-                        point
-                    |> VirtualSnapshotPointUtil.OfPoint
-            else
-                point
-                |> SnapshotPointUtil.GetContainingLine
-                |> SnapshotLineUtil.GetFirstNonBlankOrStart
-                |> VirtualSnapshotPointUtil.OfPoint
-
-        // Jump to the given point in the ITextBuffer
-        let jumpLocal (point: VirtualSnapshotPoint) =
-            let point = adjustPointForExact point
-            _commonOperations.MoveCaretToVirtualPoint point ViewFlags.Standard
-            _jumpList.Add before
-            CommandResult.Completed ModeSwitch.NoSwitch
-
-        // Called when the mark is not set
-        let markNotSet () =
-            _statusUtil.OnError Resources.Common_MarkNotSet
-            CommandResult.Error
-
-        match mark with
-        | Mark.GlobalMark letter ->
-            let markMap = _vimTextBuffer.Vim.MarkMap
-            match markMap.GetGlobalMark letter with
-            | None ->
-
-                // It's still possible that there is a global
-                // mark, but the buffer has been unloaded.
-                match markMap.GetMarkInfo mark _vimBufferData with
-                | None -> markNotSet()
-                | Some markInfo ->
-                    let vimHost = _vimBufferData.Vim.VimHost
-                    let name = markInfo.Name
-                    let line = Some markInfo.Line
-                    let column = if exact then Some markInfo.Column else None
-                    if vimHost.LoadFileIntoNewWindow name line column then
-                        CommandResult.Completed ModeSwitch.NoSwitch
-                    else
-                        _statusUtil.OnError (Resources.NormalMode_CantFindFile name)
-                        CommandResult.Error
-            | Some virtualPoint ->
-                if virtualPoint.Position.Snapshot.TextBuffer = _textBuffer then
-                    jumpLocal virtualPoint
-                else
-                    if
-                        adjustPointForExact virtualPoint
-                        |> _commonOperations.NavigateToPoint
-                    then
-                        _jumpList.Add before
-                        CommandResult.Completed ModeSwitch.NoSwitch
-                    else
-                        _statusUtil.OnError Resources.Common_MarkNotSet
-                        CommandResult.Error
-        | Mark.LocalMark localMark ->
-            match _vimTextBuffer.GetLocalMark localMark with
-            | None -> markNotSet()
-            | Some point -> jumpLocal point
-        | Mark.LastJump ->
-            match _jumpList.LastJumpLocation with
-            | None -> markNotSet()
-            | Some point -> jumpLocal point
-        | Mark.LastExitedPosition ->
-            match _vimTextBuffer.Vim.MarkMap.GetMark Mark.LastExitedPosition _vimBufferData with
-            | None -> markNotSet()
-            | Some point -> jumpLocal point
-
-    /// Jump to the specified mark
-    member x.JumpToMark mark =
-        x.JumpToMarkCore mark true
-
-    /// Jump to the start of the line containing the specified mark
-    member x.JumpToMarkLine mark =
-        x.JumpToMarkCore mark false
-
-    /// Jumps to the specified
-    member x.JumpToTagCore () =
-        match _jumpList.Current with
-        | None -> _commonOperations.Beep()
-        | Some point -> _commonOperations.MoveCaretToVirtualPoint point ViewFlags.Standard
-
-    /// Move the caret to the proper indent on the newly created line
-    member x.MoveCaretToNewLineIndent contextLine newLine =
-
-        // Calling GetNewLineIndent can cause a buffer edit.  Need to rebind
-        // the snapshot related items after calling the API
-        let indent = _commonOperations.GetNewLineIndent contextLine newLine
-        match SnapshotUtil.TryGetLine x.CurrentSnapshot newLine.LineNumber, indent with
-        | Some newLine, Some indent ->
-            let virtualPoint = VirtualSnapshotPoint(newLine.Start, indent)
-            TextViewUtil.MoveCaretToVirtualPoint _textView virtualPoint
-        | Some newLine, None ->
-            TextViewUtil.MoveCaretToPoint _textView newLine.Start
-        | None, Some _ -> ()
-        | None, None -> ()
-
-    /// The Join commands (Visual and Normal) have identical cursor positioning behavior and
-    /// it's non-trivial so it's factored out to a function here.  In short the caret should be
-    /// positioned 1 position after the last character in the second to last line of the join
-    /// The caret should be positioned one after the second to last line in the
-    /// join.  It should have it's original position during an undo so don't
-    /// move the caret until we're inside the transaction
-    member x.MoveCaretFollowingJoin (range: SnapshotLineRange) =
-        let point =
-            let number = range.StartLineNumber + range.Count - 2
-            let line = SnapshotUtil.GetLine range.Snapshot number
-            line |> SnapshotLineUtil.GetLastIncludedPoint |> OptionUtil.getOrDefault line.Start
-        match TrackingPointUtil.GetPointInSnapshot point PointTrackingMode.Positive x.CurrentSnapshot with
-        | None ->
-            ()
-        | Some point ->
-            let point = SnapshotPointUtil.AddOneOrCurrent point
-            TextViewUtil.MoveCaretToPoint _textView point
-
-    /// Move the caret to the result of the motion
-    member x.MoveCaretToMotion motion count =
-        let argument = MotionArgument(MotionContext.Movement, operatorCount = None, motionCount = count)
-        match _motionUtil.GetMotion motion argument with
-        | None ->
-            // If the motion couldn't be gotten then just beep
-            _commonOperations.Beep()
-            CommandResult.Error
-        | Some result ->
-
-            let point = x.CaretVirtualPoint
-            _commonOperations.MoveCaretToMotionResult result
-
-            if point = x.CaretVirtualPoint then
-                // Failure to move the caret for a motion results in a beep for certain motions.  There
-                // isn't any documentation here but experimentally it is true for 'l' and 'h'.
-                //
-                // Though attractive the correct solution is *not* to have the motion itself fail
-                // in those cases.  While a 'h' movement fails when the caret is in column 0, a yank
-                // from the same location, 'yh', succeeds.  It yanks nothing but it does so
-                // successfully.  The error only happens when it's applied to a movement.
-                let makeError () =
-                    _commonOperations.Beep()
-                    CommandResult.Error
-                match motion with
-                | Motion.CharLeft -> makeError()
-                | Motion.CharRight -> makeError()
-                | _ -> CommandResult.Completed ModeSwitch.NoSwitch
-            else
-                CommandResult.Completed ModeSwitch.NoSwitch
-
-    /// Move the caret to the result of the text object selection
-    member x.MoveCaretToTextObject count motion textObjectKind (visualSpan: VisualSpan) =
-
-        // First step is to get the desired final mode of the text object movement
-        let desiredVisualKind =
-            match textObjectKind with
-            | TextObjectKind.None -> visualSpan.VisualKind
-            | TextObjectKind.AlwaysCharacter -> VisualKind.Character
-            | TextObjectKind.AlwaysLine -> VisualKind.Line
-            | TextObjectKind.LineToCharacter ->
-                if _vimTextBuffer.ModeKind = ModeKind.VisualLine then
-                    VisualKind.Character
-                else
-                    visualSpan.VisualKind
-
-        let onError () =
-            _commonOperations.Beep()
-            CommandResult.Error
-
-        let setSelection span =
-            let visualSpan = VisualSpan.CreateForSpan span desiredVisualKind _localSettings.TabStop
-            let visualSelection = VisualSelection.CreateForward visualSpan
-            let argument = ModeArgument.InitialVisualSelection (visualSelection, None)
-            x.SwitchMode desiredVisualKind.VisualModeKind argument
-
-        let isInitialSelection =
-            match visualSpan with
-            | VisualSpan.Character characterSpan ->
-                let lineBreakSpan = SnapshotLineUtil.GetLineBreakSpan characterSpan.LastLine
-                characterSpan.Length <= 1 || characterSpan.Span = lineBreakSpan
-            | VisualSpan.Block blockSpan -> blockSpan.SpacesLength <= 1
-            | VisualSpan.Line lineRange -> lineRange.Count = 1
-
-        let moveTag kind =
-            if isInitialSelection then
-                match _motionUtil.GetTextObject motion x.CaretPoint with
-                | None -> onError()
-                | Some motionResult -> setSelection motionResult.Span
-            else
-                match _motionUtil.GetExpandedTagBlock visualSpan.Start kind with
-                | None -> onError()
-                | Some span -> setSelection span
-
-        // Handle the normal set of text objects (essentially non-block movements)
-        let moveNormal () =
-
-            // TODO: Backwards motions
-            // TODO: The non-initial selection needs to ensure we're in the correct mode
-
-            // The behavior of a text object depends highly on whether or not this is
-            // visual mode in it's initial state.  The docs define this as the start
-            // and end being the same but that's not true for line mode where stard and
-            // end are rarely the same.
-            if isInitialSelection then
-                // For an initial selection we just do a standard motion from the caret point
-                // and update the selection.
-                let argument = MotionArgument(MotionContext.Movement, operatorCount = None, motionCount = Some count)
-                match _motionUtil.GetMotion motion argument with
-                | None -> onError ()
-                | Some motionResult ->
-
-                    // The initial selection span for a text object doesn't change based on
-                    // whether the selection is inclusive / exclusive.  Only the caret position
-                    // changes
-                    setSelection motionResult.Span
-            else
-                // Need to move the caret to the next item.  When we are in inclusive selection
-                // though the caret is at the last position of the previous motion so doing the
-                // motion again is essentially a no-op.  Calculate the correct point from which
-                // to do the motion
-                let point =
-                    match _globalSettings.SelectionKind with
-                    | SelectionKind.Inclusive -> SnapshotPointUtil.AddOneOrCurrent x.CaretPoint
-                    | SelectionKind.Exclusive -> x.CaretPoint
-
-                match _motionUtil.GetTextObject motion point with
-                | None -> onError()
-                | Some motionResult ->
-                    _commonOperations.MoveCaretToMotionResult motionResult
-                    CommandResult.Completed ModeSwitch.NoSwitch
-
-        let moveBlock blockKind motion =
-            let argument = MotionArgument(MotionContext.Movement, operatorCount = None, motionCount = Some count)
-            match _motionUtil.GetMotion motion argument with
-            | None -> onError ()
-            | Some motionResult ->
-                let blockVisualSpan = VisualSpan.CreateForSpan motionResult.Span desiredVisualKind _localSettings.TabStop
-                if motionResult.Span.Length = 0 || visualSpan <> blockVisualSpan then
-                    // Selection is not yet the entire block so just expand to the block
-                    setSelection motionResult.Span
-                else
-                    // Attempt to expand the selection to the encompassing block.  Simply move
-                    // the caret outside the current block and attempt again to get the
-                    let contextPoint =
-                        let offset = match motion with
-                                     | Motion.AllBlock _ -> 1
-                                     | Motion.InnerBlock _ -> 2
-                                     | _ -> 0
-
-                        SnapshotPointUtil.TryAdd offset x.CaretPoint
-                    match contextPoint |> OptionUtil.map2 (fun point -> _motionUtil.GetTextObject motion point) with
-                    | None -> onError()
-                    | Some motionResult -> setSelection motionResult.Span
-
-        match motion with
-        | Motion.AllBlock blockKind -> moveBlock blockKind motion
-        | Motion.InnerBlock blockKind -> moveBlock blockKind motion
-        | Motion.TagBlock kind -> moveTag kind
-        | Motion.QuotedStringContents quote -> moveBlock quote motion
-        | _ -> moveNormal ()
-
-    /// Open a fold in visual mode.  In Visual Mode a single fold level is opened for every
-    /// line in the selection
-    member x.OpenFoldInSelection (visualSpan: VisualSpan) =
-        let range = visualSpan.LineRange
-        let offset = range.StartLineNumber
-        for i = 0 to range.Count - 1 do
-            let line = SnapshotUtil.GetLine x.CurrentSnapshot (offset + 1)
-            _foldManager.OpenFold line.Start 1
-        CommandResult.Completed ModeSwitch.NoSwitch
-
-    /// Toggle fold under the caret
-    member x.ToggleFoldUnderCaret count =
-        _foldManager.ToggleFold x.CaretPoint count
-        CommandResult.Completed ModeSwitch.NoSwitch
-
-    /// Toggle all folds in the buffer
-    member x.ToggleAllFolds() =
-        let span = SnapshotUtil.GetExtent x.CurrentSnapshot
-        _foldManager.ToggleAllFolds span
-        CommandResult.Completed ModeSwitch.NoSwitch
-
-    /// Open 'count' folds under the caret
-    member x.OpenFoldUnderCaret count =
-        _foldManager.OpenFold x.CaretPoint count
-        CommandResult.Completed ModeSwitch.NoSwitch
-
-    /// Open all of the folds in the buffer
-    member x.OpenAllFolds() =
-        let span = SnapshotUtil.GetExtent x.CurrentSnapshot
-        _foldManager.OpenAllFolds span
-        CommandResult.Completed ModeSwitch.NoSwitch
-
-    /// Open all of the folds under the caret
-    member x.OpenAllFoldsUnderCaret () =
-        let span = SnapshotSpan(x.CaretPoint, 1)
-        _foldManager.OpenAllFolds span
-        CommandResult.Completed ModeSwitch.NoSwitch
-
-    /// Open all folds under the caret in visual mode
-    member x.OpenAllFoldsInSelection (visualSpan: VisualSpan) =
-        let span = visualSpan.LineRange.ExtentIncludingLineBreak
-        _foldManager.OpenAllFolds span
-        CommandResult.Completed ModeSwitch.NoSwitch
-
-    /// Run the Ping command
-    member x.Ping (pingData: PingData) data =
-        pingData.Function data
-
-    /// Put the contents of the specified register after the cursor.  Used for the
-    /// 'p' and 'gp' command in normal mode
-    member x.PutAfterCaret registerName count moveCaretAfterText =
-        let register = x.GetRegister registerName
-        x.EditWithUndoTransaction "Put after" (fun () ->
-            x.PutAfterCaretCore (register.RegisterValue) count moveCaretAfterText)
-        CommandResult.Completed ModeSwitch.NoSwitch
-
-    /// Core put after function used by many of the put after operations
-    member x.PutAfterCaretCore (registerValue: RegisterValue) count moveCaretAfterText =
-        let stringData = registerValue.StringData.ApplyCount count
-
-        // Adjust for simple putting line-wise "after" in an empty buffer.
-        // This is just the way vim works and cannot be handled later
-        // because the behavior depends not on the point but the "after"
-        // part, which is lost by the time we get to 'PutCore' and beyond
-        let stringData =
-            let isLineWise = registerValue.OperationKind = OperationKind.LineWise
-            let isEmpty = _textBuffer.CurrentSnapshot.Length = 0
-            let isSimple =
-                match stringData with
-                | StringData.Simple _ -> true
-                | _ -> false
-            if isLineWise && isEmpty && isSimple then
-                let newLine = _commonOperations.GetNewLineText x.CaretPoint
-                let newString = newLine + (EditUtil.RemoveEndingNewLine stringData.String)
-                StringData.Simple newString
-            else
-                stringData
-
-        let point =
-            match registerValue.OperationKind with
-            | OperationKind.CharacterWise ->
-                _commonOperations.FillInVirtualSpace()
-                if x.CaretLine.Length = 0 then
-                    x.CaretLine.Start
-                elif SnapshotPointUtil.IsInsideLineBreak x.CaretPoint then
-                    x.CaretLine.End
-                else
-                    SnapshotPointUtil.AddOneOrCurrent x.CaretPoint
-            | OperationKind.LineWise ->
-                x.CaretLine.EndIncludingLineBreak
-
-        x.PutCore point stringData registerValue.OperationKind moveCaretAfterText false
-
-    /// Put the contents of the register into the buffer after the cursor and respect
-    /// the indent of the current line.  Used for the ']p' command
-    member x.PutAfterCaretWithIndent registerName count =
-        let register = x.GetRegister registerName
-        let registerValue = x.CalculateIdentStringData register.RegisterValue
-        x.EditWithUndoTransaction "Put after with indent" (fun () ->
-            x.PutAfterCaretCore registerValue count false)
-        CommandResult.Completed ModeSwitch.NoSwitch
-
-    /// Happens when the middle mouse button is clicked.  Need to paste the contents of the default
-    /// register at the current position
-    member x.PutAfterCaretMouse() =
-        match TextViewUtil.GetTextViewLines _textView with
-        | None -> ()
-        | Some textViewLines ->
-            match _mouseDevice.GetPosition _textView with
-            | None -> ()
-            | Some position ->
-
-                // First move the caret to the current mouse position
-                let textViewLine = textViewLines.GetTextViewLineContainingYCoordinate(position.Y + _textView.ViewportTop)
-                _textView.Caret.MoveTo(textViewLine, position.X + _textView.ViewportLeft) |> ignore
-
-                // Now run the put after command
-                let register = x.GetRegister (Some RegisterName.Unnamed)
-                x.EditWithUndoTransaction "Put after mouse" (fun () ->
-                    x.PutAfterCaretCore register.RegisterValue 1 false)
-
-        CommandResult.Completed ModeSwitch.NoSwitch
-
-    /// Put the contents of the specified register before the cursor.  Used for the
-    /// 'P' and 'gP' commands in normal mode
-    member x.PutBeforeCaret registerName count moveCaretAfterText =
-        let register = x.GetRegister registerName
-        x.EditWithUndoTransaction "Put before" (fun () ->
-            x.PutBeforeCaretCore register.RegisterValue count moveCaretAfterText)
-        CommandResult.Completed ModeSwitch.NoSwitch
-
-    /// Put the contents of the specified register before the caret and respect the
-    /// indent of the current line.  Used for the '[p' and family commands
-    member x.PutBeforeCaretWithIndent registerName count =
-        let register = x.GetRegister registerName
-        let registerValue = x.CalculateIdentStringData register.RegisterValue
-        x.EditWithUndoTransaction "Put before with indent" (fun () ->
-            x.PutBeforeCaretCore registerValue count false)
-        CommandResult.Completed ModeSwitch.NoSwitch
-
-    /// Core put function used by many of the put before operations
-    member x.PutBeforeCaretCore (registerValue: RegisterValue) count moveCaretAfterText =
-        let stringData = registerValue.StringData.ApplyCount count
-        let point =
-            match registerValue.OperationKind with
-            | OperationKind.CharacterWise ->
-                _commonOperations.FillInVirtualSpace()
-                x.CaretPoint
-            | OperationKind.LineWise -> x.CaretLine.Start
-
-        x.PutCore point stringData registerValue.OperationKind moveCaretAfterText false
-
-    /// Put the contents of the specified register after the cursor.  Used for the
-    /// normal 'p', 'gp', 'P', 'gP', ']p' and '[p' commands.  For linewise put operations
-    /// the point must be at the start of a line
-    member x.PutCore point stringData operationKind moveCaretAfterText moveCaretAsIfSimple =
-
-        // Save the point incase this is a linewise insertion and we need to
-        // move after the inserted lines
-        let oldPoint = point
-
-        // The caret should be positioned at the current position in undo so don't move
-        // it before the transaction.
-        x.EditWithUndoTransaction "Put" (fun () ->
-
-            _commonOperations.Put point stringData operationKind
-
-            // Edit is complete.  Position the caret against the updated text.  First though
-            // get the original insertion point in the new ITextSnapshot
-            let point = SnapshotUtil.GetPoint x.CurrentSnapshot point.Position
-            match operationKind with
-            | OperationKind.CharacterWise ->
-
-                let point =
-                    match stringData, moveCaretAsIfSimple with
-                    | StringData.Simple _, true
-                    | StringData.Simple _, false
-                    | StringData.Block _, true ->
-                        let text = stringData.FirstString
-                        if EditUtil.HasNewLine text && not moveCaretAfterText then
-                            // For multi-line operations which do not specify to move the caret after
-                            // the text we instead put the caret at the first character of the new
-                            // text
-                            point
-                        else
-                            // For characterwise we just increment the length of the first string inserted
-                            // and possibily one more if moving after
-                            let offset = text.Length - 1
-                            let offset = max 0 offset
-                            let point = SnapshotPointUtil.Add offset point
-                            if moveCaretAfterText then SnapshotPointUtil.AddOneOrCurrent point else point
-                    | StringData.Block col, false ->
-                        if moveCaretAfterText then
-                            // Needs to be positioned after the last item in the collection
-                            let line =
-                                let number = oldPoint |> SnapshotPointUtil.GetContainingLine |> SnapshotLineUtil.GetLineNumber
-                                let number = number + (col.Count - 1)
-                                SnapshotUtil.GetLine x.CurrentSnapshot number
-                            let offset = (SnapshotPointUtil.GetColumn point) + col.Head.Length
-                            SnapshotPointUtil.Add offset line.Start
-                        else
-                            // Position at the original insertion point
-                            SnapshotUtil.GetPoint x.CurrentSnapshot oldPoint.Position
-
-                _commonOperations.MoveCaretToPoint point ViewFlags.VirtualEdit
-            | OperationKind.LineWise ->
-
-                // Get the line on which we will be positioning the caret
-                let line =
-                    if moveCaretAfterText then
-                        // Move to the first line after the insertion.  Can be calculated with a line
-                        // count offset
-                        let offset = x.CurrentSnapshot.LineCount - oldPoint.Snapshot.LineCount
-                        let number = oldPoint |> SnapshotPointUtil.GetContainingLine |> SnapshotLineUtil.GetLineNumber
-                        SnapshotUtil.GetLine x.CurrentSnapshot (number + offset)
-                    else
-                        // The caret should be moved to the first line of the inserted text.
-                        let number =
-                            let oldLineNumber = oldPoint |> SnapshotPointUtil.GetContainingLine |> SnapshotLineUtil.GetLineNumber
-                            if SnapshotPointUtil.IsStartOfLine oldPoint then
-                                oldLineNumber
-                            else
-                                // Anything other than the start of the line will cause the Put to
-                                // occur one line below and we need to account for that
-                                oldLineNumber + 1
-                        SnapshotUtil.GetLine x.CurrentSnapshot number
-
-                // Get the indent point of the line.  That's what the caret needs to be moved to
-                let point = SnapshotLineUtil.GetIndentPoint line
-                _commonOperations.MoveCaretToPoint point ViewFlags.VirtualEdit)
-
-    /// Put the contents of the specified register over the selection.  This is used for all
-    /// visual mode put commands.
-    member x.PutOverSelection registerName count moveCaretAfterText visualSpan =
-
-        // Build up the common variables
-        let register =x .GetRegister registerName
-        let stringData = register.StringData.ApplyCount count
-        let operationKind = register.OperationKind
-
-        let deletedSpan, operationKind =
-            match visualSpan with
-            | VisualSpan.Character characterSpan ->
-
-                // Cursor needs to be at the start of the span during undo and at the end
-                // of the pasted span after redo so move to the start before the undo transaction
-                TextViewUtil.MoveCaretToPoint _textView characterSpan.Start
-                x.EditWithUndoTransaction "Put" (fun () ->
-
-                    // Delete the span and move the caret back to the start of the
-                    // span in the new ITextSnapshot
-                    _textBuffer.Delete(characterSpan.Span.Span) |> ignore
-                    TextViewUtil.MoveCaretToPosition _textView characterSpan.Start.Position
-
-                    // Now do a standard put operation at the original start point in the current
-                    // ITextSnapshot
-                    let point = SnapshotUtil.GetPoint x.CurrentSnapshot characterSpan.Start.Position
-                    x.PutCore point stringData operationKind moveCaretAfterText false
-
-                    EditSpan.Single (SnapshotColumnSpan(characterSpan.Span)), OperationKind.CharacterWise)
-            | VisualSpan.Line range ->
-
-                // Cursor needs to be positioned at the start of the range for both undo so
-                // move the caret now
-                TextViewUtil.MoveCaretToPoint _textView range.Start
-                x.EditWithUndoTransaction "Put" (fun () ->
-
-                    // When putting over a linewise selection the put needs to be done
-                    // in a linewise fashion.  This means in certain cases we have to adjust
-                    // the StringData to have proper newline semantics
-                    let stringData =
-                        match stringData with
-                        | StringData.Simple str ->
-                            let str = if EditUtil.EndsWithNewLine str then str else str + (EditUtil.NewLine _options)
-                            StringData.Simple str
-                        | StringData.Block _ ->
-                            stringData
-                    let operationKind = OperationKind.LineWise
-
-                    // Delete the span and move the caret back to the start
-                    _textBuffer.Delete(range.ExtentIncludingLineBreak.Span) |> ignore
-                    TextViewUtil.MoveCaretToPosition _textView range.Start.Position
-
-                    // Now do a standard put operation at the start of the SnapshotLineRange
-                    // in the current ITextSnapshot
-                    let point = SnapshotUtil.GetPoint x.CurrentSnapshot range.Start.Position
-                    x.PutCore point stringData operationKind moveCaretAfterText false
-
-                    EditSpan.Single range.ColumnExtentIncludingLineBreak, OperationKind.LineWise)
-
-            | VisualSpan.Block blockSpan ->
-
-                // Cursor needs to be positioned at the start of the range for undo so
-                // move the caret now
-                let col = blockSpan.BlockOverlapColumnSpans
-                let span = col.Head
-                TextViewUtil.MoveCaretToColumn _textView span.Start.Column
-                x.EditWithUndoTransaction "Put" (fun () ->
-
-                    // Delete all of the items in the collection
-                    use edit = _textBuffer.CreateEdit()
-                    col |> Seq.iter (fun span -> edit.Delete(span) |> ignore)
-                    edit.Apply() |> ignore
-
-                    // Caret position depends on whether the original string data was simple.
-                    let moveCaretAsIfSimple =
-                        match stringData with
-                        | StringData.Simple _ -> true
-                        | StringData.Block _ -> false
-
-                    // For character-wise put of simple text over a
-                    // block selection, replicate the text into a block.
-                    let stringData =
-                        match operationKind, stringData with
-                        | OperationKind.CharacterWise, StringData.Simple text ->
-                            col
-                            |> NonEmptyCollectionUtil.Map (fun _ -> text)
-                            |> StringData.Block
-                        | _ ->
-                            stringData
-
-                    // Now do a standard put operation.  The point of the put varies a bit
-                    // based on whether we're doing a linewise or characterwise insert
-                    let point =
-                        match operationKind with
-                        | OperationKind.CharacterWise ->
-                            // Put occurs at the start of the original span
-                            SnapshotUtil.GetPoint x.CurrentSnapshot span.Start.Column.StartPosition
-                        | OperationKind.LineWise ->
-                            // Put occurs on the line after the last edit
-                            let lastSpan = col |> SeqUtil.last
-                            let number = lastSpan.Start.LineNumber
-                            SnapshotUtil.GetLine x.CurrentSnapshot number |> SnapshotLineUtil.GetEndIncludingLineBreak
-                    x.PutCore point stringData operationKind moveCaretAfterText moveCaretAsIfSimple
-
-                    EditSpan.Block col, OperationKind.CharacterWise)
-
-        // Translate the deleted span to the current snapshot.
-        let snapshot = _textView.TextSnapshot
-        let startPoint = TrackingPointUtil.GetPointInSnapshot visualSpan.Start PointTrackingMode.Negative snapshot
-        let endPoint = TrackingPointUtil.GetPointInSnapshot visualSpan.End PointTrackingMode.Positive snapshot
-        match startPoint, endPoint with
-        | Some startPoint, Some endPoint ->
-
-            // Record last visual selection as if what was put were selected.
-            let tabStop = _localSettings.TabStop
-            let selectionKind = _globalSettings.SelectionKind
-            let endPoint =
-                if visualSpan.VisualKind = VisualKind.Line || selectionKind = SelectionKind.Inclusive then
-                    SnapshotPointUtil.GetPreviousCharacterSpanWithWrap endPoint
-                else
-                    endPoint
-            _vimTextBuffer.LastVisualSelection <-
-                VisualSelection.CreateForPoints visualSpan.VisualKind startPoint endPoint tabStop
-                |> (fun visualSelection -> visualSelection.AdjustForSelectionKind selectionKind)
-                |> Some
-        | _ ->
-            ()
-
-        // Update the unnamed register with the deleted text
-        let value = x.CreateRegisterValue (StringData.OfEditSpan deletedSpan) operationKind
-        _commonOperations.SetRegisterValue (Some RegisterName.Unnamed) RegisterOperation.Delete value
-
-        CommandResult.Completed ModeSwitch.SwitchPreviousMode
-
-    member x.PrintFileInformation() =
-        let filePath = _vimHost.GetName _textBuffer
-        let snapshot = _textBuffer.CurrentSnapshot
-        let lineCount = SnapshotUtil.GetNormalizedLineCountExcludingEmpty snapshot
-        let percent = if lineCount = 0 then 0 else x.CaretLineNumber * 100 / lineCount
-        let msg = sprintf "%s %d lines --%d%%--" filePath lineCount percent
-        _statusUtil.OnStatus msg
-        CommandResult.Completed ModeSwitch.NoSwitch
-
-    /// Start a macro recording
-    member x.RecordMacroStart c =
-        let isAppend, c =
-            if CharUtil.IsUpper c && CharUtil.IsLetter c then
-                true, CharUtil.ToLower c
-            else
-                false, c
-
-        // Restrict the register to the valid ones for macros
-        let name =
-            if CharUtil.IsLetter c then
-                NamedRegister.OfChar c |> Option.map RegisterName.Named
-            elif CharUtil.IsDigit c then
-                NumberedRegister.OfChar c |> Option.map RegisterName.Numbered
-            elif c = '"' then
-                RegisterName.Unnamed |> Some
-            else
-                None
-
-        match name with
-        | None ->
-            // Beep on an invalid macro register
-            _commonOperations.Beep()
-        | Some name ->
-            let register = _registerMap.GetRegister name
-            _macroRecorder.StartRecording register isAppend
-
-        CommandResult.Completed ModeSwitch.NoSwitch
-
-    /// Stop a macro recording
-    member x.RecordMacroStop () =
-        _macroRecorder.StopRecording()
-        CommandResult.Completed ModeSwitch.NoSwitch
-
-    /// Redo count operations in the ITextBuffer
-    member x.Redo count =
-        use guard = new NormalModeSelectionGuard(_vimBufferData)
-        _commonOperations.Redo count
-        CommandResult.Completed ModeSwitch.NoSwitch
-
-    /// Repeat the last executed command against the current buffer
-    member x.RepeatLastCommand (repeatData: CommandData) =
-
-        // Chain the running of the next command on the basis of the success of
-        // the previous command
-        let chainCommand commandResult runNextCommand =
-            match commandResult with
-            | CommandResult.Error ->
-                commandResult
-            | CommandResult.Completed modeSwitch ->
-                match modeSwitch with
-                | ModeSwitch.SwitchModeWithArgument (_, modeArgument) ->
-                    modeArgument.CompleteAnyTransaction
-                | _ -> ()
-                runNextCommand ()
-
-        // Repeating an insert command is a bit different than repeating a normal command because
-        // of the way the caret position is handled.  Every insert command ends with a move left
-        // on the caret.  When repeating this move left is only done once though.
-        let repeatInsert command count =
-            let command, doMoveLeft =
-                match command with
-                | InsertCommand.Combined (leftCommand, rightCommand) ->
-                    match leftCommand with
-                    | InsertCommand.MoveCaret Direction.Left -> rightCommand, true
-                    | _ -> command, false
-                | _ -> command, false
-
-            // Run the commands in sequence.  Only continue onto the second if the first
-            // command succeeds.  We do want any actions performed in the linked commands
-            // to remain linked so do this inside of an edit transaction
-            let rec func count commandResult =
-                if count = 0 then
-                    commandResult
-                else
-                    chainCommand commandResult (fun () -> func (count - 1) (_insertUtil.RunInsertCommand command))
-
-            let commandResult = func (count - 1) (_insertUtil.RunInsertCommand command)
-
-            if doMoveLeft then
-                chainCommand commandResult (fun () -> _insertUtil.RunInsertCommand (InsertCommand.MoveCaret Direction.Left))
-            else
-                commandResult
-
-        // Function to actually repeat the last change
-        let rec repeat (storedCommand: StoredCommand) (repeatData: CommandData option) =
-
-            // Before repeating a command it needs to be updated in the context of the repeat operation. This
-            // includes recalculating the visual span and considering explicit counts that are passed into
-            // the repeat operation.
-            //
-            // When a count is passed to repeat then it acts as if it was the only count passed to the original
-            // command. This overrides the original count or counts passed to motion operators.
-            let repeatCount =
-                match repeatData with
-                | None -> None
-                | Some r -> r.Count
-
-            match storedCommand with
-            | StoredCommand.NormalCommand (command, data, flags) ->
-                let command, data =
-                    match repeatCount with
-                    | Some _ ->
-                        let data = { data with Count = repeatCount }
-                        let command = command.ChangeMotionData (fun motionData ->
-                            let argument = MotionArgument(motionData.MotionArgument.MotionContext, operatorCount = None, motionCount = repeatCount)
-                            { motionData with MotionArgument = argument })
-                        (command, data)
-                    | None -> (command, data)
-                let data =
-                    match command with
-                    | NormalCommand.PutAfterCaret _
-                    | NormalCommand.PutBeforeCaret _
-                    | NormalCommand.PutAfterCaretWithIndent
-                    | NormalCommand.PutBeforeCaretWithIndent
-                        ->
-
-                        // Special case when redoing positive numbered register puts:
-                        // increment the register number (see vim ':help redo-register').
-                        match data.RegisterName with
-                        | Some (RegisterName.Numbered numberedRegister) ->
-                            match numberedRegister.NextPositive with
-                            | Some nextNumberedRegister ->
-                                let nextRegister = RegisterName.Numbered nextNumberedRegister
-                                let newData = { data with RegisterName = Some nextRegister }
-                                let newStoredCommand = StoredCommand.NormalCommand (command, newData, flags)
-                                _vimData.LastCommand <- Some newStoredCommand
-                                newData
-                            | _ ->
-                                data
-                        | _ ->
-                            data
-                    | _ ->
-                        data
-                x.RunNormalCommand command data
-            | StoredCommand.VisualCommand (command, data, storedVisualSpan, _) ->
-                let data =
-                    match repeatCount with
-                    | Some _ -> { data with Count = repeatCount }
-                    | None -> data
-                let visualSpan = x.CalculateVisualSpan storedVisualSpan
-                x.RunVisualCommand command data visualSpan
-            | StoredCommand.InsertCommand (command, _) ->
-
-                let count =
-                    match repeatData with
-                    | Some repeatData -> repeatData.CountOrDefault
-                    | None -> 1
-
-                repeatInsert command count
-            | StoredCommand.LinkedCommand (command1, command2) ->
-
-                // Run the commands in sequence.  Only continue onto the second if the first
-                // command succeeds.  We do want any actions performed in the linked commands
-                // to remain linked so do this inside of an edit transaction
-                let commandResult = repeat command1 repeatData
-                chainCommand commandResult (fun () -> repeat command2 None)
-
-        if _inRepeatLastChange then
-            _statusUtil.OnError Resources.NormalMode_RecursiveRepeatDetected
-            CommandResult.Error
-        else
-            use bulkOperation = _bulkOperations.BeginBulkOperation()
-            try
-                _inRepeatLastChange <- true
-                match _vimData.LastCommand with
-                | None ->
-                    _commonOperations.Beep()
-                    CommandResult.Completed ModeSwitch.NoSwitch
-                | Some command ->
-                    use transaction = _undoRedoOperations.CreateLinkedUndoTransactionWithFlags "Repeat Command" LinkedUndoTransactionFlags.CanBeEmpty
-                    let result = repeat command (Some repeatData)
-                    transaction.Complete()
-                    result
-
-            finally
-                _inRepeatLastChange <- false
-
-    /// Repeat the last substitute command.
-    member x.RepeatLastSubstitute useSameFlags =
-        match _vimData.LastSubstituteData with
-        | None -> _commonOperations.Beep()
-        | Some data ->
-            let range = SnapshotLineRangeUtil.CreateForLine x.CaretLine
-            let flags =
-                if useSameFlags then
-                    data.Flags
-                else
-                    SubstituteFlags.None
-            _commonOperations.Substitute data.SearchPattern data.Substitute range flags
-
-        CommandResult.Completed ModeSwitch.NoSwitch
-
-    /// Replace the text at the caret via replace mode
-    member x.ReplaceAtCaret count =
-        let switch = ModeSwitch.SwitchModeWithArgument (ModeKind.Replace, ModeArgument.InsertWithCount count)
-        CommandResult.Completed switch
-
-    /// Replace the char under the cursor with the specified character
-    member x.ReplaceChar keyInput count =
-
-        let point = x.CaretPoint
-        let line = point.GetContainingLine()
-
-        let replaceChar () =
-            let span = new Span(point.Position, count)
-            let position =
-                if keyInput = KeyInputUtil.EnterKey then
-                    // Special case for replacement with a newline.  First, vim only inserts a
-                    // single newline regardless of the count.  Second, let the host do any magic
-                    // by simulating a keystroke, e.g. from inside a C# documentation comment.
-                    // The caret goes one character to the left of whereever it ended up
-                    _textBuffer.Delete(span) |> ignore
-                    _insertUtil.RunInsertCommand(InsertCommand.InsertNewLine) |> ignore
-                    let caretPoint = TextViewUtil.GetCaretPoint _textView
-                    caretPoint.Position - 1
-                else
-                    // The caret should move to the end of the replace operation which is
-                    // 'count - 1' characters from the original position
-                    let replaceText = new System.String(keyInput.Char, count)
-                    _textBuffer.Replace(span, replaceText) |> ignore
-                    point.Position + count - 1
-
-            // Don't use the ITextSnapshot that is returned from Replace.  This represents the ITextSnapshot
-            // after our change.  If other components are listening to the Change events they could make their
-            // own change.  The ITextSnapshot returned reflects only our change, not theirs.  To properly
-            // position the caret we need the current ITextSnapshot
-            let snapshot = _textBuffer.CurrentSnapshot
-
-            // It's possible for any edit to occur after ours including the complete deletion of the buffer
-            // contents.  Need to account for this in the caret positioning.
-            let position = min position snapshot.Length
-            let point = SnapshotPoint(snapshot, position)
-            let point =
-                if SnapshotPointUtil.IsInsideLineBreak point then
-                    SnapshotPointUtil.GetNextPointWithWrap point
-                else
-                    point
-            TextViewUtil.MoveCaretToPoint _textView point
-
-        // If the replace operation exceeds the line length then the operation
-        // can't succeed
-        if (point.Position + count) > line.End.Position then
-            // If the replace failed then we should beep the console
-            _commonOperations.Beep()
-            CommandResult.Error
-        else
-            // Do the replace in an undo transaction since we are explicitly positioning
-            // the caret
-            x.EditWithUndoTransaction "ReplaceChar" (fun () -> replaceChar())
-            CommandResult.Completed ModeSwitch.NoSwitch
-
-    /// Replace the char under the cursor in visual mode.
-    member x.ReplaceSelection keyInput (visualSpan: VisualSpan) =
-
-        let replaceText =
-            if keyInput = KeyInputUtil.EnterKey then EditUtil.NewLine _options
-            else System.String(keyInput.Char, 1)
-
-        // First step is we want to update the selection.  A replace char operation
-        // in visual mode should position the caret on the first character and clear
-        // the selection (both before and after).
-        //
-        // The caret can be anywhere at the start of the operation so move it to the
-        // first point before even beginning the edit transaction
-        _textView.Selection.Clear()
-        TextViewUtil.MoveCaretToPoint _textView visualSpan.Start
-
-        x.EditWithUndoTransaction "ReplaceChar" (fun () ->
-            use edit = _textBuffer.CreateEdit()
-            let builder = System.Text.StringBuilder()
-
-            for span in visualSpan.GetOverlapColumnSpans _localSettings.TabStop do
-                if span.HasOverlapStart then
-                    let startColumn = span.Start
-                    builder.Length <- 0
-                    builder.AppendCharCount ' ' startColumn.SpacesBefore
-                    builder.AppendStringCount replaceText (startColumn.TotalSpaces - startColumn.SpacesBefore)
-                    edit.Replace(startColumn.Column.Span.Span, (builder.ToString())) |> ignore
-
-                span.InnerSpan.GetColumns SearchPath.Forward
-                |> Seq.filter (fun column -> not column.IsLineBreakOrEnd)
-                |> Seq.iter (fun column -> edit.Replace(column.Span.Span, replaceText) |> ignore)
-
-            // Reposition the caret at the start of the edit
-            let editPoint = x.ApplyEditAndMapPoint edit visualSpan.Start.Position
-            TextViewUtil.MoveCaretToPoint _textView editPoint)
-
-        CommandResult.Completed (ModeSwitch.SwitchMode ModeKind.Normal)
-
-    /// Run the specified Command
-    member x.RunCommand command =
-        match command with
-        | Command.NormalCommand (command, data) -> x.RunNormalCommand command data
-        | Command.VisualCommand (command, data, visualSpan) -> x.RunVisualCommand command data visualSpan
-        | Command.InsertCommand command -> x.RunInsertCommand command
-
-    /// Run an 'at' command for the specified character
-    member x.RunAtCommand char count =
-        match char with
-        | ':' ->
-
-            // Repeat the last line command.
-            let vim = _vimBufferData.Vim
-            match vim.VimData.LastLineCommand with
-            | None ->
-                _commonOperations.Beep()
-            | Some lastLineCommand ->
-                match vim.GetVimBuffer _textView with
-                | None -> _commonOperations.Beep()
-                | Some vimBuffer ->
-                    let vimInterpreter = vim.GetVimInterpreter vimBuffer
-                    for i = 1 to count do
-                        vimInterpreter.RunLineCommand lastLineCommand
-
-        | '@' ->
-
-            // Repeat the last macro.
-            match _vimData.LastMacroRun with
-            | None ->
-                _commonOperations.Beep()
-            | Some registerName ->
-                x.RunMacro registerName count
-
-        | registerName ->
-
-            // Run the macro with the specified register name.
-            x.RunMacro registerName count
-
-        CommandResult.Completed ModeSwitch.NoSwitch
-
-    /// Run a macro using the contents of the specified register
-    member x.RunMacro registerName count =
-
-        let name =
-            // TODO:  Need to handle, = and .
-            if CharUtil.IsDigit registerName then
-                NumberedRegister.OfChar registerName |> Option.map RegisterName.Numbered
-            elif registerName = '*' then
-                SelectionAndDropRegister.Star |> RegisterName.SelectionAndDrop |> Some
-            else
-                let registerName = CharUtil.ToLower registerName
-                NamedRegister.OfChar registerName |> Option.map RegisterName.Named
-
-        match name with
-        | None ->
-            _commonOperations.Beep()
-        | Some name ->
-            let register = _registerMap.GetRegister name
-            let list = register.RegisterValue.KeyInputs
-
-            // The macro should be executed as a single action and the macro can execute in
-            // several ITextBuffer instances (consider if the macros executes a 'gt' and keeps
-            // editing).  We need to have proper transactions for every ITextBuffer this macro
-            // runs in
-            //
-            // Using .Net dictionary because we have to map by ITextBuffer which doesn't have
-            // the comparison constraint
-            let map = System.Collections.Generic.Dictionary<ITextBuffer, ILinkedUndoTransaction>();
-
-            use bulkOperation = _bulkOperations.BeginBulkOperation()
-            try
-
-                // Actually run the macro by replaying the key strokes one at a time.  Returns
-                // false if the macro should be stopped due to a failed command
-                let runMacro () =
-                    let rec inner list =
-                        match list with
-                        | [] ->
-                            // No more input so we are finished
-                            true
-                        | keyInput :: tail ->
-
-                            // Prefer the focussed IVimBuffer over the current.  It's possible for the
-                            // macro playback switch the active buffer via gt, gT, etc ... and playback
-                            // should continue on the newly focussed IVimBuffer.  Should the host API
-                            // fail to return an active IVimBuffer continue using the original one
-                            let buffer =
-                                match _vim.FocusedBuffer with
-                                | Some buffer -> Some buffer
-                                | None -> _vim.GetVimBuffer _textView
-
-                            match buffer with
-                            | None ->
-                                // Nothing to do if we don't have an ITextBuffer with focus
-                                false
-                            | Some buffer ->
-                                // Make sure we have an IUndoTransaction open in the ITextBuffer
-                                if not (map.ContainsKey(buffer.TextBuffer)) then
-                                    let transaction = _undoRedoOperations.CreateLinkedUndoTransactionWithFlags "Macro Run" LinkedUndoTransactionFlags.CanBeEmpty
-                                    map.Add(buffer.TextBuffer, transaction)
-
-                                // Actually run the KeyInput.  If processing the KeyInput value results
-                                // in an error then we should stop processing the macro
-                                match buffer.Process keyInput with
-                                | ProcessResult.Handled _ -> inner tail
-                                | ProcessResult.HandledNeedMoreInput -> inner tail
-                                | ProcessResult.NotHandled -> false
-                                | ProcessResult.Error -> false
-
-                    inner list
-
-                // Run the macro count times.
-                let go = ref true
-                for i = 1 to count do
-                    if go.Value then
-                        go := runMacro()
-
-                // Close out all of the transactions
-                for transaction in map.Values do
-                    transaction.Complete()
-
-            finally
-
-                // Make sure to dispose the transactions in a finally block.  Leaving them open
-                // completely breaks undo in the ITextBuffer
-                map.Values |> Seq.iter (fun transaction -> transaction.Dispose())
-
-            _vimData.LastMacroRun <- Some registerName
-
-    /// Run a InsertCommand against the buffer
-    member x.RunInsertCommand command =
-        _insertUtil.RunInsertCommand command
-
-    /// Run a NormalCommand against the buffer
-    member x.RunNormalCommand command (data: CommandData) =
-        let registerName = data.RegisterName
-        let count = data.CountOrDefault
-        match command with
-        | NormalCommand.AddToWord -> x.AddToWord count
-        | NormalCommand.ChangeMotion motion -> x.RunWithMotion motion (x.ChangeMotion registerName)
-        | NormalCommand.ChangeCaseCaretLine kind -> x.ChangeCaseCaretLine kind
-        | NormalCommand.ChangeCaseCaretPoint kind -> x.ChangeCaseCaretPoint kind count
-        | NormalCommand.ChangeCaseMotion (kind, motion) -> x.RunWithMotion motion (x.ChangeCaseMotion kind)
-        | NormalCommand.ChangeLines -> x.ChangeLines count registerName
-        | NormalCommand.ChangeTillEndOfLine -> x.ChangeTillEndOfLine count registerName
-        | NormalCommand.CloseAllFolds -> x.CloseAllFolds()
-        | NormalCommand.CloseAllFoldsUnderCaret -> x.CloseAllFoldsUnderCaret()
-        | NormalCommand.CloseBuffer -> x.CloseBuffer()
-        | NormalCommand.CloseWindow -> x.CloseWindow()
-        | NormalCommand.CloseFoldUnderCaret -> x.CloseFoldUnderCaret count
-        | NormalCommand.DeleteAllFoldsInBuffer -> x.DeleteAllFoldsInBuffer()
-        | NormalCommand.DeleteAllFoldsUnderCaret -> x.DeleteAllFoldsUnderCaret()
-        | NormalCommand.DeleteCharacterAtCaret -> x.DeleteCharacterAtCaret count registerName
-        | NormalCommand.DeleteCharacterBeforeCaret -> x.DeleteCharacterBeforeCaret count registerName
-        | NormalCommand.DeleteFoldUnderCaret -> x.DeleteFoldUnderCaret()
-        | NormalCommand.DeleteLines -> x.DeleteLines count registerName
-        | NormalCommand.DeleteMotion motion -> x.RunWithMotion motion (x.DeleteMotion registerName)
-        | NormalCommand.DeleteTillEndOfLine -> x.DeleteTillEndOfLine count registerName
-        | NormalCommand.DisplayCharacterBytes -> x.DisplayCharacterBytes()
-        | NormalCommand.DisplayCharacterCodePoint -> x.DisplayCharacterCodePoint()
-        | NormalCommand.FilterLines -> x.FilterLines count
-        | NormalCommand.FilterMotion motion -> x.RunWithMotion motion x.FilterMotion
-        | NormalCommand.FoldLines -> x.FoldLines data.CountOrDefault
-        | NormalCommand.FoldMotion motion -> x.RunWithMotion motion x.FoldMotion
-        | NormalCommand.FormatCodeLines -> x.FormatCodeLines count
-        | NormalCommand.FormatCodeMotion motion -> x.RunWithMotion motion x.FormatCodeMotion
-        | NormalCommand.FormatTextLines preserveCaretPosition -> x.FormatTextLines count preserveCaretPosition
-        | NormalCommand.FormatTextMotion (preserveCaretPosition, motion) -> x.RunWithMotion motion (fun motion -> x.FormatTextMotion motion preserveCaretPosition)
-        | NormalCommand.GoToDefinition -> x.GoToDefinition()
-        | NormalCommand.GoToFileUnderCaret useNewWindow -> x.GoToFileUnderCaret useNewWindow
-        | NormalCommand.GoToGlobalDeclaration -> x.GoToGlobalDeclaration()
-        | NormalCommand.GoToLocalDeclaration -> x.GoToLocalDeclaration()
-        | NormalCommand.GoToNextTab path -> x.GoToNextTab path data.Count
-        | NormalCommand.GoToWindow direction -> x.GoToWindow direction count
-        | NormalCommand.GoToRecentView -> x.GoToRecentView count
-        | NormalCommand.InsertAfterCaret -> x.InsertAfterCaret count
-        | NormalCommand.InsertBeforeCaret -> x.InsertBeforeCaret count
-        | NormalCommand.InsertAtEndOfLine -> x.InsertAtEndOfLine count
-        | NormalCommand.InsertAtFirstNonBlank -> x.InsertAtFirstNonBlank count
-        | NormalCommand.InsertAtStartOfLine -> x.InsertAtStartOfLine count
-        | NormalCommand.InsertLineAbove -> x.InsertLineAbove count
-        | NormalCommand.InsertLineBelow -> x.InsertLineBelow count
-        | NormalCommand.JoinLines kind -> x.JoinLines kind count
-        | NormalCommand.JumpToMark c -> x.JumpToMark c
-        | NormalCommand.JumpToMarkLine c -> x.JumpToMarkLine c
-        | NormalCommand.JumpToOlderPosition -> x.JumpToOlderPosition count
-        | NormalCommand.JumpToNewerPosition -> x.JumpToNewerPosition count
-        | NormalCommand.MoveCaretToMotion motion -> x.MoveCaretToMotion motion data.Count
-        | NormalCommand.OpenAllFolds -> x.OpenAllFolds()
-        | NormalCommand.OpenAllFoldsUnderCaret -> x.OpenAllFoldsUnderCaret()
-        | NormalCommand.OpenFoldUnderCaret -> x.OpenFoldUnderCaret data.CountOrDefault
-        | NormalCommand.Ping pingData -> x.Ping pingData data
-        | NormalCommand.PutAfterCaret moveCaretAfterText -> x.PutAfterCaret registerName count moveCaretAfterText
-        | NormalCommand.PutAfterCaretWithIndent -> x.PutAfterCaretWithIndent registerName count
-        | NormalCommand.PutAfterCaretMouse -> x.PutAfterCaretMouse()
-        | NormalCommand.PutBeforeCaret moveCaretBeforeText -> x.PutBeforeCaret registerName count moveCaretBeforeText
-        | NormalCommand.PutBeforeCaretWithIndent -> x.PutBeforeCaretWithIndent registerName count
-        | NormalCommand.PrintFileInformation -> x.PrintFileInformation()
-        | NormalCommand.RecordMacroStart c -> x.RecordMacroStart c
-        | NormalCommand.RecordMacroStop -> x.RecordMacroStop()
-        | NormalCommand.Redo -> x.Redo count
-        | NormalCommand.RepeatLastCommand -> x.RepeatLastCommand data
-        | NormalCommand.RepeatLastSubstitute useSameFlags -> x.RepeatLastSubstitute useSameFlags
-        | NormalCommand.ReplaceAtCaret -> x.ReplaceAtCaret count
-        | NormalCommand.ReplaceChar keyInput -> x.ReplaceChar keyInput data.CountOrDefault
-        | NormalCommand.RunAtCommand char -> x.RunAtCommand char data.CountOrDefault
-        | NormalCommand.SetMarkToCaret c -> x.SetMarkToCaret c
-        | NormalCommand.ScrollLines (direction, useScrollOption) -> x.ScrollLines direction useScrollOption data.Count
-        | NormalCommand.ScrollPages direction -> x.ScrollPages direction data.CountOrDefault
-        | NormalCommand.ScrollWindow direction -> x.ScrollWindow direction count
-        | NormalCommand.ScrollCaretLineToTop keepCaretColumn -> x.ScrollCaretLineToTop keepCaretColumn
-        | NormalCommand.ScrollCaretLineToMiddle keepCaretColumn -> x.ScrollCaretLineToMiddle keepCaretColumn
-        | NormalCommand.ScrollCaretLineToBottom keepCaretColumn -> x.ScrollCaretLineToBottom keepCaretColumn
-        | NormalCommand.SelectNextMatch searchPath -> x.SelectNextMatch searchPath data.Count
-        | NormalCommand.SubstituteCharacterAtCaret -> x.SubstituteCharacterAtCaret count registerName
-        | NormalCommand.SubtractFromWord -> x.SubtractFromWord count
-        | NormalCommand.ShiftLinesLeft -> x.ShiftLinesLeft count
-        | NormalCommand.ShiftLinesRight -> x.ShiftLinesRight count
-        | NormalCommand.ShiftMotionLinesLeft motion -> x.RunWithMotion motion x.ShiftMotionLinesLeft
-        | NormalCommand.ShiftMotionLinesRight motion -> x.RunWithMotion motion x.ShiftMotionLinesRight
-        | NormalCommand.SplitViewHorizontally -> x.SplitViewHorizontally()
-        | NormalCommand.SplitViewVertically -> x.SplitViewVertically()
-        | NormalCommand.SwitchMode (modeKind, modeArgument) -> x.SwitchMode modeKind modeArgument
-        | NormalCommand.SwitchModeVisualCommand visualKind -> x.SwitchModeVisualCommand visualKind data.Count
-        | NormalCommand.SwitchPreviousVisualMode -> x.SwitchPreviousVisualMode()
-        | NormalCommand.SwitchToSelection caretMovement -> x.SwitchToSelection caretMovement
-        | NormalCommand.ToggleFoldUnderCaret -> x.ToggleFoldUnderCaret count
-        | NormalCommand.ToggleAllFolds -> x.ToggleAllFolds()
-        | NormalCommand.Undo -> x.Undo count
-        | NormalCommand.UndoLine -> x.UndoLine()
-        | NormalCommand.WriteBufferAndQuit -> x.WriteBufferAndQuit()
-        | NormalCommand.Yank motion -> x.RunWithMotion motion (x.YankMotion registerName)
-        | NormalCommand.YankLines -> x.YankLines count registerName
-
-    /// Run a VisualCommand against the buffer
-    member x.RunVisualCommand command (data: CommandData) (visualSpan: VisualSpan) =
-
-        let streamSelectionSpan = _textView.Selection.StreamSelectionSpan
-
-        // Clear the selection before actually running any Visual Commands.  Selection is one
-        // of the items which is preserved along with caret position when we use an edit transaction
-        // with the change primitives (EditWithUndoTransaction).  We don't want the selection to
-        // reappear during an undo hence clear it now so it's gone.
-        _textView.Selection.Clear()
-
-        let registerName = data.RegisterName
-        let count = data.CountOrDefault
-        match command with
-        | VisualCommand.AddToSelection isProgressive -> x.AddToSelection visualSpan count isProgressive
-        | VisualCommand.ChangeCase kind -> x.ChangeCaseVisual kind visualSpan
-        | VisualCommand.ChangeSelection -> x.ChangeSelection registerName visualSpan
-        | VisualCommand.CloseAllFoldsInSelection -> x.CloseAllFoldsInSelection visualSpan
-        | VisualCommand.CloseFoldInSelection -> x.CloseFoldInSelection visualSpan
-        | VisualCommand.ChangeLineSelection specialCaseBlock -> x.ChangeLineSelection registerName visualSpan specialCaseBlock
-        | VisualCommand.DeleteAllFoldsInSelection -> x.DeleteAllFoldInSelection visualSpan
-        | VisualCommand.DeleteSelection -> x.DeleteSelection registerName visualSpan
-        | VisualCommand.DeleteLineSelection -> x.DeleteLineSelection registerName visualSpan
-        | VisualCommand.ExtendSelectionToNextMatch searchPath -> x.ExtendSelectionToNextMatch searchPath data.Count
-        | VisualCommand.FilterLines -> x.FilterLinesVisual visualSpan
-        | VisualCommand.FormatCodeLines -> x.FormatCodeLinesVisual visualSpan
-        | VisualCommand.FormatTextLines preserveCaretPosition -> x.FormatTextLinesVisual visualSpan preserveCaretPosition
-        | VisualCommand.FoldSelection -> x.FoldSelection visualSpan
-        | VisualCommand.GoToFileInSelectionInNewWindow -> x.GoToFileInSelectionInNewWindow visualSpan
-        | VisualCommand.GoToFileInSelection -> x.GoToFileInSelection visualSpan
-        | VisualCommand.JoinSelection kind -> x.JoinSelection kind visualSpan
-        | VisualCommand.InvertSelection columnOnlyInBlock -> x.InvertSelection visualSpan streamSelectionSpan columnOnlyInBlock
-        | VisualCommand.MoveCaretToTextObject (motion, textObjectKind)-> x.MoveCaretToTextObject count motion textObjectKind visualSpan
-        | VisualCommand.OpenFoldInSelection -> x.OpenFoldInSelection visualSpan
-        | VisualCommand.OpenAllFoldsInSelection -> x.OpenAllFoldsInSelection visualSpan
-        | VisualCommand.PutOverSelection moveCaretAfterText -> x.PutOverSelection registerName count moveCaretAfterText visualSpan
-        | VisualCommand.ReplaceSelection keyInput -> x.ReplaceSelection keyInput visualSpan
-        | VisualCommand.ShiftLinesLeft -> x.ShiftLinesLeftVisual count visualSpan
-        | VisualCommand.ShiftLinesRight -> x.ShiftLinesRightVisual count visualSpan
-        | VisualCommand.SubtractFromSelection isProgressive -> x.SubtractFromSelection visualSpan count isProgressive
-        | VisualCommand.SwitchModeInsert atEndOfLine -> x.SwitchModeInsert visualSpan atEndOfLine
-        | VisualCommand.SwitchModePrevious -> x.SwitchPreviousMode()
-        | VisualCommand.SwitchModeVisual visualKind -> x.SwitchModeVisual visualKind
-        | VisualCommand.SwitchModeOtherVisual -> x.SwitchModeOtherVisual visualSpan
-        | VisualCommand.ToggleFoldInSelection -> x.ToggleFoldUnderCaret count
-        | VisualCommand.ToggleAllFoldsInSelection-> x.ToggleAllFolds()
-        | VisualCommand.YankLineSelection -> x.YankLineSelection registerName visualSpan
-        | VisualCommand.YankSelection -> x.YankSelection registerName visualSpan
-        | VisualCommand.CutSelection -> x.CutSelection streamSelectionSpan
-        | VisualCommand.CopySelection -> x.CopySelection streamSelectionSpan
-        | VisualCommand.CutSelectionAndPaste -> x.CutSelectionAndPaste streamSelectionSpan
-        | VisualCommand.SelectAll -> x.SelectAll()
-
-    /// Get the MotionResult value for the provided MotionData and pass it
-    /// if found to the provided function
-    member x.RunWithMotion (motion: MotionData) func =
-        match _motionUtil.GetMotion motion.Motion motion.MotionArgument with
-        | None ->
-            _commonOperations.Beep()
-            CommandResult.Error
-        | Some data ->
-            func data
-
-    /// Process the m[a-z] command
-    member x.SetMarkToCaret c =
-        match Mark.OfChar c with
-        | None ->
-            _statusUtil.OnError Resources.Common_MarkInvalid
-            _commonOperations.Beep()
-            CommandResult.Error
-        | Some mark ->
-            let line, column = VirtualSnapshotPointUtil.GetLineColumn x.CaretVirtualPoint
-            if not (_markMap.SetMark mark _vimBufferData line column) then
-                // Mark set can fail if the user chooses a readonly mark like '<'
-                _commonOperations.Beep()
-            CommandResult.Completed ModeSwitch.NoSwitch
-
-    /// Get the current number of spaces to caret we are maintaining
-    member x.GetSpacesToCaret () =
-        let spacesToCaret = _commonOperations.GetSpacesToVirtualColumn x.CaretVirtualColumn
-        match _commonOperations.MaintainCaretColumn with
-        | MaintainCaretColumn.None -> spacesToCaret
-        | MaintainCaretColumn.Spaces spaces -> max spaces spacesToCaret
-        | MaintainCaretColumn.EndOfLine -> spacesToCaret
-
-    /// Restore spaces to caret, or move to start of line if 'startofline' is set
-    member x.RestoreSpacesToCaret (spacesToCaret: int) (useStartOfLine: bool) =
-
-        // First apply scroll offset.
-        _commonOperations.AdjustCaretForScrollOffset()
-
-        // At this point the view has been scolled and the caret is on the proper line.  Need to
-        // adjust the caret within the line to the appropriate column
-        if useStartOfLine && _globalSettings.StartOfLine then
-            let point = SnapshotLineUtil.GetFirstNonBlankOrEnd x.CaretLine
-            TextViewUtil.MoveCaretToPoint _textView point
-        else
-            if _vimTextBuffer.UseVirtualSpace then
-                VirtualSnapshotLineUtil.GetSpace x.CaretLine spacesToCaret _localSettings.TabStop
-            else
-                SnapshotLineUtil.GetSpaceOrEnd x.CaretLine spacesToCaret _localSettings.TabStop
-                |> VirtualSnapshotPointUtil.OfPoint
-            |> TextViewUtil.MoveCaretToVirtualPoint _textView
-            _commonOperations.MaintainCaretColumn <- MaintainCaretColumn.Spaces spacesToCaret
-
-    /// Get the number lines in the current window
-    member x.GetWindowLineCount (textViewLines: ITextViewLineCollection) =
-        let lineHeight = _textView.LineHeight
-        let viewportHeight = _textView.ViewportHeight
-        int (floor (viewportHeight / lineHeight))
-
-    /// Scroll the window up / down a specified number of lines.  If a count is provided
-    /// that will always be used.  Else we may choose one or the value of the 'scroll'
-    /// option
-    member x.ScrollLines scrollDirection useScrollOption countOption =
-
-        // Scrolling lines needs to scroll against the visual buffer vs the edit buffer so
-        // that we treated folded lines as a single line.  Normally this would mean we need
-        // to jump into the Visual Snapshot.  Here we don't though because we end using
-        // IViewScroller to scroll and it does it's count based on Visual Lines vs. real lines
-        // in the edit buffer
-
-        // Get the number of lines that we should scroll by.
-        let count =
-            match countOption with
-            | Some count ->
-                // When a count is provided then we always use that count.  If this is a
-                // scroll option version though we do need to update the scroll option to
-                // this value
-                if useScrollOption then
-                    _windowSettings.Scroll <- count
-                count
-            | None ->
-                if useScrollOption then
-                    _windowSettings.Scroll
-                else
-                    1
-
-        // Ensure that we scroll by at least one line.
-        let minCount = 1
-        let count = max count minCount
-
-        let spacesToCaret = x.GetSpacesToCaret()
-
-        // Update the caret to the specified offset from the first visible line if possible
-        let updateCaretToOffset lineOffset =
-            match TextViewUtil.GetTextViewLines _textView with
-            | None -> ()
-            | Some textViewLines ->
-                let firstIndex = textViewLines.GetIndexOfTextLine(textViewLines.FirstVisibleLine)
-                let caretIndex = firstIndex + lineOffset
-                if caretIndex >= 0 && caretIndex < textViewLines.Count then
-                    let textViewLine = textViewLines.[caretIndex]
-                    let snapshotLine = SnapshotPointUtil.GetContainingLine textViewLine.Start
-                    _commonOperations.MoveCaretToPoint snapshotLine.Start ViewFlags.Standard
-
-        match TextViewUtil.GetTextViewLines _textView with
-        | None -> ()
-        | Some textViewLines ->
-
-            // Limit the amount of scrolling to the size of the window.
-            let maxCount = x.GetWindowLineCount textViewLines
-            let count = min count maxCount
-
-            let firstIndex = textViewLines.GetIndexOfTextLine(textViewLines.FirstVisibleLine)
-            let caretIndex = textViewLines.GetIndexOfTextLine(_textView.Caret.ContainingTextViewLine)
-
-            // How many visual lines is the caret offset from the first visible line
-            let lineOffset = max 0 (caretIndex - firstIndex)
-
-            match scrollDirection with
-            | ScrollDirection.Up ->
-                if 0 = textViewLines.FirstVisibleLine.Start.Position then
-                    // The buffer is currently scrolled to the very top.  Move the caret by the specified
-                    // count or beep if caret at the start of the file as well.  Make sure this movement
-                    // occurs on the visual lines, not the edit buffer (other wise folds will cause the
-                    // caret to move incorrectly)
-                    if caretIndex = 0 then
-                        _commonOperations.Beep()
-                    else
-                        let index = max 0 (caretIndex - count)
-                        let line = textViewLines.[index]
-                        TextViewUtil.MoveCaretToPoint _textView line.Start
-                else
-                    _textView.ViewScroller.ScrollViewportVerticallyByLines(scrollDirection, count)
-                    updateCaretToOffset lineOffset
-            | ScrollDirection.Down ->
-                let lastLine = SnapshotUtil.GetLastNormalizedLine _textView.TextSnapshot
-                let visualEndPoint = lastLine.End
-                if visualEndPoint.Position <= textViewLines.LastVisibleLine.End.Position then
-                    // Currently scrolled to the end of the buffer.  Move the caret by the count or
-                    // beep if truly at the end
-                    let lastIndex = textViewLines.GetIndexOfTextLine(textViewLines.LastVisibleLine)
-                    if lastIndex = caretIndex then
-                        _commonOperations.Beep()
-                    else
-                        let index = min (textViewLines.Count - 1) (caretIndex + count)
-                        let line = textViewLines.[index]
-                        let caretPoint, _ = SnapshotPointUtil.OrderAscending visualEndPoint line.End
-                        TextViewUtil.MoveCaretToPoint _textView caretPoint
-                else
-                    _textView.ViewScroller.ScrollViewportVerticallyByLines(scrollDirection, count)
-                    updateCaretToOffset lineOffset
-            | _ -> ()
-
-            x.RestoreSpacesToCaret spacesToCaret true
-
-        CommandResult.Completed ModeSwitch.NoSwitch
-
-    /// Scroll pages in the specified direction
-    member x.ScrollPages direction count =
-
-        // Get whether this scroll is up or down.
-        let getIsUp direction =
-            match direction with
-            | ScrollDirection.Up -> Some true
-            | ScrollDirection.Down -> Some false
-            | _ -> None
-
-        // Get the page scroll amount in lines, allowing for
-        /// some overlapping context lines (vim overlaps two).
-        let getScrollAmount (textViewLines: ITextViewLineCollection) =
-            let lineCount = x.GetWindowLineCount textViewLines
-            max 1 (lineCount - 2)
-
-        // Scroll up by one full page unless we are at the top.
-        let doScrollUp () =
-            match TextViewUtil.GetTextViewLines _textView with
-            | None ->
-                _editorOperations.PageUp(false)
-            | Some textViewLines ->
-                let scrollAmount = getScrollAmount textViewLines
-                _textView.ViewScroller.ScrollViewportVerticallyByLines(ScrollDirection.Up, scrollAmount)
-
-        // Scroll down by one full page or as much as possible.
-        let doScrollDown () =
-            match TextViewUtil.GetTextViewLines _textView with
-            | None ->
-                _editorOperations.PageDown(false)
-            | Some textViewLines ->
-
-                // Check whether the last line is visible.
-                let lastVisiblePoint = textViewLines.LastVisibleLine.EndIncludingLineBreak
-                let lastVisibleLine = SnapshotPointUtil.GetContainingLine lastVisiblePoint
-                let lastVisibleLineNumber = lastVisibleLine.LineNumber
-                let lastLine = SnapshotUtil.GetLastNormalizedLine _textView.TextSnapshot
-                let lastLineNumber = SnapshotLineUtil.GetLineNumber lastLine
-                if lastVisibleLineNumber >= lastLineNumber then
-
-                    // The last line is already visible. Move the caret
-                    // to the last line and scroll it to the top of the view.
-                    _textView.Caret.MoveTo(lastLine.Start) |> ignore
-                    _editorOperations.ScrollLineTop()
-                else
-                    let scrollAmount = getScrollAmount textViewLines
-                    _textView.ViewScroller.ScrollViewportVerticallyByLines(ScrollDirection.Down, scrollAmount)
-
-        // Get the last (and if possible, fully visible) line in the text view.
-        let getLastFullyVisibleLine (textViewLines: ITextViewLineCollection) =
-            let lastLine = textViewLines.LastVisibleLine
-            if lastLine.VisibilityState = Formatting.VisibilityState.FullyVisible then
-                lastLine
-            else
-
-                // The last line is only partially visible. This could be either because
-                // the view is scrolled so that the bottom of the text row is clipped,
-                // or because line wrapping is in effect and there are off-screen
-                // wrapped text view lines. In either case, try to move to the text
-                // view line corresponding to the previous snapshot line.
-                let partialLine = SnapshotPointUtil.GetContainingLine lastLine.Start
-                let previousLineNumber = partialLine.LineNumber - 1
-                let previousLine = SnapshotUtil.GetLineOrFirst _textView.TextSnapshot previousLineNumber
-                let textViewLine = textViewLines.GetTextViewLineContainingBufferPosition previousLine.Start
-                if textViewLine.VisibilityState = Formatting.VisibilityState.FullyVisible then
-                    textViewLine
-                else
-                    lastLine
-
-        let spacesToCaret = x.GetSpacesToCaret()
-
-        match getIsUp direction with
-        | None ->
-            _commonOperations.Beep()
-
-        | Some isUp ->
-
-            // Do the scrolling.
-            for i = 1 to count do
-                if isUp then doScrollUp() else doScrollDown()
-
-            // Adjust the caret by, roughly, putting the cursor on the
-            // first non-blank character of the last visible line
-            // when scrolling up, and on the first non-blank character
-            // of the first visible line when scrolling down.
-            match TextViewUtil.GetTextViewLines _textView with
-            | None ->
-                ()
-
-            | Some textViewLines ->
-
-                // Find a text view line belonging to the snapshot line that
-                // should contain the caret.
-                let textViewLine =
-                    if isUp then
-
-                        // As a special case when scrolling up, if the caret
-                        // line is already visible on the screen, use that line.
-                        let caretLine = _textView.Caret.ContainingTextViewLine
-                        if caretLine.VisibilityState = VisibilityState.FullyVisible then
-                            caretLine
-                        else
-                            getLastFullyVisibleLine textViewLines
-
-                    else
-                        textViewLines.FirstVisibleLine
-
-                // Find the snapshot line corresponding to the text view line.
-                let line = SnapshotPointUtil.GetContainingLine textViewLine.Start
-
-                // Move the caret to the beginning of that line.
-                _textView.Caret.MoveTo(line.Start) |> ignore
-
-                x.RestoreSpacesToCaret spacesToCaret true
-
-        CommandResult.Completed ModeSwitch.NoSwitch
-
-    /// Scroll the window in the specified direction by the specified number of lines.  The
-    /// caret only moves if it leaves the view port
-    member x.ScrollWindow direction count =
-
-        // Count the number of rows we need to scroll to move count
-        // lines off the screen in the specified direction.
-        let rowCount =
-            if not _windowSettings.Wrap then
-                count
-            else
-
-                // If line wrapping is in effect, there can be multiple screen rows
-                // corrsponding to a single text buffer line.
-                match TextViewUtil.GetTextViewLines _textView with
-                | None -> count
-                | Some textViewLines ->
-
-                    // Build an array of the text view line indexes that correspond
-                    // to the first segment of a fully visible text buffer line.
-                    // These are the rows that have a line number next to them
-                    // when line numbering is turned on.
-                    let numberedLineIndexes =
-                        textViewLines
-                        |> Seq.where (fun textViewLine ->
-                            textViewLine.VisibilityState = Formatting.VisibilityState.FullyVisible &&
-                                textViewLine.Start = textViewLine.Start.GetContainingLine().Start)
-                        |> Seq.map (fun textViewLine ->
-                            textViewLines.GetIndexOfTextLine(textViewLine))
-                        |> Seq.toArray
-                    let lastNumberedLineIndex = numberedLineIndexes.Length - 1
-
-                    // Use the numbered line indexes to count screen rows used by
-                    // lines visible in the text view.
-                    if count <= lastNumberedLineIndex then
-                        match direction with
-                        | ScrollDirection.Up ->
-
-                            // Calculate how many rows the last fully visible line uses.
-                            let rec getWrapCount (index: int) =
-                                if index <= textViewLines.Count - 2 then
-
-                                    // Does the current text view line belong to the same
-                                    // text buffer line as the next text view line?
-                                    let currentLine = textViewLines.[index].Start.GetContainingLine()
-                                    let nextLine = textViewLines.[index + 1].Start.GetContainingLine()
-                                    if currentLine.LineNumber = nextLine.LineNumber then
-                                        let wrapCount = getWrapCount (index + 1)
-                                        wrapCount + 1
-                                    else
-                                        1
-                                else
-                                    1
-
-                            let lastIndex = numberedLineIndexes.[lastNumberedLineIndex]
-                            let targetIndex = numberedLineIndexes.[lastNumberedLineIndex - (count - 1)]
-                            let lastWrapCount = getWrapCount lastIndex
-                            lastIndex - targetIndex + lastWrapCount
-                        | ScrollDirection.Down ->
-                            let firstIndex = numberedLineIndexes.[0]
-                            let targetIndex = numberedLineIndexes.[count]
-                            targetIndex - firstIndex
-                        | _ -> count
-                    else
-                        count
-
-        // In case something went wrong when calculating the row count,
-        // it should always be at least at big as count.
-        let rowCount = max rowCount count
-
-        let spacesToCaret = x.GetSpacesToCaret()
-
-        _textView.ViewScroller.ScrollViewportVerticallyByLines(direction, rowCount)
-
-        match TextViewUtil.GetVisibleSnapshotLineRange _textView with
-        | None -> ()
-        | Some lineRange ->
-            match direction with
-            | ScrollDirection.Up ->
-                if x.CaretPoint.Position > lineRange.End.Position then
-                    TextViewUtil.MoveCaretToPoint _textView lineRange.End
-            | ScrollDirection.Down ->
-                if x.CaretPoint.Position < lineRange.Start.Position then
-                    TextViewUtil.MoveCaretToPoint _textView lineRange.Start
-            | _ -> ()
-
-            x.RestoreSpacesToCaret spacesToCaret false
-
-        CommandResult.Completed ModeSwitch.NoSwitch
-
-    /// Scroll the line containing the caret to the top of the ITextView.
-    member x.ScrollCaretLineToTop keepCaretColumn =
-        _commonOperations.EditorOperations.ScrollLineTop()
-        if not keepCaretColumn then
-            _commonOperations.EditorOperations.MoveToStartOfLineAfterWhiteSpace(false)
-        _commonOperations.EnsureAtCaret ViewFlags.ScrollOffset
-        CommandResult.Completed ModeSwitch.NoSwitch
-
-    /// Scroll the line containing the caret to the middle of the ITextView.
-    member x.ScrollCaretLineToMiddle keepCaretColumn =
-        _commonOperations.EditorOperations.ScrollLineCenter()
-        if not keepCaretColumn then
-            _commonOperations.EditorOperations.MoveToStartOfLineAfterWhiteSpace(false)
-        _commonOperations.EnsureAtCaret ViewFlags.ScrollOffset
-        CommandResult.Completed ModeSwitch.NoSwitch
-
-    /// Scroll the line containing the caret to the bottom of the ITextView.
-    member x.ScrollCaretLineToBottom keepCaretColumn =
-        _commonOperations.EditorOperations.ScrollLineBottom()
-        if not keepCaretColumn then
-            _commonOperations.EditorOperations.MoveToStartOfLineAfterWhiteSpace(false)
-        _commonOperations.EnsureAtCaret ViewFlags.ScrollOffset
-        CommandResult.Completed ModeSwitch.NoSwitch
-
-    /// Select the next match for the last pattern searched for
-    member x.SelectNextMatch searchPath count =
-        let motion = Motion.NextMatch searchPath
-        let argument = MotionArgument(MotionContext.Movement, operatorCount = None, motionCount = count)
-        match _motionUtil.GetMotion motion argument with
-        | Some motionResult ->
-            let visualKind = VisualKind.Character
-            let startPoint = motionResult.Span.Start
-            let endPoint =
-                if motionResult.Span.Length > 0 then
-                    motionResult.Span.End
-                    |> SnapshotPointUtil.GetPreviousCharacterSpanWithWrap
-                else
-                    motionResult.Span.End
-            let tabStop = _localSettings.TabStop
-            let visualSelection = VisualSelection.CreateForPoints visualKind startPoint endPoint tabStop
-            let modeKind = ModeKind.VisualCharacter
-            let modeArgument = ModeArgument.InitialVisualSelection (visualSelection, None)
-            x.SwitchMode modeKind modeArgument
-        | None ->
-            CommandResult.Completed ModeSwitch.NoSwitch
-
-    /// Shift the given line range left by the specified value.  The caret will be
-    /// placed at the first character on the first line of the shifted text
-    member x.ShiftLinesLeftCore range multiplier =
-
-        // Use a transaction so the caret will be properly moved for undo / redo
-        x.EditWithUndoTransaction "ShiftLeft" (fun () ->
-            _commonOperations.ShiftLineRangeLeft range multiplier
-
-            // Now move the caret to the first non-whitespace character on the first
-            // line
-            let line = SnapshotUtil.GetLine x.CurrentSnapshot range.StartLineNumber
-            let point =
-                match SnapshotLineUtil.GetFirstNonBlank line with
-                | None -> SnapshotLineUtil.GetLastIncludedPoint line |> OptionUtil.getOrDefault line.Start
-                | Some point -> point
-            TextViewUtil.MoveCaretToPoint _textView point)
-
-    /// Shift the given line range left by the specified value.  The caret will be
-    /// placed at the first character on the first line of the shifted text
-    member x.ShiftLinesRightCore range multiplier =
-
-        // Use a transaction so the caret will be properly moved for undo / redo
-        x.EditWithUndoTransaction "ShiftRight" (fun () ->
-            _commonOperations.ShiftLineRangeRight range multiplier
-
-            // Now move the caret to the first non-whitespace character on the first
-            // line
-            let line = SnapshotUtil.GetLine x.CurrentSnapshot range.StartLineNumber
-            let point =
-                match SnapshotLineUtil.GetFirstNonBlank line with
-                | None -> SnapshotLineUtil.GetLastIncludedPoint line |> OptionUtil.getOrDefault line.Start
-                | Some point -> point
-            TextViewUtil.MoveCaretToPoint _textView point)
-
-    /// Shift 'count' lines to the left
-    member x.ShiftLinesLeft count =
-        let range = SnapshotLineRangeUtil.CreateForLineAndMaxCount x.CaretLine count
-        x.ShiftLinesLeftCore range 1
-        CommandResult.Completed ModeSwitch.NoSwitch
-
-    /// Shift 'motion' lines to the left by 'count' shiftwidth.
-    member x.ShiftLinesLeftVisual count visualSpan =
-
-        // Both Character and Line spans operate like most shifts
-        match visualSpan with
-        | VisualSpan.Character characterSpan ->
-            let range = SnapshotLineRangeUtil.CreateForSpan characterSpan.Span
-            x.ShiftLinesLeftCore range count
-        | VisualSpan.Line range ->
-            x.ShiftLinesLeftCore range count
-        | VisualSpan.Block blockSpan ->
-            // Shifting a block span is trickier because it doesn't shift at column
-            // 0 but rather shifts at the start column of every span.  It also treats
-            // the caret much more different by keeping it at the start of the first
-            // span vs. the start of the shift
-            let targetCaretPosition = visualSpan.Start.Position
-
-            // Use a transaction to preserve the caret.  But move the caret first since
-            // it needs to be undone to this location
-            TextViewUtil.MoveCaretToPosition _textView targetCaretPosition
-            x.EditWithUndoTransaction "ShiftLeft" (fun () ->
-                _commonOperations.ShiftLineBlockLeft blockSpan.BlockSpans count
-                TextViewUtil.MoveCaretToPosition _textView targetCaretPosition)
-
-        CommandResult.Completed ModeSwitch.SwitchPreviousMode
-
-    /// Shift 'count' lines to the right
-    member x.ShiftLinesRight count =
-        let range = SnapshotLineRangeUtil.CreateForLineAndMaxCount x.CaretLine count
-        x.ShiftLinesRightCore range 1
-        CommandResult.Completed ModeSwitch.NoSwitch
-
-    /// Shift 'motion' lines to the right by 'count' shiftwidth
-    member x.ShiftLinesRightVisual count visualSpan =
-
-        // Both Character and Line spans operate like most shifts
-        match visualSpan with
-        | VisualSpan.Character characterSpan ->
-            let range = SnapshotLineRangeUtil.CreateForSpan characterSpan.Span
-            x.ShiftLinesRightCore range count
-        | VisualSpan.Line range ->
-            x.ShiftLinesRightCore range count
-        | VisualSpan.Block blockSpan ->
-            // Shifting a block span is trickier because it doesn't shift at column
-            // 0 but rather shifts at the start column of every span.  It also treats
-            // the caret much more different by keeping it at the start of the first
-            // span vs. the start of the shift
-            let targetCaretPosition = visualSpan.Start.Position
-
-            // Use a transaction to preserve the caret.  But move the caret first since
-            // it needs to be undone to this location
-            TextViewUtil.MoveCaretToPosition _textView targetCaretPosition
-            x.EditWithUndoTransaction "ShiftLeft" (fun () ->
-                _commonOperations.ShiftLineBlockRight blockSpan.BlockSpans count
-
-                TextViewUtil.MoveCaretToPosition _textView targetCaretPosition)
-
-        CommandResult.Completed ModeSwitch.SwitchPreviousMode
-
-    /// Shift 'motion' lines to the left
-    member x.ShiftMotionLinesLeft (result: MotionResult) =
-        x.ShiftLinesLeftCore result.LineRange 1
-        CommandResult.Completed ModeSwitch.NoSwitch
-
-    /// Shift 'motion' lines to the right
-    member x.ShiftMotionLinesRight (result: MotionResult) =
-        x.ShiftLinesRightCore result.LineRange 1
-        CommandResult.Completed ModeSwitch.NoSwitch
-
-    /// Split the view horizontally
-    member x.SplitViewHorizontally () =
-        _vimHost.SplitViewHorizontally _textView
-        CommandResult.Completed ModeSwitch.NoSwitch
-
-    /// Split the view vertically
-    member x.SplitViewVertically () =
-        _vimHost.SplitViewVertically _textView
-        CommandResult.Completed ModeSwitch.NoSwitch
-
-    /// Substitute 'count' characters at the cursor on the current line.  Very similar to
-    /// DeleteCharacterAtCaret.  Main exception is the behavior when the caret is on
-    /// or after the last character in the line
-    /// should be after the span for Substitute even if 've='.
-    member x.SubstituteCharacterAtCaret count registerName =
-
-        x.EditWithLinkedChange "Substitute" (fun () ->
-            if x.CaretColumn.IsLineBreakOrEnd then
-                // When we are past the end of the line just move the caret
-                // to the end of the line and complete the command.  Nothing should be deleted
-                TextViewUtil.MoveCaretToPoint _textView x.CaretLine.End
-            else
-                let span = 
-                    let endColumn = x.CaretColumn.AddInLineOrEnd count
-                    SnapshotColumnSpan(x.CaretColumn, endColumn)
-
-                // Use a transaction so we can guarantee the caret is in the correct
-                // position on undo / redo
-                x.EditWithUndoTransaction "DeleteChar" (fun () ->
-<<<<<<< HEAD
-                    _textBuffer.Delete(span.Span) |> ignore
-                    span.Start.TranslateTo(_textBuffer.CurrentSnapshot, PointTrackingMode.Negative)
-                    |> TextViewUtil.MoveCaretToPoint _textView)
-=======
-                    let position = x.CaretPoint.Position
-                    let snapshot = TextBufferUtil.DeleteAndGetLatest _textBuffer span.Span.Span
-                    TextViewUtil.MoveCaretToPoint _textView (SnapshotPoint(snapshot, position)))
->>>>>>> 06de7e58
-
-                // Put the deleted text into the specified register
-                let value = RegisterValue(StringData.OfSpan span.Span, OperationKind.CharacterWise)
-                _commonOperations.SetRegisterValue registerName RegisterOperation.Delete value)
-
-    /// Subtract 'count' values from the word under the caret
-    member x.SubtractFromWord count =
-        x.AddToWord -count
-
-    /// Subtract count from the word in each line of the selection, optionally progressively
-    member x.SubtractFromSelection visualSpan count isProgressive =
-        x.AddToSelection visualSpan -count isProgressive
-
-    /// Switch to the given mode
-    member x.SwitchMode modeKind modeArgument =
-        CommandResult.Completed (ModeSwitch.SwitchModeWithArgument (modeKind, modeArgument))
-
-    /// Switch to the visual mode specified by 'selectmode=cmd'
-    member x.SwitchModeVisualCommand visualKind count =
-        match count, _vimData.LastVisualSelection with
-        | Some count, Some lastSelection ->
-            let visualSelection = lastSelection.GetVisualSelection x.CaretPoint count
-            let modeKind =
-                match lastSelection with
-                | StoredVisualSelection.Character _ -> ModeKind.VisualCharacter
-                | StoredVisualSelection.CharacterLine _ -> ModeKind.VisualCharacter
-                | StoredVisualSelection.Line _ -> ModeKind.VisualLine
-            let visualSelection = VisualSelection.CreateForward visualSelection.VisualSpan
-            let arg = ModeArgument.InitialVisualSelection (visualSelection, None)
-            CommandResult.Completed (ModeSwitch.SwitchModeWithArgument (modeKind, arg))
-        | _ ->
-            let modeKind =
-                if Util.IsFlagSet _globalSettings.SelectModeOptions SelectModeOptions.Command then
-                    visualKind.SelectModeKind
-                else
-                    visualKind.VisualModeKind
-            CommandResult.Completed (ModeSwitch.SwitchModeWithArgument (modeKind, ModeArgument.None))
-
-    /// Switch to the previous Visual Span selection
-    member x.SwitchPreviousVisualMode () =
-        match _vimTextBuffer.LastVisualSelection with
-        | None ->
-            // If there is no available previous visual span then raise an error
-            _statusUtil.OnError Resources.Common_NoPreviousVisualSpan
-            CommandResult.Error
-
-        | Some visualSelection ->
-            let modeKind = visualSelection.VisualKind.VisualModeKind
-            let modeArgument = ModeArgument.InitialVisualSelection (visualSelection, None)
-            x.SwitchMode modeKind modeArgument
-
-    /// Move the caret to the specified motion.  How this command is implemented is largely dependent
-    /// upon the values of 'keymodel' and 'selectmode'.  It will either move the caret potentially as
-    /// a motion or initiate a select in the editor
-    member x.SwitchToSelection caretMovement =
-        let anchorPoint = x.CaretVirtualPoint
-        if not (_commonOperations.MoveCaretWithArrow caretMovement) then
-            CommandResult.Error
-        else
-            let useVirtualSpace = _vimTextBuffer.UseVirtualSpace
-            let visualSelection = VisualSelection.CreateForVirtualPoints VisualKind.Character anchorPoint x.CaretVirtualPoint _localSettings.TabStop useVirtualSpace
-            let visualSelection = visualSelection.AdjustForSelectionKind _globalSettings.SelectionKind
-            let modeKind =
-                if Util.IsFlagSet _globalSettings.SelectModeOptions SelectModeOptions.Keyboard then
-                    ModeKind.SelectCharacter
-                else
-                    ModeKind.VisualCharacter
-            let argument = ModeArgument.InitialVisualSelection(visualSelection, None)
-            CommandResult.Completed (ModeSwitch.SwitchModeWithArgument(modeKind, argument))
-
-    /// Switch from the current visual mode into insert.  If we are in block mode this
-    /// will start a block insertion
-    member x.SwitchModeInsert (visualSpan: VisualSpan) (atEndOfLine: bool) =
-
-        match visualSpan with
-        | VisualSpan.Block blockSpan ->
-            // The insert begins at the start of the block collection.  Any undo should move
-            // the caret back to this position so make sure to move it before we start the
-            // transaction so that it will be properly positioned on undo
-            if atEndOfLine then
-                visualSpan.Start
-                |> SnapshotPointUtil.GetContainingLine
-                |> SnapshotLineUtil.GetEnd
-            else
-                visualSpan.Start
-            |> TextViewUtil.MoveCaretToPoint _textView
-            x.EditBlockWithLinkedChange "Visual Insert" blockSpan atEndOfLine (fun _ -> ())
-        | _ ->
-            // For all other visual mode inserts the caret moves to column 0 on the first
-            // line of the selection.  It should be positioned there after an undo so move
-            // it now before the undo transaction
-            visualSpan.Start
-            |> SnapshotPointUtil.GetContainingLine
-            |> if atEndOfLine then SnapshotLineUtil.GetEnd else SnapshotLineUtil.GetStart
-            |> TextViewUtil.MoveCaretToPoint _textView
-            x.EditWithUndoTransaction "Visual Insert" (fun _ -> ())
-            x.SwitchMode ModeKind.Insert ModeArgument.None
-
-    /// Switch to the previous mode
-    member x.SwitchPreviousMode() =
-        CommandResult.Completed ModeSwitch.SwitchPreviousMode
-
-    /// Switch to other visual mode: visual from select or vice versa
-    member x.SwitchModeOtherVisual visualSpan =
-        let currentModeKind = _vimBufferData.VimTextBuffer.ModeKind
-        match VisualKind.OfModeKind currentModeKind with
-        | Some visualKind ->
-            let newModeKind =
-                if VisualKind.IsAnySelect currentModeKind then
-                    visualKind.VisualModeKind
-                else
-                    visualKind.SelectModeKind
-            x.SwitchMode newModeKind ModeArgument.None
-        | None ->
-            _commonOperations.Beep()
-            CommandResult.Completed ModeSwitch.NoSwitch
-
-    /// Switch from the current visual mode into the specified visual mode
-    member x.SwitchModeVisual newVisualKind =
-
-        let badOperation () =
-            _commonOperations.Beep()
-            CommandResult.Completed ModeSwitch.NoSwitch
-
-        // The anchor point is the original anchor point of the visual session
-        let anchorPoint =
-            _vimBufferData.VisualAnchorPoint
-            |> OptionUtil.map2 (TrackingPointUtil.GetPoint x.CurrentSnapshot)
-        match anchorPoint with
-        | None -> badOperation ()
-        | Some anchorPoint ->
-
-            match _vimTextBuffer.ModeKind |> VisualKind.OfModeKind with
-            | None -> badOperation ()
-            | Some currentVisualKind ->
-                if currentVisualKind = newVisualKind then
-                    // Switching to the same mode just goes back to normal
-                    x.SwitchMode ModeKind.Normal ModeArgument.None
-                else
-                    let caretPoint = x.CaretPoint
-                    let newVisualSelection = VisualSelection.CreateForPoints newVisualKind anchorPoint caretPoint _localSettings.TabStop
-                    let modeArgument = ModeArgument.InitialVisualSelection (newVisualSelection, Some anchorPoint)
-
-                    x.SwitchMode newVisualSelection.VisualKind.VisualModeKind modeArgument
-
-    /// Undo count operations in the ITextBuffer
-    member x.Undo count =
-        use guard = new NormalModeSelectionGuard(_vimBufferData)
-        _commonOperations.Undo count
-        CommandResult.Completed ModeSwitch.NoSwitch
-
-    /// Undo all recent changes made to the current line
-    member x.UndoLine () =
-        if not (_lineChangeTracker.Swap()) then
-            _commonOperations.Beep()
-        CommandResult.Completed ModeSwitch.NoSwitch
-
-    /// Write out the ITextBuffer and quit
-    member x.WriteBufferAndQuit () =
-        let result =
-            if _vimHost.IsDirty _textBuffer then
-                _vimHost.Save _textBuffer
-            else
-                true
-
-        if result then
-            _vimHost.Close _textView
-            CommandResult.Completed ModeSwitch.NoSwitch
-        else
-            CommandResult.Error
-
-    /// Yank the specified lines into the specified register.  This command should operate
-    /// against the visual buffer if possible.  Yanking a line which contains the fold should
-    /// yank the entire fold
-    member x.YankLines count registerName =
-        let span = x.EditWithVisualSnapshot (fun x ->
-
-            // Get the line range in the snapshot data
-            let range = SnapshotLineRangeUtil.CreateForLineAndMaxCount x.CaretLine count
-            range.ExtentIncludingLineBreak)
-
-        match span with
-        | None ->
-            // If we couldn't map back down raise an error
-            _statusUtil.OnError Resources.Internal_ErrorMappingToVisual
-        | Some span ->
-
-            let data = StringData.OfSpan span
-            let value = x.CreateRegisterValue data OperationKind.LineWise
-            _commonOperations.SetRegisterValue registerName RegisterOperation.Yank value
-            _commonOperations.RecordLastYank span
-
-        CommandResult.Completed ModeSwitch.NoSwitch
-
-    /// Yank the contents of the motion into the specified register
-    member x.YankMotion registerName (result: MotionResult) =
-        let value = x.CreateRegisterValue (StringData.OfSpan result.Span) result.OperationKind
-        _commonOperations.SetRegisterValue registerName RegisterOperation.Yank value
-        match result.OperationKind with
-        | OperationKind.CharacterWise ->
-            TextViewUtil.MoveCaretToPoint _textView result.Start
-        | _ -> ()
-        _commonOperations.RecordLastYank result.Span
-        CommandResult.Completed ModeSwitch.NoSwitch
-
-    /// Yank the lines in the specified selection
-    member x.YankLineSelection registerName (visualSpan: VisualSpan) =
-        let editSpan, operationKind =
-            match visualSpan with
-            | VisualSpan.Character characterSpan ->
-                // Extend the character selection to the full lines
-                let range = SnapshotLineRangeUtil.CreateForSpan characterSpan.Span
-                EditSpan.Single range.ColumnExtentIncludingLineBreak, OperationKind.LineWise
-            | VisualSpan.Line _ ->
-                // Simple case, just use the visual span as is
-                visualSpan.EditSpan, OperationKind.LineWise
-            | VisualSpan.Block _ ->
-                // Odd case.  Don't treat any different than a normal yank
-                visualSpan.EditSpan, visualSpan.OperationKind
-
-        let data = StringData.OfEditSpan editSpan
-        let value = x.CreateRegisterValue data operationKind
-        _commonOperations.SetRegisterValue registerName RegisterOperation.Yank value
-        _commonOperations.RecordLastYank editSpan.OverarchingSpan
-        CommandResult.Completed ModeSwitch.SwitchPreviousMode
-
-    /// Yank the selection into the specified register
-    member x.YankSelection registerName (visualSpan: VisualSpan) =
-        let data =
-            match visualSpan with
-            | VisualSpan.Character characterSpan when characterSpan.UseVirtualSpace ->
-                characterSpan.VirtualSpan
-                |> VirtualSnapshotSpanUtil.GetText
-                |> StringData.Simple
-            | _ ->
-                StringData.OfEditSpan visualSpan.EditSpan
-        let value = x.CreateRegisterValue data visualSpan.OperationKind
-        _commonOperations.SetRegisterValue registerName RegisterOperation.Yank value
-        _commonOperations.RecordLastYank visualSpan.EditSpan.OverarchingSpan
-        CommandResult.Completed ModeSwitch.SwitchPreviousMode
-
-    /// Cut selection
-    member x.CutSelection streamSelectionSpan =
-        _textView.Selection.Select(streamSelectionSpan.Start, streamSelectionSpan.End)
-        _editorOperations.CutSelection() |> ignore
-        CommandResult.Completed ModeSwitch.SwitchPreviousMode
-
-    /// Copy selection
-    member x.CopySelection streamSelectionSpan =
-        _textView.Selection.Select(streamSelectionSpan.Start, streamSelectionSpan.End)
-        _editorOperations.CopySelection() |> ignore
-        CommandResult.Completed ModeSwitch.NoSwitch
-
-    /// Cut selection and paste
-    member x.CutSelectionAndPaste streamSelectionSpan =
-        _textView.Selection.Select(streamSelectionSpan.Start, streamSelectionSpan.End)
-        _editorOperations.Paste() |> ignore
-        CommandResult.Completed ModeSwitch.SwitchPreviousMode
-
-    /// Select the whole document
-    member x.SelectAll () =
-        let extent = SnapshotUtil.GetExtent _textBuffer.CurrentSnapshot
-        _textView.Selection.Select(extent, false)
-        CommandResult.Completed ModeSwitch.NoSwitch
-
-    interface ICommandUtil with
-        member x.RunNormalCommand command data = x.RunNormalCommand command data
-        member x.RunVisualCommand command data visualSpan = x.RunVisualCommand command data visualSpan
-        member x.RunInsertCommand command = x.RunInsertCommand command
-        member x.RunCommand command = x.RunCommand command
-
+﻿#light
+
+namespace Vim
+open Vim.Modes
+open Microsoft.VisualStudio.Text
+open Microsoft.VisualStudio.Text.Operations
+open Microsoft.VisualStudio.Text.Editor
+open Microsoft.VisualStudio.Text.Outlining
+open Microsoft.VisualStudio.Text.Formatting
+open System.Text
+open RegexPatternUtil
+open VimCoreExtensions
+open ITextEditExtensions
+open StringBuilderExtensions
+
+[<RequireQualifiedAccess>]
+[<NoComparison>]
+[<StructuralEquality>]
+type internal NumberValue =
+    | Decimal of int64
+    | Octal of uint64
+    | Hex of uint64
+    | Binary of uint64
+    | Alpha of char
+
+    with
+
+    member x.NumberFormat =
+        match x with
+        | Decimal _ -> NumberFormat.Decimal
+        | Octal _ -> NumberFormat.Octal
+        | Hex _ -> NumberFormat.Hex
+        | Binary _ -> NumberFormat.Binary
+        | Alpha _ -> NumberFormat.Alpha
+
+/// There are some commands which if began in normal mode must end in normal
+/// mode (undo and redo).  In general this is easy, don't switch modes.  But often
+/// the code needs to call out to 3rd party code which can change the mode by
+/// altering the selection.
+///
+/// This is a simple IDisposable type which will put us back into normal mode
+/// if this happens.
+type internal NormalModeSelectionGuard
+    (
+        _vimBufferData: IVimBufferData
+    ) =
+
+    let _beganInNormalMode = _vimBufferData.VimTextBuffer.ModeKind = ModeKind.Normal
+
+    member x.Dispose() =
+        let selection = _vimBufferData.TextView.Selection
+        if _beganInNormalMode && not selection.IsEmpty then
+            selection.Clear()
+            _vimBufferData.VimTextBuffer.SwitchMode ModeKind.Normal ModeArgument.None |> ignore
+
+    interface System.IDisposable with
+        member x.Dispose() = x.Dispose()
+
+/// This type houses the functionality behind a large set of the available
+/// Vim commands.
+///
+/// This type could be further broken down into 2-3 types (one util to support
+/// the commands for specific modes).  But there is a lot of benefit to keeping
+/// them together as it reduces the overhead of sharing common infrastructure.
+///
+/// I've debated back and forth about separating them out.  Thus far though I've
+/// decided to keep them all together because while there is a large set of
+/// functionality here there is very little state.  So long as I can keep the
+/// amount of stored state low here I believe it counters the size of the type
+type internal CommandUtil
+    (
+        _vimBufferData: IVimBufferData,
+        _motionUtil: IMotionUtil,
+        _commonOperations: ICommonOperations,
+        _foldManager: IFoldManager,
+        _insertUtil: IInsertUtil,
+        _bulkOperations: IBulkOperations,
+        _mouseDevice: IMouseDevice,
+        _lineChangeTracker: ILineChangeTracker
+    ) =
+
+    let _vimTextBuffer = _vimBufferData.VimTextBuffer
+    let _wordNavigator = _vimTextBuffer.WordNavigator
+    let _textView = _vimBufferData.TextView
+    let _textBuffer = _textView.TextBuffer
+    let _bufferGraph = _textView.BufferGraph
+    let _statusUtil = _vimBufferData.StatusUtil
+    let _undoRedoOperations = _vimBufferData.UndoRedoOperations
+    let _localSettings = _vimBufferData.LocalSettings
+    let _windowSettings = _vimBufferData.WindowSettings
+    let _globalSettings = _localSettings.GlobalSettings
+    let _vim = _vimBufferData.Vim
+    let _vimData = _vim.VimData
+    let _vimHost = _vim.VimHost
+    let _markMap = _vim.MarkMap
+    let _registerMap = _vim.RegisterMap
+    let _searchService = _vim.SearchService
+    let _macroRecorder = _vim.MacroRecorder
+    let _jumpList = _vimBufferData.JumpList
+    let _editorOperations = _commonOperations.EditorOperations
+    let _options = _commonOperations.EditorOptions
+
+    let mutable _inRepeatLastChange = false
+
+    /// The SnapshotPoint for the caret
+    member x.CaretPoint = TextViewUtil.GetCaretPoint _textView
+
+    /// The VirtualSnapshotPoint for the caret
+    member x.CaretVirtualPoint = TextViewUtil.GetCaretVirtualPoint _textView
+
+    /// The column of the caret
+    member x.CaretColumn = TextViewUtil.GetCaretColumn _textView
+
+    /// The virtual column of the caret
+    member x.CaretVirtualColumn = VirtualSnapshotColumn(x.CaretVirtualPoint)
+
+    /// The ITextSnapshotLine for the caret
+    member x.CaretLine = TextViewUtil.GetCaretLine _textView
+
+    /// The line number for the caret
+    member x.CaretLineNumber = x.CaretLine.LineNumber
+
+    /// The SnapshotLineRange for the caret line
+    member x.CaretLineRange = x.CaretLine |> SnapshotLineRangeUtil.CreateForLine
+
+    /// The SnapshotPoint and ITextSnapshotLine for the caret
+    member x.CaretPointAndLine = TextViewUtil.GetCaretPointAndLine _textView
+
+    /// The current ITextSnapshot instance for the ITextBuffer
+    member x.CurrentSnapshot = _textBuffer.CurrentSnapshot
+
+    /// Add count values to the specific word
+    member x.AddToWord count =
+        match x.AddToWordAtPoint x.CaretPoint count with
+        | Some (span, text) ->
+
+            // Need a transaction here in order to properly position the caret.
+            // After the add the caret needs to be positioned on the last
+            // character in the number.
+            x.EditWithUndoTransaction "Add to word" (fun () ->
+
+                _textBuffer.Replace(span.Span, text) |> ignore
+
+                let position = span.Start.Position + text.Length - 1
+                TextViewUtil.MoveCaretToPosition _textView position)
+
+        | None ->
+            _commonOperations.Beep()
+
+        CommandResult.Completed ModeSwitch.NoSwitch
+
+    /// Add count to the word in each line of the selection, optionally progressively
+    member x.AddToSelection (visualSpan: VisualSpan) count isProgressive =
+        let startPoint = visualSpan.Start
+
+        // Use a transaction to guarantee caret position.  Caret should be at
+        // the start during undo and redo so move it before the edit
+        TextViewUtil.MoveCaretToPoint _textView startPoint
+        x.EditWithUndoTransaction "Add to selection" (fun () ->
+            use edit = _textBuffer.CreateEdit()
+            visualSpan.PerLineSpans |> Seq.iteri (fun index span ->
+                let countForIndex =
+                    if isProgressive then
+                        count * (index + 1)
+                    else
+                        count
+                match x.AddToWordAtPoint span.Start countForIndex with
+                | Some (span, text) ->
+                    edit.Replace(span.Span, text) |> ignore
+                | None ->
+                    ())
+
+            let position = x.ApplyEditAndMapPosition edit startPoint.Position
+            TextViewUtil.MoveCaretToPosition _textView position)
+
+        CommandResult.Completed ModeSwitch.SwitchPreviousMode
+
+    /// Add count values to the specific word
+    member x.AddToWordAtPoint point count: (SnapshotSpan * string) option =
+
+        match x.GetNumberValueAtPoint point with
+        | Some (numberValue, span) ->
+
+            // Calculate the new value of the number.
+            let numberText = span.GetText()
+            let text =
+                match numberValue with
+
+                | NumberValue.Alpha c ->
+                    c |> CharUtil.AlphaAdd count |> StringUtil.OfChar
+
+                | NumberValue.Decimal number ->
+                    let newNumber = number + int64(count)
+                    let width =
+                        if numberText.StartsWith("-0") || numberText.StartsWith("0") then
+                            let oldSignWidth = if numberText.StartsWith("-") then 1 else 0
+                            let newSignWidth = if newNumber < 0L then 1 else 0
+                            numberText.Length + newSignWidth - oldSignWidth
+                        else
+                            1
+                    sprintf "%0*d" width newNumber
+
+                | NumberValue.Octal number ->
+                    let newNumber = number + uint64(count)
+                    sprintf "0%0*o" (numberText.Length - 1) newNumber
+
+                | NumberValue.Hex number ->
+                    let prefix = numberText.Substring(0, 2)
+                    let width = numberText.Length - 2
+                    let newNumber = number + uint64(count)
+
+                    // If the number has any uppercase digits, use uppercase
+                    // for the new number.
+                    if RegularExpressions.Regex.Match(numberText, @"[A-F]").Success then
+                        sprintf "%s%0*X" prefix width newNumber
+                    else
+                        sprintf "%s%0*x" prefix width newNumber
+
+                | NumberValue.Binary number ->
+                    let prefix = numberText.Substring(0, 2)
+                    let width = numberText.Length - 2
+                    let newNumber = number + uint64(count)
+
+                    // There are no overloads for unsigned integer types and
+                    // binary convert is always unsigned anyway.
+                    let formattedNumber = System.Convert.ToString(int64(newNumber), 2)
+                    prefix + formattedNumber.PadLeft(width, '0')
+
+            Some (span, text)
+
+        | None -> None
+
+    /// Apply the ITextEdit and returned the mapped position value from the resulting
+    /// ITextSnapshot into the current ITextSnapshot.
+    ///
+    /// A number of commands will edit the text and calculate the position of the caret
+    /// based on the edits about to be made.  It's possible for other extensions to listen
+    /// to the events fired by an edit and make fix up edits.  This code accounts for that
+    /// and returns the position mapped into the current ITextSnapshot
+    member x.ApplyEditAndMapPoint (textEdit: ITextEdit) position =
+        let editSnapshot = textEdit.Apply()
+        let editPoint = SnapshotPoint(editSnapshot, position)
+        let currentSnapshot = x.CurrentSnapshot
+        match TrackingPointUtil.GetPointInSnapshot editPoint PointTrackingMode.Negative currentSnapshot with
+        | None -> SnapshotPoint(currentSnapshot, 0)
+        | Some point -> point
+
+    member x.ApplyEditAndMapColumn (textEdit: ITextEdit) position =
+        let point = x.ApplyEditAndMapPoint textEdit position
+        SnapshotColumn(point)
+
+    member x.ApplyEditAndMapPosition (textEdit: ITextEdit) position =
+        let point = x.ApplyEditAndMapPoint textEdit position
+        point.Position
+
+    /// Calculate the new RegisterValue for the provided one for put with indent
+    /// operations.
+    member x.CalculateIdentStringData (registerValue: RegisterValue) =
+
+        // Get the indent string to apply to the lines which are indented
+        let indent =
+            x.CaretLine
+            |> SnapshotLineUtil.GetIndentText
+            |> _commonOperations.NormalizeBlanks
+
+        // Adjust the indentation on a given line of text to have the indentation
+        // previously calculated
+        let adjustTextLine (textLine: TextLine) =
+            let oldIndent = textLine.Text |> Seq.takeWhile CharUtil.IsBlank |> StringUtil.OfCharSeq
+            let text = indent + (textLine.Text.Substring(oldIndent.Length))
+            { textLine with Text = text }
+
+        // Really a put after with indent is just a normal put after of the adjusted
+        // register value.  So adjust here and forward on the magic
+        let stringData =
+            let stringData = registerValue.StringData
+            match stringData with
+            | StringData.Block _ ->
+                // Block values don't participate in indentation of this manner
+                stringData
+            | StringData.Simple text ->
+                match registerValue.OperationKind with
+                | OperationKind.CharacterWise ->
+
+                    // We only change lines after the first.  So break it into separate lines
+                    // fix their indent and then produce the new value.
+                    let lines = TextLine.GetTextLines text
+                    let head = lines.Head
+                    let rest = lines.Rest |> Seq.map adjustTextLine
+                    let text =
+                        let all = Seq.append (Seq.singleton head) rest
+                        TextLine.CreateString all
+                    StringData.Simple text
+
+                | OperationKind.LineWise ->
+
+                    // Change every line for a line wise operation
+                    text
+                    |> TextLine.GetTextLines
+                    |> Seq.map adjustTextLine
+                    |> TextLine.CreateString
+                    |> StringData.Simple
+
+        x.CreateRegisterValue stringData registerValue.OperationKind
+
+    /// Calculate the VisualSpan value for the associated ITextBuffer given the
+    /// StoreVisualSpan value
+    member x.CalculateVisualSpan stored =
+
+        match stored with
+        | StoredVisualSpan.Line (Count = count) ->
+            // Repeating a LineWise operation just creates a span with the same
+            // number of lines as the original operation
+            let range = SnapshotLineRangeUtil.CreateForLineAndMaxCount x.CaretLine count
+            VisualSpan.Line range
+
+        | StoredVisualSpan.Character (LineCount = lineCount; LastLineMaxPositionCount = lastLineMaxPositionCount) ->
+            let characterSpan = CharacterSpan(x.CaretPoint, lineCount, lastLineMaxPositionCount)
+            VisualSpan.Character characterSpan
+        | StoredVisualSpan.Block (Width = width; Height = height) ->
+            // Need to rehydrate spans of length 'length' on 'count' lines from the
+            // current caret position
+            let blockSpan = BlockSpan(x.CaretVirtualPoint, _localSettings.TabStop, width, height)
+            VisualSpan.Block blockSpan
+
+    member x.CalculateDeleteOperation (result: MotionResult) =
+        if Util.IsFlagSet result.MotionResultFlags MotionResultFlags.BigDelete then RegisterOperation.BigDelete
+        else RegisterOperation.Delete
+
+    /// Change the characters in the given span via the specified change kind
+    member x.ChangeCaseSpanCore kind (editSpan: EditSpan) =
+
+        let func =
+            match kind with
+            | ChangeCharacterKind.Rot13 -> CharUtil.ChangeRot13
+            | ChangeCharacterKind.ToLowerCase -> CharUtil.ToLower
+            | ChangeCharacterKind.ToUpperCase -> CharUtil.ToUpper
+            | ChangeCharacterKind.ToggleCase -> CharUtil.ChangeCase
+
+        use edit = _textBuffer.CreateEdit()
+        editSpan.Spans
+        |> Seq.map (SnapshotSpanUtil.GetPoints SearchPath.Forward)
+        |> Seq.concat
+        |> Seq.filter (fun p -> CharUtil.IsLetter (p.GetChar()))
+        |> Seq.iter (fun p ->
+            let change = func (p.GetChar()) |> StringUtil.OfChar
+            edit.Replace(p.Position, 1, change) |> ignore)
+        edit.Apply() |> ignore
+
+    /// Change the caret line via the specified ChangeCharacterKind.
+    member x.ChangeCaseCaretLine kind =
+
+        // The caret should be positioned on the first non-blank space in
+        // the line.  If the line is completely blank the caret should
+        // not be moved.  Caret should be in the same place for undo / redo
+        // so move before and inside the transaction
+        let position =
+            x.CaretLine
+            |> SnapshotLineUtil.GetPoints SearchPath.Forward
+            |> Seq.skipWhile SnapshotPointUtil.IsWhiteSpace
+            |> Seq.map SnapshotPointUtil.GetPosition
+            |> SeqUtil.tryHeadOnly
+
+        let maybeMoveCaret () =
+            match position with
+            | Some position -> TextViewUtil.MoveCaretToPosition _textView position
+            | None -> ()
+
+        maybeMoveCaret()
+        x.EditWithUndoTransaction "Change" (fun () ->
+            x.ChangeCaseSpanCore kind (EditSpan.Single (SnapshotColumnSpan(x.CaretLine)))
+            maybeMoveCaret())
+
+        CommandResult.Completed ModeSwitch.NoSwitch
+
+    /// Change the case of the specified motion
+    member x.ChangeCaseMotion kind (result: MotionResult) =
+
+        // The caret should be placed at the start of the motion for both
+        // undo / redo so move before and inside the transaction
+        TextViewUtil.MoveCaretToPoint _textView result.Span.Start
+        x.EditWithUndoTransaction "Change" (fun () ->
+            x.ChangeCaseSpanCore kind result.EditSpan
+            TextViewUtil.MoveCaretToPosition _textView result.Span.Start.Position)
+
+        CommandResult.Completed ModeSwitch.NoSwitch
+
+    /// Change the case of the current caret point
+    member x.ChangeCaseCaretPoint kind count =
+
+        // The caret should be placed after the caret point but only
+        // for redo.  Undo should move back to the current position so
+        // don't move until inside the transaction
+        x.EditWithUndoTransaction "Change" (fun () ->
+
+            let span =
+                let endColumn = x.CaretColumn.AddInLineOrEnd(count)
+                SnapshotColumnSpan(x.CaretColumn, endColumn)
+
+            let editSpan = EditSpan.Single span
+            x.ChangeCaseSpanCore kind editSpan
+
+            // Move the caret but make sure to respect the 'virtualedit' option
+            let point = SnapshotPoint(x.CurrentSnapshot, span.End.StartPosition)
+            _commonOperations.MoveCaretToPoint point ViewFlags.VirtualEdit)
+
+        CommandResult.Completed ModeSwitch.NoSwitch
+
+    /// Change the case of the selected text.
+    member x.ChangeCaseVisual kind (visualSpan: VisualSpan) =
+
+        // The caret should be positioned at the start of the VisualSpan for both
+        // undo / redo so move it before and inside the transaction
+        let point = visualSpan.Start
+        let moveCaret () = TextViewUtil.MoveCaretToPosition _textView point.Position
+        moveCaret()
+        x.EditWithUndoTransaction "Change" (fun () ->
+            x.ChangeCaseSpanCore kind visualSpan.EditSpan
+            moveCaret())
+
+        CommandResult.Completed ModeSwitch.SwitchPreviousMode
+
+    /// Delete the specified motion and enter insert mode
+    member x.ChangeMotion registerName (result: MotionResult) =
+
+        // This command has legacy / special case behavior for forward word motions.  It will
+        // not delete any trailing whitespace in the span if the motion is created for a forward
+        // word motion. This behavior is detailed in the :help WORD section of the gVim
+        // documentation and is likely legacy behavior coming from the original vi
+        // implementation.  A larger discussion thread is available here
+        // http://groups.google.com/group/vim_use/browse_thread/thread/88b6499bbcb0878d/561dfe13d3f2ef63?lnk=gst&q=whitespace+cw#561dfe13d3f2ef63
+
+        let span =
+            if result.IsAnyWordMotion && result.IsForward then
+                let point =
+                    result.Span
+                    |> SnapshotSpanUtil.GetPoints SearchPath.Backward
+                    |> Seq.tryFind (fun x -> x.GetChar() |> CharUtil.IsWhiteSpace |> not)
+                match point with
+                | Some(p) ->
+                    let endPoint =
+                        p
+                        |> SnapshotPointUtil.TryAddOne
+                        |> OptionUtil.getOrDefault (SnapshotUtil.GetEndPoint (p.Snapshot))
+                    SnapshotSpan(result.Span.Start, endPoint)
+                | None -> result.Span
+            elif result.OperationKind = OperationKind.LineWise then
+                // If the change command ends inside a line break then the actual delete operation
+                // is backed up so that it leaves a single blank line after the delete operation.  This
+                // allows the insert to begin on a blank line
+                match SnapshotSpanUtil.GetLastIncludedPoint result.Span with
+                | Some point ->
+                    if SnapshotPointUtil.IsInsideLineBreak point then
+                        let line = SnapshotPointUtil.GetContainingLine point
+                        SnapshotSpan(result.Span.Start, line.End)
+                    else
+                        result.Span
+                | None -> result.Span
+            else
+                result.Span
+
+        // Use an undo transaction to preserve the caret position.  Experiments show that the rules
+        // for caret undo should be
+        //  1. start of the change if motion is character wise
+        //  2. start of second line if motion is line wise
+        let point =
+            match result.MotionKind with
+            | MotionKind.CharacterWiseExclusive -> span.Start
+            | MotionKind.CharacterWiseInclusive -> span.Start
+            | MotionKind.LineWise ->
+                let startLine = SnapshotSpanUtil.GetStartLine span
+                let line =
+                    SnapshotUtil.TryGetLine span.Snapshot (startLine.LineNumber + 1)
+                    |> OptionUtil.getOrDefault startLine
+                line.Start
+
+        TextViewUtil.MoveCaretToPoint _textView point
+        let commandResult =
+            x.EditWithLinkedChange "Change" (fun () ->
+                let savedStartLine = SnapshotPointUtil.GetContainingLine span.Start
+                _textBuffer.Delete(span.Span) |> ignore
+                if result.MotionKind = MotionKind.LineWise then
+                    SnapshotUtil.GetLine x.CurrentSnapshot savedStartLine.LineNumber
+                    |> x.MoveCaretToNewLineIndent savedStartLine
+                else
+                    span.Start.TranslateTo(_textBuffer.CurrentSnapshot, PointTrackingMode.Negative)
+                    |> TextViewUtil.MoveCaretToPoint _textView)
+
+        // Now that the delete is complete update the register
+        let value = x.CreateRegisterValue (StringData.OfSpan span) result.OperationKind
+        let operation = x.CalculateDeleteOperation result
+        _commonOperations.SetRegisterValue registerName operation value
+
+        commandResult
+
+    /// Delete 'count' lines and begin insert mode.  The documentation of this command
+    /// and behavior are a bit off.  It's documented like it behaves like 'dd + insert mode'
+    /// but behaves more like ChangeTillEndOfLine but linewise and deletes the entire
+    /// first line
+    member x.ChangeLines count registerName =
+        let range = SnapshotLineRangeUtil.CreateForLineAndMaxCount x.CaretLine count
+        x.ChangeLinesCore range registerName
+
+    /// Core routine for changing a set of lines in the ITextBuffer.  This is the backing function
+    /// for changing lines in both normal and visual mode
+    member x.ChangeLinesCore (range: SnapshotLineRange) registerName =
+
+        // Caret position for the undo operation depends on the number of lines which are in
+        // range being deleted.  If there is a single line then we position it before the first
+        // non space / tab character in the first line.  If there is more than one line then we
+        // position it at the equivalent location in the second line.
+        //
+        // There appears to be no logical reason for this behavior difference but it exists
+        let savedStartLine = range.StartLine
+        let point =
+            let line =
+                if range.Count = 1 then
+                    range.StartLine
+                else
+                    SnapshotUtil.GetLine range.Snapshot (range.StartLineNumber + 1)
+            line
+            |> SnapshotLineUtil.GetPoints SearchPath.Forward
+            |> Seq.skipWhile SnapshotPointUtil.IsBlank
+            |> SeqUtil.tryHeadOnly
+        match point with
+        | None -> ()
+        | Some point -> TextViewUtil.MoveCaretToPoint _textView point
+
+        // Start an edit transaction to get the appropriate undo / redo behavior for the
+        // caret movement after the edit.
+        x.EditWithLinkedChange "ChangeLines" (fun () ->
+
+            // Actually delete the text and position the caret
+            _textBuffer.Delete(range.Extent.Span) |> ignore
+            let line = SnapshotUtil.GetLine x.CurrentSnapshot savedStartLine.LineNumber
+            x.MoveCaretToNewLineIndent savedStartLine line
+
+            // Update the register now that the operation is complete.  Register value is odd here
+            // because we really didn't delete linewise but it's required to be a linewise
+            // operation.
+            let stringData = range.Extent.GetText() |> StringData.Simple
+            let value = x.CreateRegisterValue stringData OperationKind.LineWise
+            _commonOperations.SetRegisterValue registerName RegisterOperation.Delete value)
+
+    /// Delete the selected lines and begin insert mode (implements the 'S', 'C' and 'R' visual
+    /// mode commands.  This is very similar to DeleteLineSelection except that block deletion
+    /// can be special cased depending on the command it's used in
+    member x.ChangeLineSelection registerName (visualSpan: VisualSpan) specialCaseBlock =
+
+        // The majority of cases simply delete a SnapshotLineRange directly.  Handle that here
+        let deleteRange (range: SnapshotLineRange) =
+
+            // In an undo the caret position has 2 cases.
+            //  - Single line range: Start of the first line
+            //  - Multiline range: Start of the second line.
+            let savedStartLine = range.StartLine
+            let point =
+                if range.Count = 1 then
+                    range.StartLine.Start
+                else
+                    let next = SnapshotUtil.GetLine range.Snapshot (range.StartLineNumber + 1)
+                    next.Start
+            TextViewUtil.MoveCaretToPoint _textView point
+
+            let commandResult = x.EditWithLinkedChange "ChangeLines" (fun () ->
+                _textBuffer.Delete(range.Extent.Span) |> ignore
+                let line = SnapshotUtil.GetLine x.CurrentSnapshot savedStartLine.LineNumber
+                x.MoveCaretToNewLineIndent savedStartLine line)
+
+            (EditSpan.Single range.ColumnExtent, commandResult)
+
+        // The special casing of block deletion is handled here
+        let deleteBlock (col: NonEmptyCollection<SnapshotOverlapColumnSpan>) =
+
+            // First step is to change the SnapshotSpan instances to extent from the start to the
+            // end of the current line
+            let col = col |> NonEmptyCollectionUtil.Map (fun span ->
+                let endColumn = 
+                    let endColumn = SnapshotColumn.GetLineEnd(span.Start.Line)
+                    SnapshotOverlapColumn(endColumn, _localSettings.TabStop)
+                SnapshotOverlapColumnSpan(span.Start, endColumn, _localSettings.TabStop))
+
+            // Caret should be positioned at the start of the span for undo
+            TextViewUtil.MoveCaretToPoint _textView col.Head.Start.Column.StartPoint
+
+            let commandResult = x.EditWithLinkedChange "ChangeLines" (fun () ->
+                let edit = _textBuffer.CreateEdit()
+                col |> Seq.iter (fun span -> edit.Delete(span) |> ignore)
+                let position = x.ApplyEditAndMapPosition edit col.Head.Start.Column.StartPosition
+                TextViewUtil.MoveCaretToPosition _textView position)
+
+            (EditSpan.Block col, commandResult)
+
+        // Dispatch to the appropriate type of edit
+        let editSpan, commandResult =
+            match visualSpan with
+            | VisualSpan.Character characterSpan ->
+                characterSpan.Span |> SnapshotLineRangeUtil.CreateForSpan |> deleteRange
+            | VisualSpan.Line range ->
+                deleteRange range
+            | VisualSpan.Block blockSpan ->
+                if specialCaseBlock then deleteBlock blockSpan.BlockOverlapColumnSpans
+                else visualSpan.EditSpan.OverarchingSpan |> SnapshotLineRangeUtil.CreateForSpan |> deleteRange
+
+        let value = x.CreateRegisterValue (StringData.OfEditSpan editSpan) OperationKind.LineWise
+        _commonOperations.SetRegisterValue registerName RegisterOperation.Delete value
+
+        commandResult
+
+    /// Delete till the end of the line and start insert mode
+    member x.ChangeTillEndOfLine count registerName =
+
+        // The actual text edit portion of this operation is identical to the
+        // DeleteTillEndOfLine operation.  There is a difference though in the
+        // positioning of the caret.  DeleteTillEndOfLine needs to consider the virtual
+        // space settings since it remains in normal mode but change does not due
+        // to it switching to insert mode
+        let caretPosition = x.CaretPoint.Position
+        x.EditWithLinkedChange "ChangeTillEndOfLine" (fun () ->
+            x.DeleteTillEndOfLineCore count registerName
+
+            // Move the caret back to it's original position.  Don't consider virtual
+            // space here since we're switching to insert mode
+            let point = SnapshotPoint(x.CurrentSnapshot, caretPosition)
+            _commonOperations.MoveCaretToPoint point ViewFlags.None)
+
+    /// Delete the selected text in Visual Mode and begin insert mode with a linked
+    /// transaction.
+    member x.ChangeSelection registerName (visualSpan: VisualSpan) =
+
+        match visualSpan with
+        | VisualSpan.Character _ ->
+            // For block and character modes the change selection command is simply a
+            // delete of the span and move into insert mode.
+            //
+            // Caret needs to be positioned at the front of the span in undo so move it
+            // before we create the transaction
+            TextViewUtil.MoveCaretToPoint _textView visualSpan.Start
+            x.EditWithLinkedChange "ChangeSelection" (fun() ->
+                x.DeleteSelection registerName visualSpan |> ignore)
+        | VisualSpan.Block blockSpan ->
+            // Change in block mode has behavior very similar to Shift + Insert.  It needs
+            // to be a change followed by a transition into insert where the insert actions
+            // are repeated across the block span
+
+            // Caret needs to be positioned at the front of the span in undo so move it
+            // before we create the transaction
+            TextViewUtil.MoveCaretToPoint _textView visualSpan.Start
+            x.EditBlockWithLinkedChange "Change Block" blockSpan false (fun () ->
+                x.DeleteSelection registerName visualSpan |> ignore)
+
+        | VisualSpan.Line range -> x.ChangeLinesCore range registerName
+
+    /// Close a single fold under the caret
+    member x.CloseFoldInSelection (visualSpan: VisualSpan) =
+        let range = visualSpan.LineRange
+        let offset = range.StartLineNumber
+        for i = 0 to range.Count - 1 do
+            let line = SnapshotUtil.GetLine x.CurrentSnapshot (offset + i)
+            _foldManager.CloseFold line.Start 1
+        CommandResult.Completed ModeSwitch.NoSwitch
+
+    /// Close 'count' folds under the caret
+    member x.CloseFoldUnderCaret count =
+        _foldManager.CloseFold x.CaretPoint count
+        CommandResult.Completed ModeSwitch.NoSwitch
+
+    /// Close all of the folds in the buffer
+    member x.CloseAllFolds() =
+        let span = SnapshotUtil.GetExtent x.CurrentSnapshot
+        _foldManager.CloseAllFolds span
+        CommandResult.Completed ModeSwitch.NoSwitch
+
+    /// Close all folds under the caret
+    member x.CloseAllFoldsUnderCaret () =
+        let span = SnapshotSpan(x.CaretPoint, 0)
+        _foldManager.CloseAllFolds span
+        CommandResult.Completed ModeSwitch.NoSwitch
+
+    /// Close all folds in the selection
+    member x.CloseAllFoldsInSelection (visualSpan: VisualSpan) =
+        let span = visualSpan.LineRange.Extent
+        _foldManager.CloseAllFolds span
+        CommandResult.Completed ModeSwitch.NoSwitch
+
+    /// Close the IVimBuffer.  This is an implementation of the ZZ command and won't check
+    /// for a dirty buffer
+    member x.CloseBuffer() =
+        _vimHost.Close _textView
+        CommandResult.Completed ModeSwitch.NoSwitch
+
+    member x.CloseWindow() =
+        _commonOperations.CloseWindowUnlessDirty()
+        CommandResult.Completed ModeSwitch.NoSwitch
+
+    /// Create a possibly LineWise register value with the specified string value at the given
+    /// point.  This is factored out here because a LineWise value in vim should always
+    /// end with a new line but we can't always guarantee the text we are working with
+    /// contains a new line.  This normalizes out the process needed to make this correct
+    /// while respecting the settings of the ITextBuffer
+    member x.CreateRegisterValue stringData operationKind =
+        _commonOperations.CreateRegisterValue x.CaretPoint stringData operationKind
+
+    /// Delete 'count' characters after the cursor on the current line.  Caret should
+    /// remain at it's original position
+    member x.DeleteCharacterAtCaret count registerName =
+
+        // Check for the case where the caret is past the end of the line.  Can happen
+        // when 've=onemore'
+        if not x.CaretColumn.IsLineBreakOrEnd then
+            let span = 
+                let endColumn = x.CaretColumn.AddInLineOrEnd count
+                SnapshotColumnSpan(x.CaretColumn, endColumn)
+
+            // Use a transaction so we can guarantee the caret is in the correct
+            // position on undo / redo
+            x.EditWithUndoTransaction "DeleteChar" (fun () ->
+                _textBuffer.Delete(span.Span.Span) |> ignore
+
+                // Need to respect the virtual edit setting here as we could have
+                // deleted the last character on the line
+                let point = span.Start.StartPoint.TranslateTo(_textBuffer.CurrentSnapshot, PointTrackingMode.Negative)
+                _commonOperations.MoveCaretToPoint point ViewFlags.VirtualEdit)
+
+            // Put the deleted text into the specified register
+            let value = RegisterValue(StringData.OfSpan span.Span, OperationKind.CharacterWise)
+            _commonOperations.SetRegisterValue registerName RegisterOperation.Delete value
+
+        CommandResult.Completed ModeSwitch.NoSwitch
+
+    /// Delete 'count' characters before the cursor on the current line.  Caret should be
+    /// positioned at the begining of the span for undo / redo
+    member x.DeleteCharacterBeforeCaret count registerName =
+
+        let startPoint =
+            let position = x.CaretPoint.Position - count
+            if position < x.CaretLine.Start.Position then x.CaretLine.Start else SnapshotPoint(x.CurrentSnapshot, position)
+        let span = SnapshotSpan(startPoint, x.CaretPoint)
+
+        // Use a transaction so we can guarantee the caret is in the correct position.  We
+        // need to position the caret to the start of the span before the transaction to
+        // ensure it appears there during an undo
+        TextViewUtil.MoveCaretToPoint _textView startPoint
+        x.EditWithUndoTransaction "DeleteChar" (fun () ->
+            _textBuffer.Delete span.Span |> ignore
+            startPoint.TranslateTo(_textBuffer.CurrentSnapshot, PointTrackingMode.Negative)
+            |> TextViewUtil.MoveCaretToPoint _textView)
+
+        // Put the deleted text into the specified register once the delete completes
+        let value = RegisterValue(StringData.OfSpan span, OperationKind.CharacterWise)
+        _commonOperations.SetRegisterValue registerName RegisterOperation.Delete value
+
+        CommandResult.Completed ModeSwitch.NoSwitch
+
+    /// Delete a fold under the caret
+    member x.DeleteFoldUnderCaret () =
+        _foldManager.DeleteFold x.CaretPoint
+        CommandResult.Completed ModeSwitch.NoSwitch
+
+    /// Delete a fold from the selection
+    member x.DeleteAllFoldInSelection (visualSpan: VisualSpan) =
+        let span = visualSpan.LineRange.Extent
+        _foldManager.DeleteAllFolds span
+        CommandResult.Completed ModeSwitch.NoSwitch
+
+    /// Delete all folds under the caret
+    member x.DeleteAllFoldsUnderCaret () =
+        let span = SnapshotSpan(x.CaretPoint, 0)
+        _foldManager.DeleteAllFolds span
+        CommandResult.Completed ModeSwitch.NoSwitch
+
+    /// Delete all of the folds in the ITextBuffer
+    member x.DeleteAllFoldsInBuffer () =
+        let extent = SnapshotUtil.GetExtent x.CurrentSnapshot
+        _foldManager.DeleteAllFolds extent
+        CommandResult.Completed ModeSwitch.NoSwitch
+
+    /// Delete the selected text from the buffer and put it into the specified
+    /// register.
+    member x.DeleteLineSelection registerName (visualSpan: VisualSpan) =
+
+        // For each of the 3 cases the caret should begin at the start of the
+        // VisualSpan during undo so move the caret now.
+        TextViewUtil.MoveCaretToPoint _textView visualSpan.Start
+
+        // Start a transaction so we can manipulate the caret position during
+        // an undo / redo
+        let editSpan =
+            x.EditWithUndoTransaction "Delete" (fun () ->
+
+                use edit = _textBuffer.CreateEdit()
+                let editSpan =
+                    match visualSpan with
+                    | VisualSpan.Character characterSpan ->
+                        // Just extend the SnapshotSpan to the encompassing SnapshotLineRange
+                        let range = SnapshotLineRangeUtil.CreateForSpan characterSpan.Span
+                        let span = range.ColumnExtentIncludingLineBreak
+                        edit.Delete(span.Span.Span) |> ignore
+                        EditSpan.Single span
+                    | VisualSpan.Line range ->
+                        // Easiest case.  It's just the range
+                        edit.Delete(range.ExtentIncludingLineBreak.Span) |> ignore
+                        EditSpan.Single range.ColumnExtentIncludingLineBreak
+                    | VisualSpan.Block blockSpan ->
+
+                        // The delete is from the start of the block selection util the end of
+                        // te containing line
+                        let collection =
+                            blockSpan.BlockOverlapColumnSpans
+                            |> NonEmptyCollectionUtil.Map (fun span ->
+                                let endColumn = SnapshotOverlapColumn.GetLineEnd(span.Start.Line, _localSettings.TabStop)
+                                SnapshotOverlapColumnSpan(span.Start, endColumn, _localSettings.TabStop))
+
+                        // Actually perform the deletion
+                        collection |> Seq.iter (fun span -> edit.Delete(span) |> ignore)
+
+                        EditSpan.Block collection
+
+                let point = x.ApplyEditAndMapPoint edit visualSpan.Start.Position
+                _commonOperations.MoveCaretToPoint point ViewFlags.VirtualEdit
+
+                editSpan)
+
+        let value = x.CreateRegisterValue (StringData.OfEditSpan editSpan) OperationKind.LineWise
+        _commonOperations.SetRegisterValue registerName RegisterOperation.Delete value
+
+        CommandResult.Completed ModeSwitch.SwitchPreviousMode
+
+    /// Delete the highlighted text from the buffer and put it into the specified
+    /// register.  The caret should be positioned at the beginning of the text for
+    /// undo / redo
+    member x.DeleteSelection registerName (visualSpan: VisualSpan) =
+        let startPoint = visualSpan.Start
+
+        // Use a transaction to guarantee caret position.  Caret should be at the start
+        // during undo and redo so move it before the edit
+        TextViewUtil.MoveCaretToPoint _textView startPoint
+        x.EditWithUndoTransaction "DeleteSelection" (fun () ->
+            use edit = _textBuffer.CreateEdit()
+            visualSpan.GetOverlapColumnSpans _localSettings.TabStop |> Seq.iter (fun overlapSpan ->
+                let span = overlapSpan.OverarchingSpan
+
+                // If the last included point in the SnapshotSpan is inside the line break
+                // portion of a line then extend the SnapshotSpan to encompass the full
+                // line break
+                let span =
+                    match span.Last with
+                    | None ->
+                        // Don't need to special case a 0 length span as it won't actually
+                        // cause any change in the ITextBuffer
+                        span
+                    | Some last ->
+                        if last.IsLineBreakOrEnd then
+                            let endColumn = last.Subtract(1)
+                            SnapshotColumnSpan(span.Start, endColumn)
+                        else
+                            span
+
+                edit.Delete(overlapSpan) |> ignore)
+
+            let position = x.ApplyEditAndMapPosition edit startPoint.Position
+            TextViewUtil.MoveCaretToPosition _textView position)
+
+        // BTODO: The wrong text is being put into the register here.  It should include the overlap data
+        let operationKind = visualSpan.OperationKind
+        let value = x.CreateRegisterValue (StringData.OfEditSpan visualSpan.EditSpan) operationKind
+        _commonOperations.SetRegisterValue registerName RegisterOperation.Delete value
+
+        CommandResult.Completed ModeSwitch.SwitchPreviousMode
+
+    /// Extend the selection to the next match for the last pattern searched for
+    member x.ExtendSelectionToNextMatch searchPath count =
+
+        // Unlike 'gN' as a motion, 'gN' from visual mode will move the caret
+        // if the text under the cursor matches the pattern. As a result, if
+        // the search is backward, we will rely on the 'N' motion if the
+        // previous search was forward or the 'n' motion if the previous
+        // search was backward.
+        let motion =
+            match searchPath with
+            | SearchPath.Forward ->
+                Motion.NextMatch searchPath
+            | SearchPath.Backward ->
+                let last = _vimData.LastSearchData
+                let reverseDirection = last.Path = SearchPath.Forward
+                Motion.LastSearch reverseDirection
+        let argument = MotionArgument(MotionContext.Movement, operatorCount = None, motionCount = count)
+        match _motionUtil.GetMotion motion argument with
+        | Some motionResult ->
+            let caretPoint =
+                match searchPath with
+                | SearchPath.Forward ->
+                    if _globalSettings.IsSelectionInclusive && motionResult.Span.Length > 0 then
+                        motionResult.Span.End
+                        |> SnapshotPointUtil.GetPreviousCharacterSpanWithWrap
+                    else
+                        motionResult.Span.End
+                | SearchPath.Backward ->
+                    if motionResult.IsForward then
+                        motionResult.Span.End
+                    else
+                        motionResult.Span.Start
+            _commonOperations.MoveCaretToPoint caretPoint ViewFlags.Standard
+        | None ->
+            ()
+        CommandResult.Completed ModeSwitch.NoSwitch
+
+    /// Delete count lines from the cursor.  The caret should be positioned at the start
+    /// of the first line for both undo / redo
+    member x.DeleteLines count registerName =
+        _commonOperations.DeleteLines x.CaretLine count registerName
+        CommandResult.Completed ModeSwitch.NoSwitch
+
+    /// Delete the specified motion of text
+    member x.DeleteMotion registerName (result: MotionResult) =
+
+        // The d{motion} command has an exception listed which is visible by typing ':help d' in
+        // gVim.  In summary, if the motion is characterwise, begins and ends on different
+        // lines and the start is preceeding by only whitespace and the end is followed
+        // only by whitespace then it becomes a linewise motion for those lines.  This can be
+        // demonstrated with the following example.  Caret is on the 'c', there is one space before
+        // every word and 4 spaces after dog
+        //
+        //  cat
+        //  dog
+        //  fish
+        //
+        // Now execute 'd/  ' (2 spaces after the /).  This will delete the entire cat and dog
+        // line
+        let span, operationKind =
+            let span = result.Span
+            if result.LineRange.Count > 1 && result.OperationKind = OperationKind.CharacterWise then
+                let startLine, lastLine = SnapshotSpanUtil.GetStartAndLastLine span
+                let lastPoint =
+                    if result.IsExclusive then result.End
+                    else result.LastOrStart
+                let endsInWhiteSpace =
+                    lastPoint
+                    |> SnapshotPointUtil.GetPoints SearchPath.Forward
+                    |> Seq.takeWhile (fun point -> point.Position < lastLine.End.Position)
+                    |> Seq.forall SnapshotPointUtil.IsWhiteSpace
+
+                let inIndent =
+                    let indentPoint = SnapshotLineUtil.GetIndentPoint startLine
+                    span.Start.Position <= indentPoint.Position
+
+                if endsInWhiteSpace && inIndent then
+                    SnapshotSpanUtil.ExtendToFullLineIncludingLineBreak span, OperationKind.LineWise
+                else
+                    span, result.OperationKind
+            else
+                span, result.OperationKind
+
+        // Caret should be placed at the start of the motion for both undo / redo so place it
+        // before starting the transaction
+        TextViewUtil.MoveCaretToPoint _textView span.Start
+        x.EditWithUndoTransaction "Delete" (fun () ->
+            _textBuffer.Delete(span.Span) |> ignore
+
+            // Translate the point to the current snapshot.
+            let point = span.Start.TranslateTo(_textBuffer.CurrentSnapshot, PointTrackingMode.Negative)
+            _commonOperations.MoveCaretToPoint point ViewFlags.VirtualEdit)
+
+        // Update the register with the result so long as something was actually deleted
+        // from the buffer
+        if not span.IsEmpty then
+            let value = x.CreateRegisterValue (StringData.OfSpan span) operationKind
+            let operation = x.CalculateDeleteOperation result
+            _commonOperations.SetRegisterValue registerName operation value
+
+        CommandResult.Completed ModeSwitch.NoSwitch
+
+    /// Delete from the cursor to the end of the line and then 'count - 1' more lines into
+    /// the buffer.  This is the implementation of the 'D' command
+    member x.DeleteTillEndOfLine count registerName =
+
+        let caretPosition = x.CaretPoint.Position
+
+        // The caret is already at the start of the Span and it needs to be after the
+        // delete so wrap it in an undo transaction
+        x.EditWithUndoTransaction "Delete" (fun () ->
+            x.DeleteTillEndOfLineCore count registerName
+
+            // Move the caret back to the original position in the ITextBuffer.
+            let point = SnapshotPoint(x.CurrentSnapshot, caretPosition)
+            _commonOperations.MoveCaretToPoint point ViewFlags.VirtualEdit)
+
+        CommandResult.Completed ModeSwitch.NoSwitch
+
+    /// Delete from the caret to the end of the line and 'count - 1' more lines
+    member x.DeleteTillEndOfLineCore count registerName =
+        let span =
+            if count = 1 then
+                // Just deleting till the end of the caret line
+                SnapshotSpan(x.CaretPoint, x.CaretLine.End)
+            else
+                // Grab a SnapshotLineRange for the 'count - 1' lines and combine in with
+                // the caret start to get the span
+                let range = SnapshotLineRangeUtil.CreateForLineAndMaxCount x.CaretLine count
+                SnapshotSpan(x.CaretPoint, range.End)
+
+        _textBuffer.Delete(span.Span) |> ignore
+
+        // Delete is complete so update the register.  Strangely enough this is a character wise
+        // operation even though it involves line deletion
+        let value = RegisterValue(StringData.OfSpan span, OperationKind.CharacterWise)
+        _commonOperations.SetRegisterValue registerName RegisterOperation.Delete value
+
+    member x.DisplayCharacterCodePoint() =
+        let point = SnapshotCodePoint(x.CaretPoint)
+        if point.IsEndPoint then
+            _commonOperations.Beep()
+        elif point.IsInsideLineBreak then
+            _statusUtil.OnStatus "NUL"
+        else
+            let text = point.GetText()
+            let cp = point.CodePoint
+            let str = sprintf "<%s> %d, %8x, %6o" text cp cp cp 
+            _statusUtil.OnStatus str
+        CommandResult.Completed ModeSwitch.NoSwitch
+
+    member x.DisplayCharacterBytes() =
+        let point = SnapshotCodePoint(x.CaretPoint)
+        if point.IsEndPoint then
+            _commonOperations.Beep()
+        elif point.IsInsideLineBreak then
+            _statusUtil.OnStatus "NUL"
+        else
+            let text = point.GetText()
+            let bytes = Encoding.UTF8.GetBytes(text)
+            let builder = StringBuilder()
+            for i = 0 to bytes.Length - 1 do
+                let str = sprintf "%02x" bytes.[i]
+                if i > 0 then builder.AppendChar ' '
+                builder.AppendString str
+            _statusUtil.OnStatus (builder.ToString())
+        CommandResult.Completed ModeSwitch.NoSwitch
+
+    /// Run the specified action with a wrapped undo transaction.  This is often necessary when
+    /// an edit command manipulates the caret
+    member x.EditWithUndoTransaction<'T> (name: string) (action: unit -> 'T): 'T =
+        _undoRedoOperations.EditWithUndoTransaction name _textView action
+
+    /// Used for the several commands which make an edit here and need the edit to be linked
+    /// with the next insert mode change.
+    member x.CreateTransactionForLinkedChange name action =
+        let flags = LinkedUndoTransactionFlags.EndsWithInsert
+        let transaction = _undoRedoOperations.CreateLinkedUndoTransactionWithFlags name flags
+
+        try
+            x.EditWithUndoTransaction name action
+        with
+            | _ ->
+                // If the above throws we can't leave the transaction open else it will
+                // break undo / redo in the ITextBuffer.  Close it here and
+                // re-raise the exception
+                transaction.Dispose()
+                reraise()
+
+        transaction
+
+    /// Create an undo transaction, perform an action, and switch to normal insert mode
+    member x.EditWithLinkedChange name action =
+        let transaction = x.CreateTransactionForLinkedChange name action
+        let arg = ModeArgument.InsertWithTransaction transaction
+        CommandResult.Completed (ModeSwitch.SwitchModeWithArgument (ModeKind.Insert, arg))
+
+    /// Create an undo transaction, perform an action, and switch to insert mode with a count
+    member x.EditCountWithLinkedChange name count action =
+        let transaction = x.CreateTransactionForLinkedChange name action
+        let arg = ModeArgument.InsertWithCountAndNewLine (count, transaction)
+        CommandResult.Completed (ModeSwitch.SwitchModeWithArgument (ModeKind.Insert, arg))
+
+    /// Create an undo transaction, perform an action, and switch to block insert mode
+    member x.EditBlockWithLinkedChange name blockSpan atEndOfLine action =
+        let transaction = x.CreateTransactionForLinkedChange name action
+        let arg = ModeArgument.InsertBlock (blockSpan, atEndOfLine, transaction)
+        CommandResult.Completed (ModeSwitch.SwitchModeWithArgument (ModeKind.Insert, arg))
+
+    /// Used for commands which need to operate on the visual buffer and produce a SnapshotSpan
+    /// to be mapped back to the text / edit buffer
+    member x.EditWithVisualSnapshot action =
+        let snapshotData = TextViewUtil.GetVisualSnapshotDataOrEdit _textView
+        let span = action snapshotData
+        BufferGraphUtil.MapSpanDownToSingle _bufferGraph span x.CurrentSnapshot
+
+    /// Get a line range specifier
+    member x.GetLineRangeSpecifier (lineRange: SnapshotLineRange) =
+        let caretLine = TextViewUtil.GetCaretLine _textView
+        let caretLineNumber = SnapshotLineUtil.GetLineNumber caretLine
+        let extentLineRange = SnapshotLineRange.CreateForExtent x.CurrentSnapshot
+        let lastLineNumber = extentLineRange.LastLineNumber
+
+        let getLineSpecifier (line: int) =
+            if line = 0 then
+                "1"
+            elif line = lastLineNumber then
+                "$"
+            elif line = caretLineNumber && not _localSettings.Number then
+                "."
+            else
+                string(line + 1)
+
+        if lineRange.StartLineNumber = 0 && lineRange.LastLineNumber = lastLineNumber then
+            "%"
+        elif lineRange.StartLineNumber = lineRange.LastLineNumber then
+            getLineSpecifier lineRange.StartLineNumber
+        else
+            let startLineSpecifier = getLineSpecifier lineRange.StartLineNumber
+            let lastLineSpecifier = getLineSpecifier lineRange.LastLineNumber
+            startLineSpecifier + "," + lastLineSpecifier
+
+    /// Build a partial filter command and switch to command mode
+    member x.StartFilterCommand (specifier: string) =
+        let partialCommand = specifier + "!"
+        let modeArgument = ModeArgument.PartialCommand partialCommand
+        CommandResult.Completed (ModeSwitch.SwitchModeWithArgument (ModeKind.Command, modeArgument))
+
+    /// Filter the 'count' lines in the buffer
+    member x.FilterLines count =
+        let lineRange = SnapshotLineRangeUtil.CreateForLineAndMaxCount x.CaretLine count
+        let specifier = x.GetLineRangeSpecifier lineRange
+        x.StartFilterCommand specifier
+
+    /// Filter the lines in the Motion
+    member x.FilterMotion (result: MotionResult) =
+        let lineRange = result.LineRange
+        let specifier = x.GetLineRangeSpecifier lineRange
+        x.StartFilterCommand specifier
+
+    /// Filter the selected lines
+    member x.FilterLinesVisual (visualSpan: VisualSpan) =
+        let lineRange = visualSpan.LineRange
+        x.StartFilterCommand "'<,'>"
+
+    /// Close a fold under the caret for 'count' lines
+    member x.FoldLines count =
+        let range = SnapshotLineRangeUtil.CreateForLineAndMaxCount x.CaretLine count
+        _foldManager.CreateFold range
+        CommandResult.Completed ModeSwitch.NoSwitch
+
+    /// Create a fold for the given MotionResult
+    member x.FoldMotion (result: MotionResult) =
+        _foldManager.CreateFold result.LineRange
+
+        CommandResult.Completed ModeSwitch.NoSwitch
+
+    /// Fold the specified selection
+    member x.FoldSelection (visualSpan: VisualSpan) =
+        _foldManager.CreateFold visualSpan.LineRange
+
+        CommandResult.Completed ModeSwitch.SwitchPreviousMode
+
+    /// Format the 'count' code lines in the buffer
+    member x.FormatCodeLines count =
+        let range = SnapshotLineRangeUtil.CreateForLineAndMaxCount x.CaretLine count
+        _commonOperations.FormatCodeLines range
+        CommandResult.Completed ModeSwitch.NoSwitch
+
+    /// Format the 'count' text lines in the buffer
+    member x.FormatTextLines count preserveCaretPosition =
+        let range = SnapshotLineRangeUtil.CreateForLineAndMaxCount x.CaretLine count
+        _commonOperations.FormatTextLines range preserveCaretPosition
+        CommandResult.Completed ModeSwitch.NoSwitch
+
+    /// Format the selected code lines
+    member x.FormatCodeLinesVisual (visualSpan: VisualSpan) =
+        visualSpan.EditSpan.OverarchingSpan
+        |> SnapshotLineRangeUtil.CreateForSpan
+        |> _commonOperations.FormatCodeLines
+        CommandResult.Completed ModeSwitch.SwitchPreviousMode
+
+    /// Format the selected text lines
+    member x.FormatTextLinesVisual (visualSpan: VisualSpan) (preserveCaretPosition: bool) =
+        visualSpan.EditSpan.OverarchingSpan
+        |> SnapshotLineRangeUtil.CreateForSpan
+        |> (fun lineRange -> _commonOperations.FormatTextLines lineRange preserveCaretPosition)
+        CommandResult.Completed ModeSwitch.SwitchPreviousMode
+
+    /// Format the code lines in the Motion
+    member x.FormatCodeMotion (result: MotionResult) =
+        _commonOperations.FormatCodeLines result.LineRange
+        CommandResult.Completed ModeSwitch.NoSwitch
+
+    /// Format the text lines in the Motion
+    member x.FormatTextMotion (result: MotionResult) preserveCaretPosition =
+        _commonOperations.FormatTextLines result.LineRange preserveCaretPosition
+        CommandResult.Completed ModeSwitch.NoSwitch
+
+    /// Get the appropriate register for the CommandData
+    member x.GetRegister name = _commonOperations.GetRegister name
+
+    member x.GetNumberValueAtCaret(): (NumberValue * SnapshotSpan) option =
+        x.GetNumberValueAtPoint x.CaretPoint
+
+    /// Get the number value at the specified point.  This is used for the
+    /// CTRL-A and CTRL-X command so it will look forward on the current line
+    /// for the first word
+    ///
+    /// TODO: Need to integrate the parsing functions here with that of the
+    /// tokenizer which also parses out the same set of numbers
+    member x.GetNumberValueAtPoint point: (NumberValue * SnapshotSpan) option =
+        let line = SnapshotPointUtil.GetContainingLine point
+        let startPosition = line.Start.Position
+        let index = point.Position - startPosition
+
+        // Get the match from the line with the given regex for the first
+        // number that contains the point or begins after the point.
+        let getNumber numberValue numberPattern parseFunc =
+            line
+            |> SnapshotLineUtil.GetText
+            |> (fun text -> RegularExpressions.Regex.Matches(text, numberPattern))
+            |> Seq.cast<RegularExpressions.Match>
+            |> Seq.tryFind (fun m ->
+                index >= m.Index && index < m.Index + m.Length || index < m.Index)
+            |> Option.map (fun m ->
+                let span = SnapshotSpan(point.Snapshot, startPosition + m.Index, m.Length)
+                let succeeded, number = parseFunc m.Value
+                if succeeded then
+                    Some (numberValue number, span)
+                else
+                    None)
+            |> OptionUtil.collapse
+
+        // Get the point for a decimal number.
+        let getDecimal () =
+            getNumber NumberValue.Decimal @"-?\d+\b" (fun text ->
+                System.Int64.TryParse(text))
+
+        // Get the point for a hex number.
+        let getHex () =
+            getNumber NumberValue.Hex @"\b0[xX][0-9a-fA-F]+\b" (fun text ->
+                try
+                    true, System.Convert.ToUInt64(text.Substring(2), 16)
+                with
+                | _ ->
+                    false, 0UL)
+
+        // Get the point for an octal number.
+        let getOctal () =
+            getNumber NumberValue.Octal @"\b0[0-7]+\b" (fun text ->
+                try
+                    true, System.Convert.ToUInt64(text, 8)
+                with
+                | _ ->
+                    false, 0UL)
+
+        // Get the point for an binary number.
+        let getBinary () =
+            getNumber NumberValue.Binary @"\b0[bB][0-1]+\b" (fun text ->
+                try
+                    true, System.Convert.ToUInt64(text.Substring(2), 2)
+                with
+                | _ ->
+                    false, 0UL)
+
+        let number =
+            seq {
+                yield getBinary, NumberFormat.Binary
+                yield getHex, NumberFormat.Hex
+                yield getOctal, NumberFormat.Octal
+                yield getDecimal, NumberFormat.Decimal
+            }
+            |> Seq.filter (fun (_, numberFormat) ->
+                _localSettings.IsNumberFormatSupported numberFormat)
+            |> Seq.map (fun (func, _) -> func())
+            |> SeqUtil.filterToSome
+            |> SeqUtil.tryHeadOnly
+
+        match number with
+        | Some _ ->
+            number
+        | None ->
+            if _localSettings.IsNumberFormatSupported NumberFormat.Alpha then
+
+                // Now check for alpha by going forward to the first alpha
+                // character.
+                SnapshotSpan(point, line.EndIncludingLineBreak)
+                |> SnapshotSpanUtil.GetPoints SearchPath.Forward
+                |> Seq.skipWhile (fun point ->
+                    point
+                    |> SnapshotPointUtil.GetChar
+                    |> CharUtil.IsAlpha
+                    |> not)
+                |> Seq.map (fun point ->
+                    let c = point.GetChar()
+                    NumberValue.Alpha c, SnapshotSpan(point, 1))
+                |> Seq.tryHead
+            else
+                None
+
+    /// Go to the definition of the word under the caret
+    member x.GoToDefinition () =
+        match _commonOperations.GoToDefinition() with
+        | Result.Succeeded -> ()
+        | Result.Failed(msg) -> _statusUtil.OnError msg
+
+        CommandResult.Completed ModeSwitch.NoSwitch
+
+    /// GoTo the file name under the cursor and possibly use a new window
+    member x.GoToFileUnderCaret useNewWindow =
+        if useNewWindow then _commonOperations.GoToFileInNewWindow()
+        else _commonOperations.GoToFile()
+
+        CommandResult.Completed ModeSwitch.NoSwitch
+
+    /// GoTo the file name under the cursor using a new window (tab)
+    member x.GoToFileInSelectionInNewWindow (visualSpan: VisualSpan) =
+        let goToFile name =
+            _commonOperations.GoToFileInNewWindow name
+            CommandResult.Completed (ModeSwitch.SwitchMode ModeKind.Normal)
+        match visualSpan with
+        | VisualSpan.Character span -> span.Span.GetText() |> goToFile
+        | VisualSpan.Line span -> span.GetText() |> goToFile
+        | VisualSpan.Block _ -> CommandResult.Completed ModeSwitch.NoSwitch
+
+    /// GoTo the file name under the cursor in the same window
+    member x.GoToFileInSelection (visualSpan: VisualSpan) =
+        let goToFile name =
+            _commonOperations.GoToFile name
+            CommandResult.Completed (ModeSwitch.SwitchMode ModeKind.Normal)
+        match visualSpan with
+        | VisualSpan.Character span -> span.Span.GetText() |> goToFile
+        | VisualSpan.Line span -> span.GetText() |> goToFile
+        | VisualSpan.Block _ -> CommandResult.Completed ModeSwitch.NoSwitch
+
+    /// Go to the global declaration of the word under the caret
+    member x.GoToGlobalDeclaration () =
+        _commonOperations.GoToGlobalDeclaration()
+        CommandResult.Completed ModeSwitch.NoSwitch
+
+    /// Go to the local declaration of the word under the caret
+    member x.GoToLocalDeclaration () =
+        _commonOperations.GoToLocalDeclaration()
+        CommandResult.Completed ModeSwitch.NoSwitch
+
+    /// Go to the next tab in the specified direction
+    member x.GoToNextTab path countOption =
+        match path with
+        | SearchPath.Forward ->
+            match countOption with
+            | Some count -> _commonOperations.GoToTab count
+            | None -> _commonOperations.GoToNextTab path 1
+        | SearchPath.Backward ->
+            let count = countOption |> OptionUtil.getOrDefault 1
+            _commonOperations.GoToNextTab SearchPath.Backward count
+
+        CommandResult.Completed ModeSwitch.NoSwitch
+
+    /// GoTo the ITextView in the specified direction
+    member x.GoToWindow count direction =
+        _vimHost.GoToWindow _textView count direction
+        CommandResult.Completed ModeSwitch.NoSwitch
+
+    /// GoTo the ITextView in the specified direction
+    member x.GoToRecentView count =
+        let vim = _vimBufferData.Vim
+        match vim.TryGetRecentBuffer count with
+        | None -> ()
+        | Some vimBuffer ->
+            let textView = vimBuffer.VimBufferData.TextView
+            _vimHost.NavigateTo(textView.Caret.Position.VirtualBufferPosition) |> ignore
+        CommandResult.Completed ModeSwitch.NoSwitch
+
+    /// Join 'count' lines in the buffer
+    member x.JoinLines kind count =
+
+        // An oddity of the join command is that the count 1 and 2 have the same effect.  Easiest
+        // to treat both values as 2 since the math works out for all other values above 2
+        let count = if count = 1 then 2 else count
+
+        match SnapshotLineRangeUtil.CreateForLineAndCount x.CaretLine count with
+        | None ->
+            // If the count exceeds the length of the buffer then the operation should not
+            // complete and a beep should be issued
+            _commonOperations.Beep()
+        | Some range ->
+            // The caret should be positioned one after the second to last line in the
+            // join.  It should have it's original position during an undo so don't
+            // move the caret until we're inside the transaction
+            x.EditWithUndoTransaction "Join" (fun () ->
+                _commonOperations.Join range kind
+                x.MoveCaretFollowingJoin range)
+
+        CommandResult.Completed ModeSwitch.NoSwitch
+
+    /// Join the selection of lines in the buffer
+    member x.JoinSelection kind (visualSpan: VisualSpan) =
+        let range = SnapshotLineRangeUtil.CreateForSpan visualSpan.EditSpan.OverarchingSpan
+
+        // Extend the range to at least 2 lines if possible
+        let range =
+            if range.Count = 1 && range.LastLineNumber = SnapshotUtil.GetLastLineNumber range.Snapshot then
+                // Can't extend
+                range
+            elif range.Count = 1 then
+                // Extend it 1 line
+                SnapshotLineRange(range.Snapshot, range.StartLineNumber, 2)
+            else
+                // Already at least 2 lines
+                range
+
+        if range.Count = 1 then
+            // Can't join a single line
+            _commonOperations.Beep()
+
+            CommandResult.Completed ModeSwitch.NoSwitch
+        else
+            // The caret before the join should be positioned at the start of the VisualSpan
+            TextViewUtil.MoveCaretToPoint _textView visualSpan.Start
+            x.EditWithUndoTransaction "Join" (fun () ->
+                _commonOperations.Join range kind
+                x.MoveCaretFollowingJoin range)
+
+            CommandResult.Completed ModeSwitch.SwitchPreviousMode
+
+    /// Invert the current selection
+    member x.InvertSelection (visualSpan: VisualSpan) (streamSelectionSpan: VirtualSnapshotSpan) columnOnlyInBlock =
+
+        // Do the selection change with the new values.  The only elements that must be correct
+        // are the anchor point and caret position.  The selection tracker will be responsible
+        // for properly setting to the character, line, block, etc ... once the command completes
+        let changeSelection anchorPoint caretPoint =
+            let extendIntoLineBreak = streamSelectionSpan.End.IsInVirtualSpace
+            let visualSelection = VisualSelection.CreateForPoints visualSpan.VisualKind anchorPoint caretPoint _localSettings.TabStop
+            let visualSelection = visualSelection.AdjustForExtendIntoLineBreak extendIntoLineBreak
+            TextViewUtil.MoveCaretToPoint _textView caretPoint
+            visualSelection.Select _textView
+            _vimBufferData.VisualAnchorPoint <- Some (anchorPoint.Snapshot.CreateTrackingPoint(anchorPoint.Position, PointTrackingMode.Negative))
+
+        match _vimBufferData.VisualAnchorPoint |> OptionUtil.map2 (TrackingPointUtil.GetPoint x.CurrentSnapshot) with
+        | None -> ()
+        | Some anchorPoint ->
+            match visualSpan with
+            | VisualSpan.Character characterSpan ->
+                if characterSpan.Length > 1 then
+                    if x.CaretPoint.Position > characterSpan.Start.Position then
+                        changeSelection x.CaretPoint characterSpan.Start
+                    else
+                        let last =
+                            match _globalSettings.SelectionKind with
+                            | SelectionKind.Inclusive ->
+                                Option.get characterSpan.Last
+                            | SelectionKind.Exclusive ->
+                                characterSpan.End
+                        changeSelection characterSpan.Start last
+            | VisualSpan.Line _ ->
+                changeSelection x.CaretPoint anchorPoint
+            | VisualSpan.Block blockSpan ->
+                if columnOnlyInBlock then
+                    // In this mode the caret simple jumps to the other end of the selection on the same
+                    // line.  It doesn't switch caret + anchor, just the side the caret is on
+                    let caretSpaces, anchorSpaces =
+                        if (SnapshotPointUtil.GetColumn x.CaretPoint) >= (SnapshotPointUtil.GetColumn anchorPoint) then
+                            blockSpan.BeforeSpaces, (blockSpan.SpacesLength + blockSpan.BeforeSpaces) - 1
+                        else
+                            (blockSpan.SpacesLength + blockSpan.BeforeSpaces) - 1, blockSpan.BeforeSpaces
+
+                    let tabStop = _localSettings.TabStop
+                    let newCaretPoint = SnapshotLineUtil.GetSpaceOrEnd x.CaretLine caretSpaces tabStop
+                    let newAnchorPoint = SnapshotLineUtil.GetSpaceOrEnd (anchorPoint.GetContainingLine()) anchorSpaces tabStop
+                    changeSelection newAnchorPoint newCaretPoint
+                else
+                    changeSelection x.CaretPoint anchorPoint
+
+        CommandResult.Completed ModeSwitch.NoSwitch
+
+    /// Switch to insert mode after the caret
+    member x.InsertAfterCaret count =
+        let caretColumn = SnapshotColumn(x.CaretPoint)
+        match caretColumn.TryAddInLine(1, includeLineBreak = true) with
+        | Some nextColumn -> TextViewUtil.MoveCaretToPoint _textView nextColumn.StartPoint
+        | None -> ()
+
+        CommandResult.Completed (ModeSwitch.SwitchModeWithArgument (ModeKind.Insert, ModeArgument.InsertWithCount count))
+
+    /// Switch to Insert mode with the specified count
+    member x.InsertBeforeCaret count =
+        CommandResult.Completed (ModeSwitch.SwitchModeWithArgument (ModeKind.Insert, ModeArgument.InsertWithCount count))
+
+    /// Switch to insert mode at the end of the line
+    member x.InsertAtEndOfLine count =
+        TextViewUtil.MoveCaretToPoint _textView x.CaretLine.End
+
+        CommandResult.Completed (ModeSwitch.SwitchModeWithArgument (ModeKind.Insert, ModeArgument.InsertWithCount count))
+
+    /// Begin insert mode on the first non-blank character of the line.  Pass the count onto
+    /// insert mode so it can duplicate the input
+    member x.InsertAtFirstNonBlank count =
+        let point =
+            x.CaretLine
+            |> SnapshotLineUtil.GetPoints SearchPath.Forward
+            |> Seq.skipWhile SnapshotPointUtil.IsWhiteSpace
+            |> SeqUtil.tryHeadOnly
+            |> OptionUtil.getOrDefault x.CaretLine.End
+        TextViewUtil.MoveCaretToPoint _textView point
+
+        let switch = ModeSwitch.SwitchModeWithArgument (ModeKind.Insert, ModeArgument.InsertWithCount count)
+        CommandResult.Completed switch
+
+    /// Switch to insert mode at the start of the line
+    member x.InsertAtStartOfLine count =
+        TextViewUtil.MoveCaretToPoint _textView x.CaretLine.Start
+
+        CommandResult.Completed (ModeSwitch.SwitchModeWithArgument (ModeKind.Insert, ModeArgument.InsertWithCount count))
+
+    /// Insert a line above the current caret line and begin insert mode at the start of that
+    /// line
+    member x.InsertLineAbove count =
+        let savedCaretLine = x.CaretLine
+
+        x.EditCountWithLinkedChange "InsertLineAbove" count (fun () ->
+
+            // REPEAT TODO: Need to file a bug to get the caret position correct here for redo
+            let line = x.CaretLine
+            let newLineText = _commonOperations.GetNewLineText x.CaretPoint
+            _textBuffer.Replace(new Span(line.Start.Position,0), newLineText) |> ignore
+
+            // Position the caret for the edit
+            let line = SnapshotUtil.GetLine x.CurrentSnapshot savedCaretLine.LineNumber
+            x.MoveCaretToNewLineIndent savedCaretLine line)
+
+    /// Insert a line below the current caret line and begin insert mode at the start of that
+    /// line
+    member x.InsertLineBelow count =
+
+        // The caret position here odd.  The caret during undo / redo should be in the original
+        // caret position.  However the edit needs to occur with the caret indented on the newly
+        // created line.  So there are actually 3 caret positions to consider here
+        //
+        //  1. Before Edit (Undo)
+        //  2. After the Edit but in the Transaction (Redo)
+        //  3. For the eventual user edit
+
+        let savedCaretLine = x.CaretLine
+        let savedCaretPoint = x.CaretPoint
+
+        // The the line below needs to be calculated agaist the visual snapshot.
+        let visualLineEndIncludingLineBreak, newLineText, isLastLine =
+            let visualSnapshotData = TextViewUtil.GetVisualSnapshotDataOrEdit _textView
+            let newLineText = _commonOperations.GetNewLineText x.CaretPoint
+            let isLastLine = SnapshotLineUtil.IsLastLine visualSnapshotData.CaretLine
+            visualSnapshotData.CaretLine.EndIncludingLineBreak, newLineText, isLastLine
+
+        x.EditCountWithLinkedChange "InsertLineBelow" count (fun () ->
+
+            match BufferGraphUtil.MapPointDownToSnapshotStandard _bufferGraph visualLineEndIncludingLineBreak x.CurrentSnapshot with
+            | None -> ()
+            | Some point ->
+
+                let span = SnapshotSpan(point, 0)
+                _textBuffer.Replace(span.Span, newLineText) |> ignore
+
+                TextViewUtil.MoveCaretToPosition _textView savedCaretPoint.Position
+
+                let newLine =
+                    let newPoint =
+                        // When this command is run on the last line of the file then point will still
+                        // refer to the original line.  In that case we need to move to the end of the
+                        // ITextSnapshot
+                        if isLastLine then
+                            SnapshotUtil.GetEndPoint x.CurrentSnapshot
+                        else
+                            SnapshotPoint(x.CurrentSnapshot, point.Position)
+                    SnapshotPointUtil.GetContainingLine newPoint
+                x.MoveCaretToNewLineIndent savedCaretLine newLine)
+
+    /// Jump to the next tag in the tag list
+    member x.JumpToNewerPosition count =
+        if not (_jumpList.MoveNewer count) then
+            _commonOperations.Beep()
+        else
+            x.JumpToTagCore ()
+        CommandResult.Completed ModeSwitch.NoSwitch
+
+    /// Jump to the previous tag in the tag list
+    member x.JumpToOlderPosition count =
+
+        // Begin a traversal if we are no yet traversing
+        if not _jumpList.IsTraversing then
+            _jumpList.StartTraversal()
+
+        if not (_jumpList.MoveOlder count) then
+            _commonOperations.Beep()
+        else
+            x.JumpToTagCore ()
+        CommandResult.Completed ModeSwitch.NoSwitch
+
+    /// Jump to the specified mark.  Most motions are mapped to caret movements in MotionUtil.fs
+    /// since they embed caret information.  Marks are special though because they have the ability
+    /// to cross files hence we special case them here
+    member x.JumpToMarkCore mark exact =
+        let before = x.CaretVirtualPoint
+
+        // If not exact, adjust point to first non-blank or start.
+        let adjustPointForExact (virtualPoint: VirtualSnapshotPoint) =
+            let point = virtualPoint.Position
+            if exact then
+                if _vimTextBuffer.UseVirtualSpace then
+                    virtualPoint
+                else
+                    if
+                        not _globalSettings.IsVirtualEditOneMore
+                        && not (SnapshotPointUtil.IsStartOfLine point)
+                        && SnapshotPointUtil.IsInsideLineBreak point then
+                        SnapshotPointUtil.GetPreviousCharacterSpanWithWrap point
+                    else
+                        point
+                    |> VirtualSnapshotPointUtil.OfPoint
+            else
+                point
+                |> SnapshotPointUtil.GetContainingLine
+                |> SnapshotLineUtil.GetFirstNonBlankOrStart
+                |> VirtualSnapshotPointUtil.OfPoint
+
+        // Jump to the given point in the ITextBuffer
+        let jumpLocal (point: VirtualSnapshotPoint) =
+            let point = adjustPointForExact point
+            _commonOperations.MoveCaretToVirtualPoint point ViewFlags.Standard
+            _jumpList.Add before
+            CommandResult.Completed ModeSwitch.NoSwitch
+
+        // Called when the mark is not set
+        let markNotSet () =
+            _statusUtil.OnError Resources.Common_MarkNotSet
+            CommandResult.Error
+
+        match mark with
+        | Mark.GlobalMark letter ->
+            let markMap = _vimTextBuffer.Vim.MarkMap
+            match markMap.GetGlobalMark letter with
+            | None ->
+
+                // It's still possible that there is a global
+                // mark, but the buffer has been unloaded.
+                match markMap.GetMarkInfo mark _vimBufferData with
+                | None -> markNotSet()
+                | Some markInfo ->
+                    let vimHost = _vimBufferData.Vim.VimHost
+                    let name = markInfo.Name
+                    let line = Some markInfo.Line
+                    let column = if exact then Some markInfo.Column else None
+                    if vimHost.LoadFileIntoNewWindow name line column then
+                        CommandResult.Completed ModeSwitch.NoSwitch
+                    else
+                        _statusUtil.OnError (Resources.NormalMode_CantFindFile name)
+                        CommandResult.Error
+            | Some virtualPoint ->
+                if virtualPoint.Position.Snapshot.TextBuffer = _textBuffer then
+                    jumpLocal virtualPoint
+                else
+                    if
+                        adjustPointForExact virtualPoint
+                        |> _commonOperations.NavigateToPoint
+                    then
+                        _jumpList.Add before
+                        CommandResult.Completed ModeSwitch.NoSwitch
+                    else
+                        _statusUtil.OnError Resources.Common_MarkNotSet
+                        CommandResult.Error
+        | Mark.LocalMark localMark ->
+            match _vimTextBuffer.GetLocalMark localMark with
+            | None -> markNotSet()
+            | Some point -> jumpLocal point
+        | Mark.LastJump ->
+            match _jumpList.LastJumpLocation with
+            | None -> markNotSet()
+            | Some point -> jumpLocal point
+        | Mark.LastExitedPosition ->
+            match _vimTextBuffer.Vim.MarkMap.GetMark Mark.LastExitedPosition _vimBufferData with
+            | None -> markNotSet()
+            | Some point -> jumpLocal point
+
+    /// Jump to the specified mark
+    member x.JumpToMark mark =
+        x.JumpToMarkCore mark true
+
+    /// Jump to the start of the line containing the specified mark
+    member x.JumpToMarkLine mark =
+        x.JumpToMarkCore mark false
+
+    /// Jumps to the specified
+    member x.JumpToTagCore () =
+        match _jumpList.Current with
+        | None -> _commonOperations.Beep()
+        | Some point -> _commonOperations.MoveCaretToVirtualPoint point ViewFlags.Standard
+
+    /// Move the caret to the proper indent on the newly created line
+    member x.MoveCaretToNewLineIndent contextLine newLine =
+
+        // Calling GetNewLineIndent can cause a buffer edit.  Need to rebind
+        // the snapshot related items after calling the API
+        let indent = _commonOperations.GetNewLineIndent contextLine newLine
+        match SnapshotUtil.TryGetLine x.CurrentSnapshot newLine.LineNumber, indent with
+        | Some newLine, Some indent ->
+            let virtualPoint = VirtualSnapshotPoint(newLine.Start, indent)
+            TextViewUtil.MoveCaretToVirtualPoint _textView virtualPoint
+        | Some newLine, None ->
+            TextViewUtil.MoveCaretToPoint _textView newLine.Start
+        | None, Some _ -> ()
+        | None, None -> ()
+
+    /// The Join commands (Visual and Normal) have identical cursor positioning behavior and
+    /// it's non-trivial so it's factored out to a function here.  In short the caret should be
+    /// positioned 1 position after the last character in the second to last line of the join
+    /// The caret should be positioned one after the second to last line in the
+    /// join.  It should have it's original position during an undo so don't
+    /// move the caret until we're inside the transaction
+    member x.MoveCaretFollowingJoin (range: SnapshotLineRange) =
+        let point =
+            let number = range.StartLineNumber + range.Count - 2
+            let line = SnapshotUtil.GetLine range.Snapshot number
+            line |> SnapshotLineUtil.GetLastIncludedPoint |> OptionUtil.getOrDefault line.Start
+        match TrackingPointUtil.GetPointInSnapshot point PointTrackingMode.Positive x.CurrentSnapshot with
+        | None ->
+            ()
+        | Some point ->
+            let point = SnapshotPointUtil.AddOneOrCurrent point
+            TextViewUtil.MoveCaretToPoint _textView point
+
+    /// Move the caret to the result of the motion
+    member x.MoveCaretToMotion motion count =
+        let argument = MotionArgument(MotionContext.Movement, operatorCount = None, motionCount = count)
+        match _motionUtil.GetMotion motion argument with
+        | None ->
+            // If the motion couldn't be gotten then just beep
+            _commonOperations.Beep()
+            CommandResult.Error
+        | Some result ->
+
+            let point = x.CaretVirtualPoint
+            _commonOperations.MoveCaretToMotionResult result
+
+            if point = x.CaretVirtualPoint then
+                // Failure to move the caret for a motion results in a beep for certain motions.  There
+                // isn't any documentation here but experimentally it is true for 'l' and 'h'.
+                //
+                // Though attractive the correct solution is *not* to have the motion itself fail
+                // in those cases.  While a 'h' movement fails when the caret is in column 0, a yank
+                // from the same location, 'yh', succeeds.  It yanks nothing but it does so
+                // successfully.  The error only happens when it's applied to a movement.
+                let makeError () =
+                    _commonOperations.Beep()
+                    CommandResult.Error
+                match motion with
+                | Motion.CharLeft -> makeError()
+                | Motion.CharRight -> makeError()
+                | _ -> CommandResult.Completed ModeSwitch.NoSwitch
+            else
+                CommandResult.Completed ModeSwitch.NoSwitch
+
+    /// Move the caret to the result of the text object selection
+    member x.MoveCaretToTextObject count motion textObjectKind (visualSpan: VisualSpan) =
+
+        // First step is to get the desired final mode of the text object movement
+        let desiredVisualKind =
+            match textObjectKind with
+            | TextObjectKind.None -> visualSpan.VisualKind
+            | TextObjectKind.AlwaysCharacter -> VisualKind.Character
+            | TextObjectKind.AlwaysLine -> VisualKind.Line
+            | TextObjectKind.LineToCharacter ->
+                if _vimTextBuffer.ModeKind = ModeKind.VisualLine then
+                    VisualKind.Character
+                else
+                    visualSpan.VisualKind
+
+        let onError () =
+            _commonOperations.Beep()
+            CommandResult.Error
+
+        let setSelection span =
+            let visualSpan = VisualSpan.CreateForSpan span desiredVisualKind _localSettings.TabStop
+            let visualSelection = VisualSelection.CreateForward visualSpan
+            let argument = ModeArgument.InitialVisualSelection (visualSelection, None)
+            x.SwitchMode desiredVisualKind.VisualModeKind argument
+
+        let isInitialSelection =
+            match visualSpan with
+            | VisualSpan.Character characterSpan ->
+                let lineBreakSpan = SnapshotLineUtil.GetLineBreakSpan characterSpan.LastLine
+                characterSpan.Length <= 1 || characterSpan.Span = lineBreakSpan
+            | VisualSpan.Block blockSpan -> blockSpan.SpacesLength <= 1
+            | VisualSpan.Line lineRange -> lineRange.Count = 1
+
+        let moveTag kind =
+            if isInitialSelection then
+                match _motionUtil.GetTextObject motion x.CaretPoint with
+                | None -> onError()
+                | Some motionResult -> setSelection motionResult.Span
+            else
+                match _motionUtil.GetExpandedTagBlock visualSpan.Start kind with
+                | None -> onError()
+                | Some span -> setSelection span
+
+        // Handle the normal set of text objects (essentially non-block movements)
+        let moveNormal () =
+
+            // TODO: Backwards motions
+            // TODO: The non-initial selection needs to ensure we're in the correct mode
+
+            // The behavior of a text object depends highly on whether or not this is
+            // visual mode in it's initial state.  The docs define this as the start
+            // and end being the same but that's not true for line mode where stard and
+            // end are rarely the same.
+            if isInitialSelection then
+                // For an initial selection we just do a standard motion from the caret point
+                // and update the selection.
+                let argument = MotionArgument(MotionContext.Movement, operatorCount = None, motionCount = Some count)
+                match _motionUtil.GetMotion motion argument with
+                | None -> onError ()
+                | Some motionResult ->
+
+                    // The initial selection span for a text object doesn't change based on
+                    // whether the selection is inclusive / exclusive.  Only the caret position
+                    // changes
+                    setSelection motionResult.Span
+            else
+                // Need to move the caret to the next item.  When we are in inclusive selection
+                // though the caret is at the last position of the previous motion so doing the
+                // motion again is essentially a no-op.  Calculate the correct point from which
+                // to do the motion
+                let point =
+                    match _globalSettings.SelectionKind with
+                    | SelectionKind.Inclusive -> SnapshotPointUtil.AddOneOrCurrent x.CaretPoint
+                    | SelectionKind.Exclusive -> x.CaretPoint
+
+                match _motionUtil.GetTextObject motion point with
+                | None -> onError()
+                | Some motionResult ->
+                    _commonOperations.MoveCaretToMotionResult motionResult
+                    CommandResult.Completed ModeSwitch.NoSwitch
+
+        let moveBlock blockKind motion =
+            let argument = MotionArgument(MotionContext.Movement, operatorCount = None, motionCount = Some count)
+            match _motionUtil.GetMotion motion argument with
+            | None -> onError ()
+            | Some motionResult ->
+                let blockVisualSpan = VisualSpan.CreateForSpan motionResult.Span desiredVisualKind _localSettings.TabStop
+                if motionResult.Span.Length = 0 || visualSpan <> blockVisualSpan then
+                    // Selection is not yet the entire block so just expand to the block
+                    setSelection motionResult.Span
+                else
+                    // Attempt to expand the selection to the encompassing block.  Simply move
+                    // the caret outside the current block and attempt again to get the
+                    let contextPoint =
+                        let offset = match motion with
+                                     | Motion.AllBlock _ -> 1
+                                     | Motion.InnerBlock _ -> 2
+                                     | _ -> 0
+
+                        SnapshotPointUtil.TryAdd offset x.CaretPoint
+                    match contextPoint |> OptionUtil.map2 (fun point -> _motionUtil.GetTextObject motion point) with
+                    | None -> onError()
+                    | Some motionResult -> setSelection motionResult.Span
+
+        match motion with
+        | Motion.AllBlock blockKind -> moveBlock blockKind motion
+        | Motion.InnerBlock blockKind -> moveBlock blockKind motion
+        | Motion.TagBlock kind -> moveTag kind
+        | Motion.QuotedStringContents quote -> moveBlock quote motion
+        | _ -> moveNormal ()
+
+    /// Open a fold in visual mode.  In Visual Mode a single fold level is opened for every
+    /// line in the selection
+    member x.OpenFoldInSelection (visualSpan: VisualSpan) =
+        let range = visualSpan.LineRange
+        let offset = range.StartLineNumber
+        for i = 0 to range.Count - 1 do
+            let line = SnapshotUtil.GetLine x.CurrentSnapshot (offset + 1)
+            _foldManager.OpenFold line.Start 1
+        CommandResult.Completed ModeSwitch.NoSwitch
+
+    /// Toggle fold under the caret
+    member x.ToggleFoldUnderCaret count =
+        _foldManager.ToggleFold x.CaretPoint count
+        CommandResult.Completed ModeSwitch.NoSwitch
+
+    /// Toggle all folds in the buffer
+    member x.ToggleAllFolds() =
+        let span = SnapshotUtil.GetExtent x.CurrentSnapshot
+        _foldManager.ToggleAllFolds span
+        CommandResult.Completed ModeSwitch.NoSwitch
+
+    /// Open 'count' folds under the caret
+    member x.OpenFoldUnderCaret count =
+        _foldManager.OpenFold x.CaretPoint count
+        CommandResult.Completed ModeSwitch.NoSwitch
+
+    /// Open all of the folds in the buffer
+    member x.OpenAllFolds() =
+        let span = SnapshotUtil.GetExtent x.CurrentSnapshot
+        _foldManager.OpenAllFolds span
+        CommandResult.Completed ModeSwitch.NoSwitch
+
+    /// Open all of the folds under the caret
+    member x.OpenAllFoldsUnderCaret () =
+        let span = SnapshotSpan(x.CaretPoint, 1)
+        _foldManager.OpenAllFolds span
+        CommandResult.Completed ModeSwitch.NoSwitch
+
+    /// Open all folds under the caret in visual mode
+    member x.OpenAllFoldsInSelection (visualSpan: VisualSpan) =
+        let span = visualSpan.LineRange.ExtentIncludingLineBreak
+        _foldManager.OpenAllFolds span
+        CommandResult.Completed ModeSwitch.NoSwitch
+
+    /// Run the Ping command
+    member x.Ping (pingData: PingData) data =
+        pingData.Function data
+
+    /// Put the contents of the specified register after the cursor.  Used for the
+    /// 'p' and 'gp' command in normal mode
+    member x.PutAfterCaret registerName count moveCaretAfterText =
+        let register = x.GetRegister registerName
+        x.EditWithUndoTransaction "Put after" (fun () ->
+            x.PutAfterCaretCore (register.RegisterValue) count moveCaretAfterText)
+        CommandResult.Completed ModeSwitch.NoSwitch
+
+    /// Core put after function used by many of the put after operations
+    member x.PutAfterCaretCore (registerValue: RegisterValue) count moveCaretAfterText =
+        let stringData = registerValue.StringData.ApplyCount count
+
+        // Adjust for simple putting line-wise "after" in an empty buffer.
+        // This is just the way vim works and cannot be handled later
+        // because the behavior depends not on the point but the "after"
+        // part, which is lost by the time we get to 'PutCore' and beyond
+        let stringData =
+            let isLineWise = registerValue.OperationKind = OperationKind.LineWise
+            let isEmpty = _textBuffer.CurrentSnapshot.Length = 0
+            let isSimple =
+                match stringData with
+                | StringData.Simple _ -> true
+                | _ -> false
+            if isLineWise && isEmpty && isSimple then
+                let newLine = _commonOperations.GetNewLineText x.CaretPoint
+                let newString = newLine + (EditUtil.RemoveEndingNewLine stringData.String)
+                StringData.Simple newString
+            else
+                stringData
+
+        let point =
+            match registerValue.OperationKind with
+            | OperationKind.CharacterWise ->
+                _commonOperations.FillInVirtualSpace()
+                if x.CaretLine.Length = 0 then
+                    x.CaretLine.Start
+                elif SnapshotPointUtil.IsInsideLineBreak x.CaretPoint then
+                    x.CaretLine.End
+                else
+                    SnapshotPointUtil.AddOneOrCurrent x.CaretPoint
+            | OperationKind.LineWise ->
+                x.CaretLine.EndIncludingLineBreak
+
+        x.PutCore point stringData registerValue.OperationKind moveCaretAfterText false
+
+    /// Put the contents of the register into the buffer after the cursor and respect
+    /// the indent of the current line.  Used for the ']p' command
+    member x.PutAfterCaretWithIndent registerName count =
+        let register = x.GetRegister registerName
+        let registerValue = x.CalculateIdentStringData register.RegisterValue
+        x.EditWithUndoTransaction "Put after with indent" (fun () ->
+            x.PutAfterCaretCore registerValue count false)
+        CommandResult.Completed ModeSwitch.NoSwitch
+
+    /// Happens when the middle mouse button is clicked.  Need to paste the contents of the default
+    /// register at the current position
+    member x.PutAfterCaretMouse() =
+        match TextViewUtil.GetTextViewLines _textView with
+        | None -> ()
+        | Some textViewLines ->
+            match _mouseDevice.GetPosition _textView with
+            | None -> ()
+            | Some position ->
+
+                // First move the caret to the current mouse position
+                let textViewLine = textViewLines.GetTextViewLineContainingYCoordinate(position.Y + _textView.ViewportTop)
+                _textView.Caret.MoveTo(textViewLine, position.X + _textView.ViewportLeft) |> ignore
+
+                // Now run the put after command
+                let register = x.GetRegister (Some RegisterName.Unnamed)
+                x.EditWithUndoTransaction "Put after mouse" (fun () ->
+                    x.PutAfterCaretCore register.RegisterValue 1 false)
+
+        CommandResult.Completed ModeSwitch.NoSwitch
+
+    /// Put the contents of the specified register before the cursor.  Used for the
+    /// 'P' and 'gP' commands in normal mode
+    member x.PutBeforeCaret registerName count moveCaretAfterText =
+        let register = x.GetRegister registerName
+        x.EditWithUndoTransaction "Put before" (fun () ->
+            x.PutBeforeCaretCore register.RegisterValue count moveCaretAfterText)
+        CommandResult.Completed ModeSwitch.NoSwitch
+
+    /// Put the contents of the specified register before the caret and respect the
+    /// indent of the current line.  Used for the '[p' and family commands
+    member x.PutBeforeCaretWithIndent registerName count =
+        let register = x.GetRegister registerName
+        let registerValue = x.CalculateIdentStringData register.RegisterValue
+        x.EditWithUndoTransaction "Put before with indent" (fun () ->
+            x.PutBeforeCaretCore registerValue count false)
+        CommandResult.Completed ModeSwitch.NoSwitch
+
+    /// Core put function used by many of the put before operations
+    member x.PutBeforeCaretCore (registerValue: RegisterValue) count moveCaretAfterText =
+        let stringData = registerValue.StringData.ApplyCount count
+        let point =
+            match registerValue.OperationKind with
+            | OperationKind.CharacterWise ->
+                _commonOperations.FillInVirtualSpace()
+                x.CaretPoint
+            | OperationKind.LineWise -> x.CaretLine.Start
+
+        x.PutCore point stringData registerValue.OperationKind moveCaretAfterText false
+
+    /// Put the contents of the specified register after the cursor.  Used for the
+    /// normal 'p', 'gp', 'P', 'gP', ']p' and '[p' commands.  For linewise put operations
+    /// the point must be at the start of a line
+    member x.PutCore point stringData operationKind moveCaretAfterText moveCaretAsIfSimple =
+
+        // Save the point incase this is a linewise insertion and we need to
+        // move after the inserted lines
+        let oldPoint = point
+
+        // The caret should be positioned at the current position in undo so don't move
+        // it before the transaction.
+        x.EditWithUndoTransaction "Put" (fun () ->
+
+            _commonOperations.Put point stringData operationKind
+
+            // Edit is complete.  Position the caret against the updated text.  First though
+            // get the original insertion point in the new ITextSnapshot
+            let point = SnapshotUtil.GetPoint x.CurrentSnapshot point.Position
+            match operationKind with
+            | OperationKind.CharacterWise ->
+
+                let point =
+                    match stringData, moveCaretAsIfSimple with
+                    | StringData.Simple _, true
+                    | StringData.Simple _, false
+                    | StringData.Block _, true ->
+                        let text = stringData.FirstString
+                        if EditUtil.HasNewLine text && not moveCaretAfterText then
+                            // For multi-line operations which do not specify to move the caret after
+                            // the text we instead put the caret at the first character of the new
+                            // text
+                            point
+                        else
+                            // For characterwise we just increment the length of the first string inserted
+                            // and possibily one more if moving after
+                            let offset = text.Length - 1
+                            let offset = max 0 offset
+                            let point = SnapshotPointUtil.Add offset point
+                            if moveCaretAfterText then SnapshotPointUtil.AddOneOrCurrent point else point
+                    | StringData.Block col, false ->
+                        if moveCaretAfterText then
+                            // Needs to be positioned after the last item in the collection
+                            let line =
+                                let number = oldPoint |> SnapshotPointUtil.GetContainingLine |> SnapshotLineUtil.GetLineNumber
+                                let number = number + (col.Count - 1)
+                                SnapshotUtil.GetLine x.CurrentSnapshot number
+                            let offset = (SnapshotPointUtil.GetColumn point) + col.Head.Length
+                            SnapshotPointUtil.Add offset line.Start
+                        else
+                            // Position at the original insertion point
+                            SnapshotUtil.GetPoint x.CurrentSnapshot oldPoint.Position
+
+                _commonOperations.MoveCaretToPoint point ViewFlags.VirtualEdit
+            | OperationKind.LineWise ->
+
+                // Get the line on which we will be positioning the caret
+                let line =
+                    if moveCaretAfterText then
+                        // Move to the first line after the insertion.  Can be calculated with a line
+                        // count offset
+                        let offset = x.CurrentSnapshot.LineCount - oldPoint.Snapshot.LineCount
+                        let number = oldPoint |> SnapshotPointUtil.GetContainingLine |> SnapshotLineUtil.GetLineNumber
+                        SnapshotUtil.GetLine x.CurrentSnapshot (number + offset)
+                    else
+                        // The caret should be moved to the first line of the inserted text.
+                        let number =
+                            let oldLineNumber = oldPoint |> SnapshotPointUtil.GetContainingLine |> SnapshotLineUtil.GetLineNumber
+                            if SnapshotPointUtil.IsStartOfLine oldPoint then
+                                oldLineNumber
+                            else
+                                // Anything other than the start of the line will cause the Put to
+                                // occur one line below and we need to account for that
+                                oldLineNumber + 1
+                        SnapshotUtil.GetLine x.CurrentSnapshot number
+
+                // Get the indent point of the line.  That's what the caret needs to be moved to
+                let point = SnapshotLineUtil.GetIndentPoint line
+                _commonOperations.MoveCaretToPoint point ViewFlags.VirtualEdit)
+
+    /// Put the contents of the specified register over the selection.  This is used for all
+    /// visual mode put commands.
+    member x.PutOverSelection registerName count moveCaretAfterText visualSpan =
+
+        // Build up the common variables
+        let register =x .GetRegister registerName
+        let stringData = register.StringData.ApplyCount count
+        let operationKind = register.OperationKind
+
+        let deletedSpan, operationKind =
+            match visualSpan with
+            | VisualSpan.Character characterSpan ->
+
+                // Cursor needs to be at the start of the span during undo and at the end
+                // of the pasted span after redo so move to the start before the undo transaction
+                TextViewUtil.MoveCaretToPoint _textView characterSpan.Start
+                x.EditWithUndoTransaction "Put" (fun () ->
+
+                    // Delete the span and move the caret back to the start of the
+                    // span in the new ITextSnapshot
+                    _textBuffer.Delete(characterSpan.Span.Span) |> ignore
+                    TextViewUtil.MoveCaretToPosition _textView characterSpan.Start.Position
+
+                    // Now do a standard put operation at the original start point in the current
+                    // ITextSnapshot
+                    let point = SnapshotUtil.GetPoint x.CurrentSnapshot characterSpan.Start.Position
+                    x.PutCore point stringData operationKind moveCaretAfterText false
+
+                    EditSpan.Single (SnapshotColumnSpan(characterSpan.Span)), OperationKind.CharacterWise)
+            | VisualSpan.Line range ->
+
+                // Cursor needs to be positioned at the start of the range for both undo so
+                // move the caret now
+                TextViewUtil.MoveCaretToPoint _textView range.Start
+                x.EditWithUndoTransaction "Put" (fun () ->
+
+                    // When putting over a linewise selection the put needs to be done
+                    // in a linewise fashion.  This means in certain cases we have to adjust
+                    // the StringData to have proper newline semantics
+                    let stringData =
+                        match stringData with
+                        | StringData.Simple str ->
+                            let str = if EditUtil.EndsWithNewLine str then str else str + (EditUtil.NewLine _options)
+                            StringData.Simple str
+                        | StringData.Block _ ->
+                            stringData
+                    let operationKind = OperationKind.LineWise
+
+                    // Delete the span and move the caret back to the start
+                    _textBuffer.Delete(range.ExtentIncludingLineBreak.Span) |> ignore
+                    TextViewUtil.MoveCaretToPosition _textView range.Start.Position
+
+                    // Now do a standard put operation at the start of the SnapshotLineRange
+                    // in the current ITextSnapshot
+                    let point = SnapshotUtil.GetPoint x.CurrentSnapshot range.Start.Position
+                    x.PutCore point stringData operationKind moveCaretAfterText false
+
+                    EditSpan.Single range.ColumnExtentIncludingLineBreak, OperationKind.LineWise)
+
+            | VisualSpan.Block blockSpan ->
+
+                // Cursor needs to be positioned at the start of the range for undo so
+                // move the caret now
+                let col = blockSpan.BlockOverlapColumnSpans
+                let span = col.Head
+                TextViewUtil.MoveCaretToColumn _textView span.Start.Column
+                x.EditWithUndoTransaction "Put" (fun () ->
+
+                    // Delete all of the items in the collection
+                    use edit = _textBuffer.CreateEdit()
+                    col |> Seq.iter (fun span -> edit.Delete(span) |> ignore)
+                    edit.Apply() |> ignore
+
+                    // Caret position depends on whether the original string data was simple.
+                    let moveCaretAsIfSimple =
+                        match stringData with
+                        | StringData.Simple _ -> true
+                        | StringData.Block _ -> false
+
+                    // For character-wise put of simple text over a
+                    // block selection, replicate the text into a block.
+                    let stringData =
+                        match operationKind, stringData with
+                        | OperationKind.CharacterWise, StringData.Simple text ->
+                            col
+                            |> NonEmptyCollectionUtil.Map (fun _ -> text)
+                            |> StringData.Block
+                        | _ ->
+                            stringData
+
+                    // Now do a standard put operation.  The point of the put varies a bit
+                    // based on whether we're doing a linewise or characterwise insert
+                    let point =
+                        match operationKind with
+                        | OperationKind.CharacterWise ->
+                            // Put occurs at the start of the original span
+                            SnapshotUtil.GetPoint x.CurrentSnapshot span.Start.Column.StartPosition
+                        | OperationKind.LineWise ->
+                            // Put occurs on the line after the last edit
+                            let lastSpan = col |> SeqUtil.last
+                            let number = lastSpan.Start.LineNumber
+                            SnapshotUtil.GetLine x.CurrentSnapshot number |> SnapshotLineUtil.GetEndIncludingLineBreak
+                    x.PutCore point stringData operationKind moveCaretAfterText moveCaretAsIfSimple
+
+                    EditSpan.Block col, OperationKind.CharacterWise)
+
+        // Translate the deleted span to the current snapshot.
+        let snapshot = _textView.TextSnapshot
+        let startPoint = TrackingPointUtil.GetPointInSnapshot visualSpan.Start PointTrackingMode.Negative snapshot
+        let endPoint = TrackingPointUtil.GetPointInSnapshot visualSpan.End PointTrackingMode.Positive snapshot
+        match startPoint, endPoint with
+        | Some startPoint, Some endPoint ->
+
+            // Record last visual selection as if what was put were selected.
+            let tabStop = _localSettings.TabStop
+            let selectionKind = _globalSettings.SelectionKind
+            let endPoint =
+                if visualSpan.VisualKind = VisualKind.Line || selectionKind = SelectionKind.Inclusive then
+                    SnapshotPointUtil.GetPreviousCharacterSpanWithWrap endPoint
+                else
+                    endPoint
+            _vimTextBuffer.LastVisualSelection <-
+                VisualSelection.CreateForPoints visualSpan.VisualKind startPoint endPoint tabStop
+                |> (fun visualSelection -> visualSelection.AdjustForSelectionKind selectionKind)
+                |> Some
+        | _ ->
+            ()
+
+        // Update the unnamed register with the deleted text
+        let value = x.CreateRegisterValue (StringData.OfEditSpan deletedSpan) operationKind
+        _commonOperations.SetRegisterValue (Some RegisterName.Unnamed) RegisterOperation.Delete value
+
+        CommandResult.Completed ModeSwitch.SwitchPreviousMode
+
+    member x.PrintFileInformation() =
+        let filePath = _vimHost.GetName _textBuffer
+        let snapshot = _textBuffer.CurrentSnapshot
+        let lineCount = SnapshotUtil.GetNormalizedLineCountExcludingEmpty snapshot
+        let percent = if lineCount = 0 then 0 else x.CaretLineNumber * 100 / lineCount
+        let msg = sprintf "%s %d lines --%d%%--" filePath lineCount percent
+        _statusUtil.OnStatus msg
+        CommandResult.Completed ModeSwitch.NoSwitch
+
+    /// Start a macro recording
+    member x.RecordMacroStart c =
+        let isAppend, c =
+            if CharUtil.IsUpper c && CharUtil.IsLetter c then
+                true, CharUtil.ToLower c
+            else
+                false, c
+
+        // Restrict the register to the valid ones for macros
+        let name =
+            if CharUtil.IsLetter c then
+                NamedRegister.OfChar c |> Option.map RegisterName.Named
+            elif CharUtil.IsDigit c then
+                NumberedRegister.OfChar c |> Option.map RegisterName.Numbered
+            elif c = '"' then
+                RegisterName.Unnamed |> Some
+            else
+                None
+
+        match name with
+        | None ->
+            // Beep on an invalid macro register
+            _commonOperations.Beep()
+        | Some name ->
+            let register = _registerMap.GetRegister name
+            _macroRecorder.StartRecording register isAppend
+
+        CommandResult.Completed ModeSwitch.NoSwitch
+
+    /// Stop a macro recording
+    member x.RecordMacroStop () =
+        _macroRecorder.StopRecording()
+        CommandResult.Completed ModeSwitch.NoSwitch
+
+    /// Redo count operations in the ITextBuffer
+    member x.Redo count =
+        use guard = new NormalModeSelectionGuard(_vimBufferData)
+        _commonOperations.Redo count
+        CommandResult.Completed ModeSwitch.NoSwitch
+
+    /// Repeat the last executed command against the current buffer
+    member x.RepeatLastCommand (repeatData: CommandData) =
+
+        // Chain the running of the next command on the basis of the success of
+        // the previous command
+        let chainCommand commandResult runNextCommand =
+            match commandResult with
+            | CommandResult.Error ->
+                commandResult
+            | CommandResult.Completed modeSwitch ->
+                match modeSwitch with
+                | ModeSwitch.SwitchModeWithArgument (_, modeArgument) ->
+                    modeArgument.CompleteAnyTransaction
+                | _ -> ()
+                runNextCommand ()
+
+        // Repeating an insert command is a bit different than repeating a normal command because
+        // of the way the caret position is handled.  Every insert command ends with a move left
+        // on the caret.  When repeating this move left is only done once though.
+        let repeatInsert command count =
+            let command, doMoveLeft =
+                match command with
+                | InsertCommand.Combined (leftCommand, rightCommand) ->
+                    match leftCommand with
+                    | InsertCommand.MoveCaret Direction.Left -> rightCommand, true
+                    | _ -> command, false
+                | _ -> command, false
+
+            // Run the commands in sequence.  Only continue onto the second if the first
+            // command succeeds.  We do want any actions performed in the linked commands
+            // to remain linked so do this inside of an edit transaction
+            let rec func count commandResult =
+                if count = 0 then
+                    commandResult
+                else
+                    chainCommand commandResult (fun () -> func (count - 1) (_insertUtil.RunInsertCommand command))
+
+            let commandResult = func (count - 1) (_insertUtil.RunInsertCommand command)
+
+            if doMoveLeft then
+                chainCommand commandResult (fun () -> _insertUtil.RunInsertCommand (InsertCommand.MoveCaret Direction.Left))
+            else
+                commandResult
+
+        // Function to actually repeat the last change
+        let rec repeat (storedCommand: StoredCommand) (repeatData: CommandData option) =
+
+            // Before repeating a command it needs to be updated in the context of the repeat operation. This
+            // includes recalculating the visual span and considering explicit counts that are passed into
+            // the repeat operation.
+            //
+            // When a count is passed to repeat then it acts as if it was the only count passed to the original
+            // command. This overrides the original count or counts passed to motion operators.
+            let repeatCount =
+                match repeatData with
+                | None -> None
+                | Some r -> r.Count
+
+            match storedCommand with
+            | StoredCommand.NormalCommand (command, data, flags) ->
+                let command, data =
+                    match repeatCount with
+                    | Some _ ->
+                        let data = { data with Count = repeatCount }
+                        let command = command.ChangeMotionData (fun motionData ->
+                            let argument = MotionArgument(motionData.MotionArgument.MotionContext, operatorCount = None, motionCount = repeatCount)
+                            { motionData with MotionArgument = argument })
+                        (command, data)
+                    | None -> (command, data)
+                let data =
+                    match command with
+                    | NormalCommand.PutAfterCaret _
+                    | NormalCommand.PutBeforeCaret _
+                    | NormalCommand.PutAfterCaretWithIndent
+                    | NormalCommand.PutBeforeCaretWithIndent
+                        ->
+
+                        // Special case when redoing positive numbered register puts:
+                        // increment the register number (see vim ':help redo-register').
+                        match data.RegisterName with
+                        | Some (RegisterName.Numbered numberedRegister) ->
+                            match numberedRegister.NextPositive with
+                            | Some nextNumberedRegister ->
+                                let nextRegister = RegisterName.Numbered nextNumberedRegister
+                                let newData = { data with RegisterName = Some nextRegister }
+                                let newStoredCommand = StoredCommand.NormalCommand (command, newData, flags)
+                                _vimData.LastCommand <- Some newStoredCommand
+                                newData
+                            | _ ->
+                                data
+                        | _ ->
+                            data
+                    | _ ->
+                        data
+                x.RunNormalCommand command data
+            | StoredCommand.VisualCommand (command, data, storedVisualSpan, _) ->
+                let data =
+                    match repeatCount with
+                    | Some _ -> { data with Count = repeatCount }
+                    | None -> data
+                let visualSpan = x.CalculateVisualSpan storedVisualSpan
+                x.RunVisualCommand command data visualSpan
+            | StoredCommand.InsertCommand (command, _) ->
+
+                let count =
+                    match repeatData with
+                    | Some repeatData -> repeatData.CountOrDefault
+                    | None -> 1
+
+                repeatInsert command count
+            | StoredCommand.LinkedCommand (command1, command2) ->
+
+                // Run the commands in sequence.  Only continue onto the second if the first
+                // command succeeds.  We do want any actions performed in the linked commands
+                // to remain linked so do this inside of an edit transaction
+                let commandResult = repeat command1 repeatData
+                chainCommand commandResult (fun () -> repeat command2 None)
+
+        if _inRepeatLastChange then
+            _statusUtil.OnError Resources.NormalMode_RecursiveRepeatDetected
+            CommandResult.Error
+        else
+            use bulkOperation = _bulkOperations.BeginBulkOperation()
+            try
+                _inRepeatLastChange <- true
+                match _vimData.LastCommand with
+                | None ->
+                    _commonOperations.Beep()
+                    CommandResult.Completed ModeSwitch.NoSwitch
+                | Some command ->
+                    use transaction = _undoRedoOperations.CreateLinkedUndoTransactionWithFlags "Repeat Command" LinkedUndoTransactionFlags.CanBeEmpty
+                    let result = repeat command (Some repeatData)
+                    transaction.Complete()
+                    result
+
+            finally
+                _inRepeatLastChange <- false
+
+    /// Repeat the last substitute command.
+    member x.RepeatLastSubstitute useSameFlags =
+        match _vimData.LastSubstituteData with
+        | None -> _commonOperations.Beep()
+        | Some data ->
+            let range = SnapshotLineRangeUtil.CreateForLine x.CaretLine
+            let flags =
+                if useSameFlags then
+                    data.Flags
+                else
+                    SubstituteFlags.None
+            _commonOperations.Substitute data.SearchPattern data.Substitute range flags
+
+        CommandResult.Completed ModeSwitch.NoSwitch
+
+    /// Replace the text at the caret via replace mode
+    member x.ReplaceAtCaret count =
+        let switch = ModeSwitch.SwitchModeWithArgument (ModeKind.Replace, ModeArgument.InsertWithCount count)
+        CommandResult.Completed switch
+
+    /// Replace the char under the cursor with the specified character
+    member x.ReplaceChar keyInput count =
+
+        let point = x.CaretPoint
+        let line = point.GetContainingLine()
+
+        let replaceChar () =
+            let span = new Span(point.Position, count)
+            let position =
+                if keyInput = KeyInputUtil.EnterKey then
+                    // Special case for replacement with a newline.  First, vim only inserts a
+                    // single newline regardless of the count.  Second, let the host do any magic
+                    // by simulating a keystroke, e.g. from inside a C# documentation comment.
+                    // The caret goes one character to the left of whereever it ended up
+                    _textBuffer.Delete(span) |> ignore
+                    _insertUtil.RunInsertCommand(InsertCommand.InsertNewLine) |> ignore
+                    let caretPoint = TextViewUtil.GetCaretPoint _textView
+                    caretPoint.Position - 1
+                else
+                    // The caret should move to the end of the replace operation which is
+                    // 'count - 1' characters from the original position
+                    let replaceText = new System.String(keyInput.Char, count)
+                    _textBuffer.Replace(span, replaceText) |> ignore
+                    point.Position + count - 1
+
+            // Don't use the ITextSnapshot that is returned from Replace.  This represents the ITextSnapshot
+            // after our change.  If other components are listening to the Change events they could make their
+            // own change.  The ITextSnapshot returned reflects only our change, not theirs.  To properly
+            // position the caret we need the current ITextSnapshot
+            let snapshot = _textBuffer.CurrentSnapshot
+
+            // It's possible for any edit to occur after ours including the complete deletion of the buffer
+            // contents.  Need to account for this in the caret positioning.
+            let position = min position snapshot.Length
+            let point = SnapshotPoint(snapshot, position)
+            let point =
+                if SnapshotPointUtil.IsInsideLineBreak point then
+                    SnapshotPointUtil.GetNextPointWithWrap point
+                else
+                    point
+            TextViewUtil.MoveCaretToPoint _textView point
+
+        // If the replace operation exceeds the line length then the operation
+        // can't succeed
+        if (point.Position + count) > line.End.Position then
+            // If the replace failed then we should beep the console
+            _commonOperations.Beep()
+            CommandResult.Error
+        else
+            // Do the replace in an undo transaction since we are explicitly positioning
+            // the caret
+            x.EditWithUndoTransaction "ReplaceChar" (fun () -> replaceChar())
+            CommandResult.Completed ModeSwitch.NoSwitch
+
+    /// Replace the char under the cursor in visual mode.
+    member x.ReplaceSelection keyInput (visualSpan: VisualSpan) =
+
+        let replaceText =
+            if keyInput = KeyInputUtil.EnterKey then EditUtil.NewLine _options
+            else System.String(keyInput.Char, 1)
+
+        // First step is we want to update the selection.  A replace char operation
+        // in visual mode should position the caret on the first character and clear
+        // the selection (both before and after).
+        //
+        // The caret can be anywhere at the start of the operation so move it to the
+        // first point before even beginning the edit transaction
+        _textView.Selection.Clear()
+        TextViewUtil.MoveCaretToPoint _textView visualSpan.Start
+
+        x.EditWithUndoTransaction "ReplaceChar" (fun () ->
+            use edit = _textBuffer.CreateEdit()
+            let builder = System.Text.StringBuilder()
+
+            for span in visualSpan.GetOverlapColumnSpans _localSettings.TabStop do
+                if span.HasOverlapStart then
+                    let startColumn = span.Start
+                    builder.Length <- 0
+                    builder.AppendCharCount ' ' startColumn.SpacesBefore
+                    builder.AppendStringCount replaceText (startColumn.TotalSpaces - startColumn.SpacesBefore)
+                    edit.Replace(startColumn.Column.Span.Span, (builder.ToString())) |> ignore
+
+                span.InnerSpan.GetColumns SearchPath.Forward
+                |> Seq.filter (fun column -> not column.IsLineBreakOrEnd)
+                |> Seq.iter (fun column -> edit.Replace(column.Span.Span, replaceText) |> ignore)
+
+            // Reposition the caret at the start of the edit
+            let editPoint = x.ApplyEditAndMapPoint edit visualSpan.Start.Position
+            TextViewUtil.MoveCaretToPoint _textView editPoint)
+
+        CommandResult.Completed (ModeSwitch.SwitchMode ModeKind.Normal)
+
+    /// Run the specified Command
+    member x.RunCommand command =
+        match command with
+        | Command.NormalCommand (command, data) -> x.RunNormalCommand command data
+        | Command.VisualCommand (command, data, visualSpan) -> x.RunVisualCommand command data visualSpan
+        | Command.InsertCommand command -> x.RunInsertCommand command
+
+    /// Run an 'at' command for the specified character
+    member x.RunAtCommand char count =
+        match char with
+        | ':' ->
+
+            // Repeat the last line command.
+            let vim = _vimBufferData.Vim
+            match vim.VimData.LastLineCommand with
+            | None ->
+                _commonOperations.Beep()
+            | Some lastLineCommand ->
+                match vim.GetVimBuffer _textView with
+                | None -> _commonOperations.Beep()
+                | Some vimBuffer ->
+                    let vimInterpreter = vim.GetVimInterpreter vimBuffer
+                    for i = 1 to count do
+                        vimInterpreter.RunLineCommand lastLineCommand
+
+        | '@' ->
+
+            // Repeat the last macro.
+            match _vimData.LastMacroRun with
+            | None ->
+                _commonOperations.Beep()
+            | Some registerName ->
+                x.RunMacro registerName count
+
+        | registerName ->
+
+            // Run the macro with the specified register name.
+            x.RunMacro registerName count
+
+        CommandResult.Completed ModeSwitch.NoSwitch
+
+    /// Run a macro using the contents of the specified register
+    member x.RunMacro registerName count =
+
+        let name =
+            // TODO:  Need to handle, = and .
+            if CharUtil.IsDigit registerName then
+                NumberedRegister.OfChar registerName |> Option.map RegisterName.Numbered
+            elif registerName = '*' then
+                SelectionAndDropRegister.Star |> RegisterName.SelectionAndDrop |> Some
+            else
+                let registerName = CharUtil.ToLower registerName
+                NamedRegister.OfChar registerName |> Option.map RegisterName.Named
+
+        match name with
+        | None ->
+            _commonOperations.Beep()
+        | Some name ->
+            let register = _registerMap.GetRegister name
+            let list = register.RegisterValue.KeyInputs
+
+            // The macro should be executed as a single action and the macro can execute in
+            // several ITextBuffer instances (consider if the macros executes a 'gt' and keeps
+            // editing).  We need to have proper transactions for every ITextBuffer this macro
+            // runs in
+            //
+            // Using .Net dictionary because we have to map by ITextBuffer which doesn't have
+            // the comparison constraint
+            let map = System.Collections.Generic.Dictionary<ITextBuffer, ILinkedUndoTransaction>();
+
+            use bulkOperation = _bulkOperations.BeginBulkOperation()
+            try
+
+                // Actually run the macro by replaying the key strokes one at a time.  Returns
+                // false if the macro should be stopped due to a failed command
+                let runMacro () =
+                    let rec inner list =
+                        match list with
+                        | [] ->
+                            // No more input so we are finished
+                            true
+                        | keyInput :: tail ->
+
+                            // Prefer the focussed IVimBuffer over the current.  It's possible for the
+                            // macro playback switch the active buffer via gt, gT, etc ... and playback
+                            // should continue on the newly focussed IVimBuffer.  Should the host API
+                            // fail to return an active IVimBuffer continue using the original one
+                            let buffer =
+                                match _vim.FocusedBuffer with
+                                | Some buffer -> Some buffer
+                                | None -> _vim.GetVimBuffer _textView
+
+                            match buffer with
+                            | None ->
+                                // Nothing to do if we don't have an ITextBuffer with focus
+                                false
+                            | Some buffer ->
+                                // Make sure we have an IUndoTransaction open in the ITextBuffer
+                                if not (map.ContainsKey(buffer.TextBuffer)) then
+                                    let transaction = _undoRedoOperations.CreateLinkedUndoTransactionWithFlags "Macro Run" LinkedUndoTransactionFlags.CanBeEmpty
+                                    map.Add(buffer.TextBuffer, transaction)
+
+                                // Actually run the KeyInput.  If processing the KeyInput value results
+                                // in an error then we should stop processing the macro
+                                match buffer.Process keyInput with
+                                | ProcessResult.Handled _ -> inner tail
+                                | ProcessResult.HandledNeedMoreInput -> inner tail
+                                | ProcessResult.NotHandled -> false
+                                | ProcessResult.Error -> false
+
+                    inner list
+
+                // Run the macro count times.
+                let go = ref true
+                for i = 1 to count do
+                    if go.Value then
+                        go := runMacro()
+
+                // Close out all of the transactions
+                for transaction in map.Values do
+                    transaction.Complete()
+
+            finally
+
+                // Make sure to dispose the transactions in a finally block.  Leaving them open
+                // completely breaks undo in the ITextBuffer
+                map.Values |> Seq.iter (fun transaction -> transaction.Dispose())
+
+            _vimData.LastMacroRun <- Some registerName
+
+    /// Run a InsertCommand against the buffer
+    member x.RunInsertCommand command =
+        _insertUtil.RunInsertCommand command
+
+    /// Run a NormalCommand against the buffer
+    member x.RunNormalCommand command (data: CommandData) =
+        let registerName = data.RegisterName
+        let count = data.CountOrDefault
+        match command with
+        | NormalCommand.AddToWord -> x.AddToWord count
+        | NormalCommand.ChangeMotion motion -> x.RunWithMotion motion (x.ChangeMotion registerName)
+        | NormalCommand.ChangeCaseCaretLine kind -> x.ChangeCaseCaretLine kind
+        | NormalCommand.ChangeCaseCaretPoint kind -> x.ChangeCaseCaretPoint kind count
+        | NormalCommand.ChangeCaseMotion (kind, motion) -> x.RunWithMotion motion (x.ChangeCaseMotion kind)
+        | NormalCommand.ChangeLines -> x.ChangeLines count registerName
+        | NormalCommand.ChangeTillEndOfLine -> x.ChangeTillEndOfLine count registerName
+        | NormalCommand.CloseAllFolds -> x.CloseAllFolds()
+        | NormalCommand.CloseAllFoldsUnderCaret -> x.CloseAllFoldsUnderCaret()
+        | NormalCommand.CloseBuffer -> x.CloseBuffer()
+        | NormalCommand.CloseWindow -> x.CloseWindow()
+        | NormalCommand.CloseFoldUnderCaret -> x.CloseFoldUnderCaret count
+        | NormalCommand.DeleteAllFoldsInBuffer -> x.DeleteAllFoldsInBuffer()
+        | NormalCommand.DeleteAllFoldsUnderCaret -> x.DeleteAllFoldsUnderCaret()
+        | NormalCommand.DeleteCharacterAtCaret -> x.DeleteCharacterAtCaret count registerName
+        | NormalCommand.DeleteCharacterBeforeCaret -> x.DeleteCharacterBeforeCaret count registerName
+        | NormalCommand.DeleteFoldUnderCaret -> x.DeleteFoldUnderCaret()
+        | NormalCommand.DeleteLines -> x.DeleteLines count registerName
+        | NormalCommand.DeleteMotion motion -> x.RunWithMotion motion (x.DeleteMotion registerName)
+        | NormalCommand.DeleteTillEndOfLine -> x.DeleteTillEndOfLine count registerName
+        | NormalCommand.DisplayCharacterBytes -> x.DisplayCharacterBytes()
+        | NormalCommand.DisplayCharacterCodePoint -> x.DisplayCharacterCodePoint()
+        | NormalCommand.FilterLines -> x.FilterLines count
+        | NormalCommand.FilterMotion motion -> x.RunWithMotion motion x.FilterMotion
+        | NormalCommand.FoldLines -> x.FoldLines data.CountOrDefault
+        | NormalCommand.FoldMotion motion -> x.RunWithMotion motion x.FoldMotion
+        | NormalCommand.FormatCodeLines -> x.FormatCodeLines count
+        | NormalCommand.FormatCodeMotion motion -> x.RunWithMotion motion x.FormatCodeMotion
+        | NormalCommand.FormatTextLines preserveCaretPosition -> x.FormatTextLines count preserveCaretPosition
+        | NormalCommand.FormatTextMotion (preserveCaretPosition, motion) -> x.RunWithMotion motion (fun motion -> x.FormatTextMotion motion preserveCaretPosition)
+        | NormalCommand.GoToDefinition -> x.GoToDefinition()
+        | NormalCommand.GoToFileUnderCaret useNewWindow -> x.GoToFileUnderCaret useNewWindow
+        | NormalCommand.GoToGlobalDeclaration -> x.GoToGlobalDeclaration()
+        | NormalCommand.GoToLocalDeclaration -> x.GoToLocalDeclaration()
+        | NormalCommand.GoToNextTab path -> x.GoToNextTab path data.Count
+        | NormalCommand.GoToWindow direction -> x.GoToWindow direction count
+        | NormalCommand.GoToRecentView -> x.GoToRecentView count
+        | NormalCommand.InsertAfterCaret -> x.InsertAfterCaret count
+        | NormalCommand.InsertBeforeCaret -> x.InsertBeforeCaret count
+        | NormalCommand.InsertAtEndOfLine -> x.InsertAtEndOfLine count
+        | NormalCommand.InsertAtFirstNonBlank -> x.InsertAtFirstNonBlank count
+        | NormalCommand.InsertAtStartOfLine -> x.InsertAtStartOfLine count
+        | NormalCommand.InsertLineAbove -> x.InsertLineAbove count
+        | NormalCommand.InsertLineBelow -> x.InsertLineBelow count
+        | NormalCommand.JoinLines kind -> x.JoinLines kind count
+        | NormalCommand.JumpToMark c -> x.JumpToMark c
+        | NormalCommand.JumpToMarkLine c -> x.JumpToMarkLine c
+        | NormalCommand.JumpToOlderPosition -> x.JumpToOlderPosition count
+        | NormalCommand.JumpToNewerPosition -> x.JumpToNewerPosition count
+        | NormalCommand.MoveCaretToMotion motion -> x.MoveCaretToMotion motion data.Count
+        | NormalCommand.OpenAllFolds -> x.OpenAllFolds()
+        | NormalCommand.OpenAllFoldsUnderCaret -> x.OpenAllFoldsUnderCaret()
+        | NormalCommand.OpenFoldUnderCaret -> x.OpenFoldUnderCaret data.CountOrDefault
+        | NormalCommand.Ping pingData -> x.Ping pingData data
+        | NormalCommand.PutAfterCaret moveCaretAfterText -> x.PutAfterCaret registerName count moveCaretAfterText
+        | NormalCommand.PutAfterCaretWithIndent -> x.PutAfterCaretWithIndent registerName count
+        | NormalCommand.PutAfterCaretMouse -> x.PutAfterCaretMouse()
+        | NormalCommand.PutBeforeCaret moveCaretBeforeText -> x.PutBeforeCaret registerName count moveCaretBeforeText
+        | NormalCommand.PutBeforeCaretWithIndent -> x.PutBeforeCaretWithIndent registerName count
+        | NormalCommand.PrintFileInformation -> x.PrintFileInformation()
+        | NormalCommand.RecordMacroStart c -> x.RecordMacroStart c
+        | NormalCommand.RecordMacroStop -> x.RecordMacroStop()
+        | NormalCommand.Redo -> x.Redo count
+        | NormalCommand.RepeatLastCommand -> x.RepeatLastCommand data
+        | NormalCommand.RepeatLastSubstitute useSameFlags -> x.RepeatLastSubstitute useSameFlags
+        | NormalCommand.ReplaceAtCaret -> x.ReplaceAtCaret count
+        | NormalCommand.ReplaceChar keyInput -> x.ReplaceChar keyInput data.CountOrDefault
+        | NormalCommand.RunAtCommand char -> x.RunAtCommand char data.CountOrDefault
+        | NormalCommand.SetMarkToCaret c -> x.SetMarkToCaret c
+        | NormalCommand.ScrollLines (direction, useScrollOption) -> x.ScrollLines direction useScrollOption data.Count
+        | NormalCommand.ScrollPages direction -> x.ScrollPages direction data.CountOrDefault
+        | NormalCommand.ScrollWindow direction -> x.ScrollWindow direction count
+        | NormalCommand.ScrollCaretLineToTop keepCaretColumn -> x.ScrollCaretLineToTop keepCaretColumn
+        | NormalCommand.ScrollCaretLineToMiddle keepCaretColumn -> x.ScrollCaretLineToMiddle keepCaretColumn
+        | NormalCommand.ScrollCaretLineToBottom keepCaretColumn -> x.ScrollCaretLineToBottom keepCaretColumn
+        | NormalCommand.SelectNextMatch searchPath -> x.SelectNextMatch searchPath data.Count
+        | NormalCommand.SubstituteCharacterAtCaret -> x.SubstituteCharacterAtCaret count registerName
+        | NormalCommand.SubtractFromWord -> x.SubtractFromWord count
+        | NormalCommand.ShiftLinesLeft -> x.ShiftLinesLeft count
+        | NormalCommand.ShiftLinesRight -> x.ShiftLinesRight count
+        | NormalCommand.ShiftMotionLinesLeft motion -> x.RunWithMotion motion x.ShiftMotionLinesLeft
+        | NormalCommand.ShiftMotionLinesRight motion -> x.RunWithMotion motion x.ShiftMotionLinesRight
+        | NormalCommand.SplitViewHorizontally -> x.SplitViewHorizontally()
+        | NormalCommand.SplitViewVertically -> x.SplitViewVertically()
+        | NormalCommand.SwitchMode (modeKind, modeArgument) -> x.SwitchMode modeKind modeArgument
+        | NormalCommand.SwitchModeVisualCommand visualKind -> x.SwitchModeVisualCommand visualKind data.Count
+        | NormalCommand.SwitchPreviousVisualMode -> x.SwitchPreviousVisualMode()
+        | NormalCommand.SwitchToSelection caretMovement -> x.SwitchToSelection caretMovement
+        | NormalCommand.ToggleFoldUnderCaret -> x.ToggleFoldUnderCaret count
+        | NormalCommand.ToggleAllFolds -> x.ToggleAllFolds()
+        | NormalCommand.Undo -> x.Undo count
+        | NormalCommand.UndoLine -> x.UndoLine()
+        | NormalCommand.WriteBufferAndQuit -> x.WriteBufferAndQuit()
+        | NormalCommand.Yank motion -> x.RunWithMotion motion (x.YankMotion registerName)
+        | NormalCommand.YankLines -> x.YankLines count registerName
+
+    /// Run a VisualCommand against the buffer
+    member x.RunVisualCommand command (data: CommandData) (visualSpan: VisualSpan) =
+
+        let streamSelectionSpan = _textView.Selection.StreamSelectionSpan
+
+        // Clear the selection before actually running any Visual Commands.  Selection is one
+        // of the items which is preserved along with caret position when we use an edit transaction
+        // with the change primitives (EditWithUndoTransaction).  We don't want the selection to
+        // reappear during an undo hence clear it now so it's gone.
+        _textView.Selection.Clear()
+
+        let registerName = data.RegisterName
+        let count = data.CountOrDefault
+        match command with
+        | VisualCommand.AddToSelection isProgressive -> x.AddToSelection visualSpan count isProgressive
+        | VisualCommand.ChangeCase kind -> x.ChangeCaseVisual kind visualSpan
+        | VisualCommand.ChangeSelection -> x.ChangeSelection registerName visualSpan
+        | VisualCommand.CloseAllFoldsInSelection -> x.CloseAllFoldsInSelection visualSpan
+        | VisualCommand.CloseFoldInSelection -> x.CloseFoldInSelection visualSpan
+        | VisualCommand.ChangeLineSelection specialCaseBlock -> x.ChangeLineSelection registerName visualSpan specialCaseBlock
+        | VisualCommand.DeleteAllFoldsInSelection -> x.DeleteAllFoldInSelection visualSpan
+        | VisualCommand.DeleteSelection -> x.DeleteSelection registerName visualSpan
+        | VisualCommand.DeleteLineSelection -> x.DeleteLineSelection registerName visualSpan
+        | VisualCommand.ExtendSelectionToNextMatch searchPath -> x.ExtendSelectionToNextMatch searchPath data.Count
+        | VisualCommand.FilterLines -> x.FilterLinesVisual visualSpan
+        | VisualCommand.FormatCodeLines -> x.FormatCodeLinesVisual visualSpan
+        | VisualCommand.FormatTextLines preserveCaretPosition -> x.FormatTextLinesVisual visualSpan preserveCaretPosition
+        | VisualCommand.FoldSelection -> x.FoldSelection visualSpan
+        | VisualCommand.GoToFileInSelectionInNewWindow -> x.GoToFileInSelectionInNewWindow visualSpan
+        | VisualCommand.GoToFileInSelection -> x.GoToFileInSelection visualSpan
+        | VisualCommand.JoinSelection kind -> x.JoinSelection kind visualSpan
+        | VisualCommand.InvertSelection columnOnlyInBlock -> x.InvertSelection visualSpan streamSelectionSpan columnOnlyInBlock
+        | VisualCommand.MoveCaretToTextObject (motion, textObjectKind)-> x.MoveCaretToTextObject count motion textObjectKind visualSpan
+        | VisualCommand.OpenFoldInSelection -> x.OpenFoldInSelection visualSpan
+        | VisualCommand.OpenAllFoldsInSelection -> x.OpenAllFoldsInSelection visualSpan
+        | VisualCommand.PutOverSelection moveCaretAfterText -> x.PutOverSelection registerName count moveCaretAfterText visualSpan
+        | VisualCommand.ReplaceSelection keyInput -> x.ReplaceSelection keyInput visualSpan
+        | VisualCommand.ShiftLinesLeft -> x.ShiftLinesLeftVisual count visualSpan
+        | VisualCommand.ShiftLinesRight -> x.ShiftLinesRightVisual count visualSpan
+        | VisualCommand.SubtractFromSelection isProgressive -> x.SubtractFromSelection visualSpan count isProgressive
+        | VisualCommand.SwitchModeInsert atEndOfLine -> x.SwitchModeInsert visualSpan atEndOfLine
+        | VisualCommand.SwitchModePrevious -> x.SwitchPreviousMode()
+        | VisualCommand.SwitchModeVisual visualKind -> x.SwitchModeVisual visualKind
+        | VisualCommand.SwitchModeOtherVisual -> x.SwitchModeOtherVisual visualSpan
+        | VisualCommand.ToggleFoldInSelection -> x.ToggleFoldUnderCaret count
+        | VisualCommand.ToggleAllFoldsInSelection-> x.ToggleAllFolds()
+        | VisualCommand.YankLineSelection -> x.YankLineSelection registerName visualSpan
+        | VisualCommand.YankSelection -> x.YankSelection registerName visualSpan
+        | VisualCommand.CutSelection -> x.CutSelection streamSelectionSpan
+        | VisualCommand.CopySelection -> x.CopySelection streamSelectionSpan
+        | VisualCommand.CutSelectionAndPaste -> x.CutSelectionAndPaste streamSelectionSpan
+        | VisualCommand.SelectAll -> x.SelectAll()
+
+    /// Get the MotionResult value for the provided MotionData and pass it
+    /// if found to the provided function
+    member x.RunWithMotion (motion: MotionData) func =
+        match _motionUtil.GetMotion motion.Motion motion.MotionArgument with
+        | None ->
+            _commonOperations.Beep()
+            CommandResult.Error
+        | Some data ->
+            func data
+
+    /// Process the m[a-z] command
+    member x.SetMarkToCaret c =
+        match Mark.OfChar c with
+        | None ->
+            _statusUtil.OnError Resources.Common_MarkInvalid
+            _commonOperations.Beep()
+            CommandResult.Error
+        | Some mark ->
+            let line, column = VirtualSnapshotPointUtil.GetLineColumn x.CaretVirtualPoint
+            if not (_markMap.SetMark mark _vimBufferData line column) then
+                // Mark set can fail if the user chooses a readonly mark like '<'
+                _commonOperations.Beep()
+            CommandResult.Completed ModeSwitch.NoSwitch
+
+    /// Get the current number of spaces to caret we are maintaining
+    member x.GetSpacesToCaret () =
+        let spacesToCaret = _commonOperations.GetSpacesToVirtualColumn x.CaretVirtualColumn
+        match _commonOperations.MaintainCaretColumn with
+        | MaintainCaretColumn.None -> spacesToCaret
+        | MaintainCaretColumn.Spaces spaces -> max spaces spacesToCaret
+        | MaintainCaretColumn.EndOfLine -> spacesToCaret
+
+    /// Restore spaces to caret, or move to start of line if 'startofline' is set
+    member x.RestoreSpacesToCaret (spacesToCaret: int) (useStartOfLine: bool) =
+
+        // First apply scroll offset.
+        _commonOperations.AdjustCaretForScrollOffset()
+
+        // At this point the view has been scolled and the caret is on the proper line.  Need to
+        // adjust the caret within the line to the appropriate column
+        if useStartOfLine && _globalSettings.StartOfLine then
+            let point = SnapshotLineUtil.GetFirstNonBlankOrEnd x.CaretLine
+            TextViewUtil.MoveCaretToPoint _textView point
+        else
+            if _vimTextBuffer.UseVirtualSpace then
+                VirtualSnapshotLineUtil.GetSpace x.CaretLine spacesToCaret _localSettings.TabStop
+            else
+                SnapshotLineUtil.GetSpaceOrEnd x.CaretLine spacesToCaret _localSettings.TabStop
+                |> VirtualSnapshotPointUtil.OfPoint
+            |> TextViewUtil.MoveCaretToVirtualPoint _textView
+            _commonOperations.MaintainCaretColumn <- MaintainCaretColumn.Spaces spacesToCaret
+
+    /// Get the number lines in the current window
+    member x.GetWindowLineCount (textViewLines: ITextViewLineCollection) =
+        let lineHeight = _textView.LineHeight
+        let viewportHeight = _textView.ViewportHeight
+        int (floor (viewportHeight / lineHeight))
+
+    /// Scroll the window up / down a specified number of lines.  If a count is provided
+    /// that will always be used.  Else we may choose one or the value of the 'scroll'
+    /// option
+    member x.ScrollLines scrollDirection useScrollOption countOption =
+
+        // Scrolling lines needs to scroll against the visual buffer vs the edit buffer so
+        // that we treated folded lines as a single line.  Normally this would mean we need
+        // to jump into the Visual Snapshot.  Here we don't though because we end using
+        // IViewScroller to scroll and it does it's count based on Visual Lines vs. real lines
+        // in the edit buffer
+
+        // Get the number of lines that we should scroll by.
+        let count =
+            match countOption with
+            | Some count ->
+                // When a count is provided then we always use that count.  If this is a
+                // scroll option version though we do need to update the scroll option to
+                // this value
+                if useScrollOption then
+                    _windowSettings.Scroll <- count
+                count
+            | None ->
+                if useScrollOption then
+                    _windowSettings.Scroll
+                else
+                    1
+
+        // Ensure that we scroll by at least one line.
+        let minCount = 1
+        let count = max count minCount
+
+        let spacesToCaret = x.GetSpacesToCaret()
+
+        // Update the caret to the specified offset from the first visible line if possible
+        let updateCaretToOffset lineOffset =
+            match TextViewUtil.GetTextViewLines _textView with
+            | None -> ()
+            | Some textViewLines ->
+                let firstIndex = textViewLines.GetIndexOfTextLine(textViewLines.FirstVisibleLine)
+                let caretIndex = firstIndex + lineOffset
+                if caretIndex >= 0 && caretIndex < textViewLines.Count then
+                    let textViewLine = textViewLines.[caretIndex]
+                    let snapshotLine = SnapshotPointUtil.GetContainingLine textViewLine.Start
+                    _commonOperations.MoveCaretToPoint snapshotLine.Start ViewFlags.Standard
+
+        match TextViewUtil.GetTextViewLines _textView with
+        | None -> ()
+        | Some textViewLines ->
+
+            // Limit the amount of scrolling to the size of the window.
+            let maxCount = x.GetWindowLineCount textViewLines
+            let count = min count maxCount
+
+            let firstIndex = textViewLines.GetIndexOfTextLine(textViewLines.FirstVisibleLine)
+            let caretIndex = textViewLines.GetIndexOfTextLine(_textView.Caret.ContainingTextViewLine)
+
+            // How many visual lines is the caret offset from the first visible line
+            let lineOffset = max 0 (caretIndex - firstIndex)
+
+            match scrollDirection with
+            | ScrollDirection.Up ->
+                if 0 = textViewLines.FirstVisibleLine.Start.Position then
+                    // The buffer is currently scrolled to the very top.  Move the caret by the specified
+                    // count or beep if caret at the start of the file as well.  Make sure this movement
+                    // occurs on the visual lines, not the edit buffer (other wise folds will cause the
+                    // caret to move incorrectly)
+                    if caretIndex = 0 then
+                        _commonOperations.Beep()
+                    else
+                        let index = max 0 (caretIndex - count)
+                        let line = textViewLines.[index]
+                        TextViewUtil.MoveCaretToPoint _textView line.Start
+                else
+                    _textView.ViewScroller.ScrollViewportVerticallyByLines(scrollDirection, count)
+                    updateCaretToOffset lineOffset
+            | ScrollDirection.Down ->
+                let lastLine = SnapshotUtil.GetLastNormalizedLine _textView.TextSnapshot
+                let visualEndPoint = lastLine.End
+                if visualEndPoint.Position <= textViewLines.LastVisibleLine.End.Position then
+                    // Currently scrolled to the end of the buffer.  Move the caret by the count or
+                    // beep if truly at the end
+                    let lastIndex = textViewLines.GetIndexOfTextLine(textViewLines.LastVisibleLine)
+                    if lastIndex = caretIndex then
+                        _commonOperations.Beep()
+                    else
+                        let index = min (textViewLines.Count - 1) (caretIndex + count)
+                        let line = textViewLines.[index]
+                        let caretPoint, _ = SnapshotPointUtil.OrderAscending visualEndPoint line.End
+                        TextViewUtil.MoveCaretToPoint _textView caretPoint
+                else
+                    _textView.ViewScroller.ScrollViewportVerticallyByLines(scrollDirection, count)
+                    updateCaretToOffset lineOffset
+            | _ -> ()
+
+            x.RestoreSpacesToCaret spacesToCaret true
+
+        CommandResult.Completed ModeSwitch.NoSwitch
+
+    /// Scroll pages in the specified direction
+    member x.ScrollPages direction count =
+
+        // Get whether this scroll is up or down.
+        let getIsUp direction =
+            match direction with
+            | ScrollDirection.Up -> Some true
+            | ScrollDirection.Down -> Some false
+            | _ -> None
+
+        // Get the page scroll amount in lines, allowing for
+        /// some overlapping context lines (vim overlaps two).
+        let getScrollAmount (textViewLines: ITextViewLineCollection) =
+            let lineCount = x.GetWindowLineCount textViewLines
+            max 1 (lineCount - 2)
+
+        // Scroll up by one full page unless we are at the top.
+        let doScrollUp () =
+            match TextViewUtil.GetTextViewLines _textView with
+            | None ->
+                _editorOperations.PageUp(false)
+            | Some textViewLines ->
+                let scrollAmount = getScrollAmount textViewLines
+                _textView.ViewScroller.ScrollViewportVerticallyByLines(ScrollDirection.Up, scrollAmount)
+
+        // Scroll down by one full page or as much as possible.
+        let doScrollDown () =
+            match TextViewUtil.GetTextViewLines _textView with
+            | None ->
+                _editorOperations.PageDown(false)
+            | Some textViewLines ->
+
+                // Check whether the last line is visible.
+                let lastVisiblePoint = textViewLines.LastVisibleLine.EndIncludingLineBreak
+                let lastVisibleLine = SnapshotPointUtil.GetContainingLine lastVisiblePoint
+                let lastVisibleLineNumber = lastVisibleLine.LineNumber
+                let lastLine = SnapshotUtil.GetLastNormalizedLine _textView.TextSnapshot
+                let lastLineNumber = SnapshotLineUtil.GetLineNumber lastLine
+                if lastVisibleLineNumber >= lastLineNumber then
+
+                    // The last line is already visible. Move the caret
+                    // to the last line and scroll it to the top of the view.
+                    _textView.Caret.MoveTo(lastLine.Start) |> ignore
+                    _editorOperations.ScrollLineTop()
+                else
+                    let scrollAmount = getScrollAmount textViewLines
+                    _textView.ViewScroller.ScrollViewportVerticallyByLines(ScrollDirection.Down, scrollAmount)
+
+        // Get the last (and if possible, fully visible) line in the text view.
+        let getLastFullyVisibleLine (textViewLines: ITextViewLineCollection) =
+            let lastLine = textViewLines.LastVisibleLine
+            if lastLine.VisibilityState = Formatting.VisibilityState.FullyVisible then
+                lastLine
+            else
+
+                // The last line is only partially visible. This could be either because
+                // the view is scrolled so that the bottom of the text row is clipped,
+                // or because line wrapping is in effect and there are off-screen
+                // wrapped text view lines. In either case, try to move to the text
+                // view line corresponding to the previous snapshot line.
+                let partialLine = SnapshotPointUtil.GetContainingLine lastLine.Start
+                let previousLineNumber = partialLine.LineNumber - 1
+                let previousLine = SnapshotUtil.GetLineOrFirst _textView.TextSnapshot previousLineNumber
+                let textViewLine = textViewLines.GetTextViewLineContainingBufferPosition previousLine.Start
+                if textViewLine.VisibilityState = Formatting.VisibilityState.FullyVisible then
+                    textViewLine
+                else
+                    lastLine
+
+        let spacesToCaret = x.GetSpacesToCaret()
+
+        match getIsUp direction with
+        | None ->
+            _commonOperations.Beep()
+
+        | Some isUp ->
+
+            // Do the scrolling.
+            for i = 1 to count do
+                if isUp then doScrollUp() else doScrollDown()
+
+            // Adjust the caret by, roughly, putting the cursor on the
+            // first non-blank character of the last visible line
+            // when scrolling up, and on the first non-blank character
+            // of the first visible line when scrolling down.
+            match TextViewUtil.GetTextViewLines _textView with
+            | None ->
+                ()
+
+            | Some textViewLines ->
+
+                // Find a text view line belonging to the snapshot line that
+                // should contain the caret.
+                let textViewLine =
+                    if isUp then
+
+                        // As a special case when scrolling up, if the caret
+                        // line is already visible on the screen, use that line.
+                        let caretLine = _textView.Caret.ContainingTextViewLine
+                        if caretLine.VisibilityState = VisibilityState.FullyVisible then
+                            caretLine
+                        else
+                            getLastFullyVisibleLine textViewLines
+
+                    else
+                        textViewLines.FirstVisibleLine
+
+                // Find the snapshot line corresponding to the text view line.
+                let line = SnapshotPointUtil.GetContainingLine textViewLine.Start
+
+                // Move the caret to the beginning of that line.
+                _textView.Caret.MoveTo(line.Start) |> ignore
+
+                x.RestoreSpacesToCaret spacesToCaret true
+
+        CommandResult.Completed ModeSwitch.NoSwitch
+
+    /// Scroll the window in the specified direction by the specified number of lines.  The
+    /// caret only moves if it leaves the view port
+    member x.ScrollWindow direction count =
+
+        // Count the number of rows we need to scroll to move count
+        // lines off the screen in the specified direction.
+        let rowCount =
+            if not _windowSettings.Wrap then
+                count
+            else
+
+                // If line wrapping is in effect, there can be multiple screen rows
+                // corrsponding to a single text buffer line.
+                match TextViewUtil.GetTextViewLines _textView with
+                | None -> count
+                | Some textViewLines ->
+
+                    // Build an array of the text view line indexes that correspond
+                    // to the first segment of a fully visible text buffer line.
+                    // These are the rows that have a line number next to them
+                    // when line numbering is turned on.
+                    let numberedLineIndexes =
+                        textViewLines
+                        |> Seq.where (fun textViewLine ->
+                            textViewLine.VisibilityState = Formatting.VisibilityState.FullyVisible &&
+                                textViewLine.Start = textViewLine.Start.GetContainingLine().Start)
+                        |> Seq.map (fun textViewLine ->
+                            textViewLines.GetIndexOfTextLine(textViewLine))
+                        |> Seq.toArray
+                    let lastNumberedLineIndex = numberedLineIndexes.Length - 1
+
+                    // Use the numbered line indexes to count screen rows used by
+                    // lines visible in the text view.
+                    if count <= lastNumberedLineIndex then
+                        match direction with
+                        | ScrollDirection.Up ->
+
+                            // Calculate how many rows the last fully visible line uses.
+                            let rec getWrapCount (index: int) =
+                                if index <= textViewLines.Count - 2 then
+
+                                    // Does the current text view line belong to the same
+                                    // text buffer line as the next text view line?
+                                    let currentLine = textViewLines.[index].Start.GetContainingLine()
+                                    let nextLine = textViewLines.[index + 1].Start.GetContainingLine()
+                                    if currentLine.LineNumber = nextLine.LineNumber then
+                                        let wrapCount = getWrapCount (index + 1)
+                                        wrapCount + 1
+                                    else
+                                        1
+                                else
+                                    1
+
+                            let lastIndex = numberedLineIndexes.[lastNumberedLineIndex]
+                            let targetIndex = numberedLineIndexes.[lastNumberedLineIndex - (count - 1)]
+                            let lastWrapCount = getWrapCount lastIndex
+                            lastIndex - targetIndex + lastWrapCount
+                        | ScrollDirection.Down ->
+                            let firstIndex = numberedLineIndexes.[0]
+                            let targetIndex = numberedLineIndexes.[count]
+                            targetIndex - firstIndex
+                        | _ -> count
+                    else
+                        count
+
+        // In case something went wrong when calculating the row count,
+        // it should always be at least at big as count.
+        let rowCount = max rowCount count
+
+        let spacesToCaret = x.GetSpacesToCaret()
+
+        _textView.ViewScroller.ScrollViewportVerticallyByLines(direction, rowCount)
+
+        match TextViewUtil.GetVisibleSnapshotLineRange _textView with
+        | None -> ()
+        | Some lineRange ->
+            match direction with
+            | ScrollDirection.Up ->
+                if x.CaretPoint.Position > lineRange.End.Position then
+                    TextViewUtil.MoveCaretToPoint _textView lineRange.End
+            | ScrollDirection.Down ->
+                if x.CaretPoint.Position < lineRange.Start.Position then
+                    TextViewUtil.MoveCaretToPoint _textView lineRange.Start
+            | _ -> ()
+
+            x.RestoreSpacesToCaret spacesToCaret false
+
+        CommandResult.Completed ModeSwitch.NoSwitch
+
+    /// Scroll the line containing the caret to the top of the ITextView.
+    member x.ScrollCaretLineToTop keepCaretColumn =
+        _commonOperations.EditorOperations.ScrollLineTop()
+        if not keepCaretColumn then
+            _commonOperations.EditorOperations.MoveToStartOfLineAfterWhiteSpace(false)
+        _commonOperations.EnsureAtCaret ViewFlags.ScrollOffset
+        CommandResult.Completed ModeSwitch.NoSwitch
+
+    /// Scroll the line containing the caret to the middle of the ITextView.
+    member x.ScrollCaretLineToMiddle keepCaretColumn =
+        _commonOperations.EditorOperations.ScrollLineCenter()
+        if not keepCaretColumn then
+            _commonOperations.EditorOperations.MoveToStartOfLineAfterWhiteSpace(false)
+        _commonOperations.EnsureAtCaret ViewFlags.ScrollOffset
+        CommandResult.Completed ModeSwitch.NoSwitch
+
+    /// Scroll the line containing the caret to the bottom of the ITextView.
+    member x.ScrollCaretLineToBottom keepCaretColumn =
+        _commonOperations.EditorOperations.ScrollLineBottom()
+        if not keepCaretColumn then
+            _commonOperations.EditorOperations.MoveToStartOfLineAfterWhiteSpace(false)
+        _commonOperations.EnsureAtCaret ViewFlags.ScrollOffset
+        CommandResult.Completed ModeSwitch.NoSwitch
+
+    /// Select the next match for the last pattern searched for
+    member x.SelectNextMatch searchPath count =
+        let motion = Motion.NextMatch searchPath
+        let argument = MotionArgument(MotionContext.Movement, operatorCount = None, motionCount = count)
+        match _motionUtil.GetMotion motion argument with
+        | Some motionResult ->
+            let visualKind = VisualKind.Character
+            let startPoint = motionResult.Span.Start
+            let endPoint =
+                if motionResult.Span.Length > 0 then
+                    motionResult.Span.End
+                    |> SnapshotPointUtil.GetPreviousCharacterSpanWithWrap
+                else
+                    motionResult.Span.End
+            let tabStop = _localSettings.TabStop
+            let visualSelection = VisualSelection.CreateForPoints visualKind startPoint endPoint tabStop
+            let modeKind = ModeKind.VisualCharacter
+            let modeArgument = ModeArgument.InitialVisualSelection (visualSelection, None)
+            x.SwitchMode modeKind modeArgument
+        | None ->
+            CommandResult.Completed ModeSwitch.NoSwitch
+
+    /// Shift the given line range left by the specified value.  The caret will be
+    /// placed at the first character on the first line of the shifted text
+    member x.ShiftLinesLeftCore range multiplier =
+
+        // Use a transaction so the caret will be properly moved for undo / redo
+        x.EditWithUndoTransaction "ShiftLeft" (fun () ->
+            _commonOperations.ShiftLineRangeLeft range multiplier
+
+            // Now move the caret to the first non-whitespace character on the first
+            // line
+            let line = SnapshotUtil.GetLine x.CurrentSnapshot range.StartLineNumber
+            let point =
+                match SnapshotLineUtil.GetFirstNonBlank line with
+                | None -> SnapshotLineUtil.GetLastIncludedPoint line |> OptionUtil.getOrDefault line.Start
+                | Some point -> point
+            TextViewUtil.MoveCaretToPoint _textView point)
+
+    /// Shift the given line range left by the specified value.  The caret will be
+    /// placed at the first character on the first line of the shifted text
+    member x.ShiftLinesRightCore range multiplier =
+
+        // Use a transaction so the caret will be properly moved for undo / redo
+        x.EditWithUndoTransaction "ShiftRight" (fun () ->
+            _commonOperations.ShiftLineRangeRight range multiplier
+
+            // Now move the caret to the first non-whitespace character on the first
+            // line
+            let line = SnapshotUtil.GetLine x.CurrentSnapshot range.StartLineNumber
+            let point =
+                match SnapshotLineUtil.GetFirstNonBlank line with
+                | None -> SnapshotLineUtil.GetLastIncludedPoint line |> OptionUtil.getOrDefault line.Start
+                | Some point -> point
+            TextViewUtil.MoveCaretToPoint _textView point)
+
+    /// Shift 'count' lines to the left
+    member x.ShiftLinesLeft count =
+        let range = SnapshotLineRangeUtil.CreateForLineAndMaxCount x.CaretLine count
+        x.ShiftLinesLeftCore range 1
+        CommandResult.Completed ModeSwitch.NoSwitch
+
+    /// Shift 'motion' lines to the left by 'count' shiftwidth.
+    member x.ShiftLinesLeftVisual count visualSpan =
+
+        // Both Character and Line spans operate like most shifts
+        match visualSpan with
+        | VisualSpan.Character characterSpan ->
+            let range = SnapshotLineRangeUtil.CreateForSpan characterSpan.Span
+            x.ShiftLinesLeftCore range count
+        | VisualSpan.Line range ->
+            x.ShiftLinesLeftCore range count
+        | VisualSpan.Block blockSpan ->
+            // Shifting a block span is trickier because it doesn't shift at column
+            // 0 but rather shifts at the start column of every span.  It also treats
+            // the caret much more different by keeping it at the start of the first
+            // span vs. the start of the shift
+            let targetCaretPosition = visualSpan.Start.Position
+
+            // Use a transaction to preserve the caret.  But move the caret first since
+            // it needs to be undone to this location
+            TextViewUtil.MoveCaretToPosition _textView targetCaretPosition
+            x.EditWithUndoTransaction "ShiftLeft" (fun () ->
+                _commonOperations.ShiftLineBlockLeft blockSpan.BlockSpans count
+                TextViewUtil.MoveCaretToPosition _textView targetCaretPosition)
+
+        CommandResult.Completed ModeSwitch.SwitchPreviousMode
+
+    /// Shift 'count' lines to the right
+    member x.ShiftLinesRight count =
+        let range = SnapshotLineRangeUtil.CreateForLineAndMaxCount x.CaretLine count
+        x.ShiftLinesRightCore range 1
+        CommandResult.Completed ModeSwitch.NoSwitch
+
+    /// Shift 'motion' lines to the right by 'count' shiftwidth
+    member x.ShiftLinesRightVisual count visualSpan =
+
+        // Both Character and Line spans operate like most shifts
+        match visualSpan with
+        | VisualSpan.Character characterSpan ->
+            let range = SnapshotLineRangeUtil.CreateForSpan characterSpan.Span
+            x.ShiftLinesRightCore range count
+        | VisualSpan.Line range ->
+            x.ShiftLinesRightCore range count
+        | VisualSpan.Block blockSpan ->
+            // Shifting a block span is trickier because it doesn't shift at column
+            // 0 but rather shifts at the start column of every span.  It also treats
+            // the caret much more different by keeping it at the start of the first
+            // span vs. the start of the shift
+            let targetCaretPosition = visualSpan.Start.Position
+
+            // Use a transaction to preserve the caret.  But move the caret first since
+            // it needs to be undone to this location
+            TextViewUtil.MoveCaretToPosition _textView targetCaretPosition
+            x.EditWithUndoTransaction "ShiftLeft" (fun () ->
+                _commonOperations.ShiftLineBlockRight blockSpan.BlockSpans count
+
+                TextViewUtil.MoveCaretToPosition _textView targetCaretPosition)
+
+        CommandResult.Completed ModeSwitch.SwitchPreviousMode
+
+    /// Shift 'motion' lines to the left
+    member x.ShiftMotionLinesLeft (result: MotionResult) =
+        x.ShiftLinesLeftCore result.LineRange 1
+        CommandResult.Completed ModeSwitch.NoSwitch
+
+    /// Shift 'motion' lines to the right
+    member x.ShiftMotionLinesRight (result: MotionResult) =
+        x.ShiftLinesRightCore result.LineRange 1
+        CommandResult.Completed ModeSwitch.NoSwitch
+
+    /// Split the view horizontally
+    member x.SplitViewHorizontally () =
+        _vimHost.SplitViewHorizontally _textView
+        CommandResult.Completed ModeSwitch.NoSwitch
+
+    /// Split the view vertically
+    member x.SplitViewVertically () =
+        _vimHost.SplitViewVertically _textView
+        CommandResult.Completed ModeSwitch.NoSwitch
+
+    /// Substitute 'count' characters at the cursor on the current line.  Very similar to
+    /// DeleteCharacterAtCaret.  Main exception is the behavior when the caret is on
+    /// or after the last character in the line
+    /// should be after the span for Substitute even if 've='.
+    member x.SubstituteCharacterAtCaret count registerName =
+
+        x.EditWithLinkedChange "Substitute" (fun () ->
+            if x.CaretColumn.IsLineBreakOrEnd then
+                // When we are past the end of the line just move the caret
+                // to the end of the line and complete the command.  Nothing should be deleted
+                TextViewUtil.MoveCaretToPoint _textView x.CaretLine.End
+            else
+                let span = 
+                    let endColumn = x.CaretColumn.AddInLineOrEnd count
+                    SnapshotColumnSpan(x.CaretColumn, endColumn)
+
+                // Use a transaction so we can guarantee the caret is in the correct
+                // position on undo / redo
+                x.EditWithUndoTransaction "DeleteChar" (fun () ->
+                    _textBuffer.Delete(span.Span.Span) |> ignore
+                    span.Start.StartPoint.TranslateTo(_textBuffer.CurrentSnapshot, PointTrackingMode.Negative)
+                    |> TextViewUtil.MoveCaretToPoint _textView)
+
+                // Put the deleted text into the specified register
+                let value = RegisterValue(StringData.OfSpan span.Span, OperationKind.CharacterWise)
+                _commonOperations.SetRegisterValue registerName RegisterOperation.Delete value)
+
+    /// Subtract 'count' values from the word under the caret
+    member x.SubtractFromWord count =
+        x.AddToWord -count
+
+    /// Subtract count from the word in each line of the selection, optionally progressively
+    member x.SubtractFromSelection visualSpan count isProgressive =
+        x.AddToSelection visualSpan -count isProgressive
+
+    /// Switch to the given mode
+    member x.SwitchMode modeKind modeArgument =
+        CommandResult.Completed (ModeSwitch.SwitchModeWithArgument (modeKind, modeArgument))
+
+    /// Switch to the visual mode specified by 'selectmode=cmd'
+    member x.SwitchModeVisualCommand visualKind count =
+        match count, _vimData.LastVisualSelection with
+        | Some count, Some lastSelection ->
+            let visualSelection = lastSelection.GetVisualSelection x.CaretPoint count
+            let modeKind =
+                match lastSelection with
+                | StoredVisualSelection.Character _ -> ModeKind.VisualCharacter
+                | StoredVisualSelection.CharacterLine _ -> ModeKind.VisualCharacter
+                | StoredVisualSelection.Line _ -> ModeKind.VisualLine
+            let visualSelection = VisualSelection.CreateForward visualSelection.VisualSpan
+            let arg = ModeArgument.InitialVisualSelection (visualSelection, None)
+            CommandResult.Completed (ModeSwitch.SwitchModeWithArgument (modeKind, arg))
+        | _ ->
+            let modeKind =
+                if Util.IsFlagSet _globalSettings.SelectModeOptions SelectModeOptions.Command then
+                    visualKind.SelectModeKind
+                else
+                    visualKind.VisualModeKind
+            CommandResult.Completed (ModeSwitch.SwitchModeWithArgument (modeKind, ModeArgument.None))
+
+    /// Switch to the previous Visual Span selection
+    member x.SwitchPreviousVisualMode () =
+        match _vimTextBuffer.LastVisualSelection with
+        | None ->
+            // If there is no available previous visual span then raise an error
+            _statusUtil.OnError Resources.Common_NoPreviousVisualSpan
+            CommandResult.Error
+
+        | Some visualSelection ->
+            let modeKind = visualSelection.VisualKind.VisualModeKind
+            let modeArgument = ModeArgument.InitialVisualSelection (visualSelection, None)
+            x.SwitchMode modeKind modeArgument
+
+    /// Move the caret to the specified motion.  How this command is implemented is largely dependent
+    /// upon the values of 'keymodel' and 'selectmode'.  It will either move the caret potentially as
+    /// a motion or initiate a select in the editor
+    member x.SwitchToSelection caretMovement =
+        let anchorPoint = x.CaretVirtualPoint
+        if not (_commonOperations.MoveCaretWithArrow caretMovement) then
+            CommandResult.Error
+        else
+            let useVirtualSpace = _vimTextBuffer.UseVirtualSpace
+            let visualSelection = VisualSelection.CreateForVirtualPoints VisualKind.Character anchorPoint x.CaretVirtualPoint _localSettings.TabStop useVirtualSpace
+            let visualSelection = visualSelection.AdjustForSelectionKind _globalSettings.SelectionKind
+            let modeKind =
+                if Util.IsFlagSet _globalSettings.SelectModeOptions SelectModeOptions.Keyboard then
+                    ModeKind.SelectCharacter
+                else
+                    ModeKind.VisualCharacter
+            let argument = ModeArgument.InitialVisualSelection(visualSelection, None)
+            CommandResult.Completed (ModeSwitch.SwitchModeWithArgument(modeKind, argument))
+
+    /// Switch from the current visual mode into insert.  If we are in block mode this
+    /// will start a block insertion
+    member x.SwitchModeInsert (visualSpan: VisualSpan) (atEndOfLine: bool) =
+
+        match visualSpan with
+        | VisualSpan.Block blockSpan ->
+            // The insert begins at the start of the block collection.  Any undo should move
+            // the caret back to this position so make sure to move it before we start the
+            // transaction so that it will be properly positioned on undo
+            if atEndOfLine then
+                visualSpan.Start
+                |> SnapshotPointUtil.GetContainingLine
+                |> SnapshotLineUtil.GetEnd
+            else
+                visualSpan.Start
+            |> TextViewUtil.MoveCaretToPoint _textView
+            x.EditBlockWithLinkedChange "Visual Insert" blockSpan atEndOfLine (fun _ -> ())
+        | _ ->
+            // For all other visual mode inserts the caret moves to column 0 on the first
+            // line of the selection.  It should be positioned there after an undo so move
+            // it now before the undo transaction
+            visualSpan.Start
+            |> SnapshotPointUtil.GetContainingLine
+            |> if atEndOfLine then SnapshotLineUtil.GetEnd else SnapshotLineUtil.GetStart
+            |> TextViewUtil.MoveCaretToPoint _textView
+            x.EditWithUndoTransaction "Visual Insert" (fun _ -> ())
+            x.SwitchMode ModeKind.Insert ModeArgument.None
+
+    /// Switch to the previous mode
+    member x.SwitchPreviousMode() =
+        CommandResult.Completed ModeSwitch.SwitchPreviousMode
+
+    /// Switch to other visual mode: visual from select or vice versa
+    member x.SwitchModeOtherVisual visualSpan =
+        let currentModeKind = _vimBufferData.VimTextBuffer.ModeKind
+        match VisualKind.OfModeKind currentModeKind with
+        | Some visualKind ->
+            let newModeKind =
+                if VisualKind.IsAnySelect currentModeKind then
+                    visualKind.VisualModeKind
+                else
+                    visualKind.SelectModeKind
+            x.SwitchMode newModeKind ModeArgument.None
+        | None ->
+            _commonOperations.Beep()
+            CommandResult.Completed ModeSwitch.NoSwitch
+
+    /// Switch from the current visual mode into the specified visual mode
+    member x.SwitchModeVisual newVisualKind =
+
+        let badOperation () =
+            _commonOperations.Beep()
+            CommandResult.Completed ModeSwitch.NoSwitch
+
+        // The anchor point is the original anchor point of the visual session
+        let anchorPoint =
+            _vimBufferData.VisualAnchorPoint
+            |> OptionUtil.map2 (TrackingPointUtil.GetPoint x.CurrentSnapshot)
+        match anchorPoint with
+        | None -> badOperation ()
+        | Some anchorPoint ->
+
+            match _vimTextBuffer.ModeKind |> VisualKind.OfModeKind with
+            | None -> badOperation ()
+            | Some currentVisualKind ->
+                if currentVisualKind = newVisualKind then
+                    // Switching to the same mode just goes back to normal
+                    x.SwitchMode ModeKind.Normal ModeArgument.None
+                else
+                    let caretPoint = x.CaretPoint
+                    let newVisualSelection = VisualSelection.CreateForPoints newVisualKind anchorPoint caretPoint _localSettings.TabStop
+                    let modeArgument = ModeArgument.InitialVisualSelection (newVisualSelection, Some anchorPoint)
+
+                    x.SwitchMode newVisualSelection.VisualKind.VisualModeKind modeArgument
+
+    /// Undo count operations in the ITextBuffer
+    member x.Undo count =
+        use guard = new NormalModeSelectionGuard(_vimBufferData)
+        _commonOperations.Undo count
+        CommandResult.Completed ModeSwitch.NoSwitch
+
+    /// Undo all recent changes made to the current line
+    member x.UndoLine () =
+        if not (_lineChangeTracker.Swap()) then
+            _commonOperations.Beep()
+        CommandResult.Completed ModeSwitch.NoSwitch
+
+    /// Write out the ITextBuffer and quit
+    member x.WriteBufferAndQuit () =
+        let result =
+            if _vimHost.IsDirty _textBuffer then
+                _vimHost.Save _textBuffer
+            else
+                true
+
+        if result then
+            _vimHost.Close _textView
+            CommandResult.Completed ModeSwitch.NoSwitch
+        else
+            CommandResult.Error
+
+    /// Yank the specified lines into the specified register.  This command should operate
+    /// against the visual buffer if possible.  Yanking a line which contains the fold should
+    /// yank the entire fold
+    member x.YankLines count registerName =
+        let span = x.EditWithVisualSnapshot (fun x ->
+
+            // Get the line range in the snapshot data
+            let range = SnapshotLineRangeUtil.CreateForLineAndMaxCount x.CaretLine count
+            range.ExtentIncludingLineBreak)
+
+        match span with
+        | None ->
+            // If we couldn't map back down raise an error
+            _statusUtil.OnError Resources.Internal_ErrorMappingToVisual
+        | Some span ->
+
+            let data = StringData.OfSpan span
+            let value = x.CreateRegisterValue data OperationKind.LineWise
+            _commonOperations.SetRegisterValue registerName RegisterOperation.Yank value
+            _commonOperations.RecordLastYank span
+
+        CommandResult.Completed ModeSwitch.NoSwitch
+
+    /// Yank the contents of the motion into the specified register
+    member x.YankMotion registerName (result: MotionResult) =
+        let value = x.CreateRegisterValue (StringData.OfSpan result.Span) result.OperationKind
+        _commonOperations.SetRegisterValue registerName RegisterOperation.Yank value
+        match result.OperationKind with
+        | OperationKind.CharacterWise ->
+            TextViewUtil.MoveCaretToPoint _textView result.Start
+        | _ -> ()
+        _commonOperations.RecordLastYank result.Span
+        CommandResult.Completed ModeSwitch.NoSwitch
+
+    /// Yank the lines in the specified selection
+    member x.YankLineSelection registerName (visualSpan: VisualSpan) =
+        let editSpan, operationKind =
+            match visualSpan with
+            | VisualSpan.Character characterSpan ->
+                // Extend the character selection to the full lines
+                let range = SnapshotLineRangeUtil.CreateForSpan characterSpan.Span
+                EditSpan.Single range.ColumnExtentIncludingLineBreak, OperationKind.LineWise
+            | VisualSpan.Line _ ->
+                // Simple case, just use the visual span as is
+                visualSpan.EditSpan, OperationKind.LineWise
+            | VisualSpan.Block _ ->
+                // Odd case.  Don't treat any different than a normal yank
+                visualSpan.EditSpan, visualSpan.OperationKind
+
+        let data = StringData.OfEditSpan editSpan
+        let value = x.CreateRegisterValue data operationKind
+        _commonOperations.SetRegisterValue registerName RegisterOperation.Yank value
+        _commonOperations.RecordLastYank editSpan.OverarchingSpan
+        CommandResult.Completed ModeSwitch.SwitchPreviousMode
+
+    /// Yank the selection into the specified register
+    member x.YankSelection registerName (visualSpan: VisualSpan) =
+        let data =
+            match visualSpan with
+            | VisualSpan.Character characterSpan when characterSpan.UseVirtualSpace ->
+                characterSpan.VirtualSpan
+                |> VirtualSnapshotSpanUtil.GetText
+                |> StringData.Simple
+            | _ ->
+                StringData.OfEditSpan visualSpan.EditSpan
+        let value = x.CreateRegisterValue data visualSpan.OperationKind
+        _commonOperations.SetRegisterValue registerName RegisterOperation.Yank value
+        _commonOperations.RecordLastYank visualSpan.EditSpan.OverarchingSpan
+        CommandResult.Completed ModeSwitch.SwitchPreviousMode
+
+    /// Cut selection
+    member x.CutSelection streamSelectionSpan =
+        _textView.Selection.Select(streamSelectionSpan.Start, streamSelectionSpan.End)
+        _editorOperations.CutSelection() |> ignore
+        CommandResult.Completed ModeSwitch.SwitchPreviousMode
+
+    /// Copy selection
+    member x.CopySelection streamSelectionSpan =
+        _textView.Selection.Select(streamSelectionSpan.Start, streamSelectionSpan.End)
+        _editorOperations.CopySelection() |> ignore
+        CommandResult.Completed ModeSwitch.NoSwitch
+
+    /// Cut selection and paste
+    member x.CutSelectionAndPaste streamSelectionSpan =
+        _textView.Selection.Select(streamSelectionSpan.Start, streamSelectionSpan.End)
+        _editorOperations.Paste() |> ignore
+        CommandResult.Completed ModeSwitch.SwitchPreviousMode
+
+    /// Select the whole document
+    member x.SelectAll () =
+        let extent = SnapshotUtil.GetExtent _textBuffer.CurrentSnapshot
+        _textView.Selection.Select(extent, false)
+        CommandResult.Completed ModeSwitch.NoSwitch
+
+    interface ICommandUtil with
+        member x.RunNormalCommand command data = x.RunNormalCommand command data
+        member x.RunVisualCommand command data visualSpan = x.RunVisualCommand command data visualSpan
+        member x.RunInsertCommand command = x.RunInsertCommand command
+        member x.RunCommand command = x.RunCommand command
+