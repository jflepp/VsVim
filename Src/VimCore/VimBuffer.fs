﻿#light

namespace Vim

open System
open Microsoft.VisualStudio.Text
open Microsoft.VisualStudio.Text.Editor
open Microsoft.VisualStudio.Text.Operations
open Microsoft.VisualStudio.Utilities

/// Core parts of an IVimBuffer.  Used for components which make up an IVimBuffer but
/// need the same data provided by IVimBuffer.
type VimBufferData 
    (
        _vimTextBuffer: IVimTextBuffer,
        _textView: ITextView,
        _windowSettings: IVimWindowSettings,
        _jumpList: IJumpList,
        _statusUtil: IStatusUtil,
        _caretRegisterMap: ICaretRegisterMap
    ) =

    let mutable _currentDirectory: string option = None
    let mutable _visualCaretStartPoint: ITrackingPoint option = None
    let mutable _visualAnchorPoint: ITrackingPoint option = None 
<<<<<<< HEAD
    let mutable _lastMultiSelection: (ModeKind * SelectedSpan array) option = None
=======
    let mutable _maintainCaretColumn = MaintainCaretColumn.None
>>>>>>> e1f9b428

    member x.CurrentFilePath : string option = _vimTextBuffer.Vim.VimHost.GetName _textView.TextBuffer |> Some
    member x.CurrentRelativeFilePath : string option =
        match x.CurrentFilePath with
        | None -> None
        | Some filePath ->
            let cd = match _currentDirectory with Some s -> s | None -> _vimTextBuffer.Vim.VimData.CurrentDirectory
            SystemUtil.StripPathPrefix cd filePath |> Some

    member x.WorkingDirectory =
        match _currentDirectory with
        | Some directory ->
            directory
        | None ->
            _vimTextBuffer.Vim.VimData.CurrentDirectory

    interface IVimBufferData with
        member x.CurrentDirectory 
            with get() = _currentDirectory
            and set value = _currentDirectory <- value
        member x.CurrentFilePath = x.CurrentFilePath
        member x.CurrentRelativeFilePath = x.CurrentRelativeFilePath
        member x.WorkingDirectory = x.WorkingDirectory
        member x.VisualCaretStartPoint 
            with get() = _visualCaretStartPoint
            and set value = _visualCaretStartPoint <- value
        member x.MaintainCaretColumn
            with get() = _maintainCaretColumn
            and set value = _maintainCaretColumn <- value
        member x.VisualAnchorPoint 
            with get() = _visualAnchorPoint
            and set value = _visualAnchorPoint <- value
        member x.CaretIndex 
            with get() = _caretRegisterMap.CaretIndex
            and set value = _caretRegisterMap.CaretIndex <- value
        member x.CaretRegisterMap = _caretRegisterMap :> IRegisterMap
        member x.LastMultiSelection
            with get() = _lastMultiSelection
            and set value = _lastMultiSelection <- value
        member x.JumpList = _jumpList
        member x.TextView = _textView
        member x.TextBuffer = _textView.TextBuffer
        member x.StatusUtil = _statusUtil
        member x.UndoRedoOperations = _vimTextBuffer.UndoRedoOperations
        member x.VimTextBuffer = _vimTextBuffer
        member x.WindowSettings = _windowSettings
        member x.WordUtil = _vimTextBuffer.WordUtil
        member x.LocalSettings = _vimTextBuffer.LocalSettings
        member x.Vim = _vimTextBuffer.Vim

/// Implementation of the uninitialized mode.  This is designed to handle the ITextView
/// while it's in an uninitialized state.  It shouldn't touch the ITextView in any way.  
/// This is why it doesn't even contain a reference to it
type UninitializedMode(_vimTextBuffer: IVimTextBuffer) =
    interface IMode with
        member x.VimTextBuffer = _vimTextBuffer
        member x.ModeKind = ModeKind.Uninitialized
        member x.CommandNames = Seq.empty
        member x.CanProcess _ = false
        member x.Process _ = ProcessResult.NotHandled
        member x.OnEnter _ = ()
        member x.OnLeave() = ()
        member x.OnClose() = ()

type internal ModeMap
    (
        _vimTextBuffer: IVimTextBuffer,
        _incrementalSearch: IIncrementalSearch
    ) = 

    let mutable _modeMap: Map<ModeKind, IMode> = Map.empty
    let mutable _mode = UninitializedMode(_vimTextBuffer) :> IMode
    let mutable _previousMode = None
    let mutable _isSwitchingMode = false
    let _modeSwitchedEvent = StandardEvent<SwitchModeEventArgs>()

    member x.SwitchedEvent = _modeSwitchedEvent
    member x.Mode = _mode
    member x.PreviousMode = _previousMode
    member x.Modes = _modeMap |> Map.toSeq |> Seq.map (fun (k,m) -> m)
    member x.IsSwitchingMode = _isSwitchingMode
    member x.SwitchMode kind arg =
        if _isSwitchingMode then raise (InvalidOperationException("Recursive mode switch detected"))

        let switchModeCore () =
            let oldMode = _mode
            let newMode = _modeMap.Item kind

            // Need to update all of our internal state before calling out to external 
            // code.  This ensures all consumers see the final state vs. an intermediate
            // state.
            _mode <- newMode
            _previousMode <-
                if oldMode.ModeKind = ModeKind.Disabled || oldMode.ModeKind = ModeKind.Uninitialized then
                    if VisualKind.IsAnyVisualOrSelect newMode.ModeKind then
                        // Visual Mode always needs a mode to fall back on when it is exited.  The switch 
                        // previous must perform some action. 
                        _modeMap.Item ModeKind.Normal |> Some
                    else
                        // Otherwise transitioning out of disabled / uninitialized should have no 
                        // mode to fall back on.  
                        None
                elif VisualKind.IsAnyVisualOrSelect oldMode.ModeKind then
                    if VisualKind.IsAnyVisualOrSelect newMode.ModeKind then
                        // When switching between different visual modes we don't want to lose
                        // the previous non-visual mode value.  Commands executing in Visual mode
                        // which return a SwitchPrevious mode value expected to actually leave 
                        // Visual Mode 
                        _previousMode
                    elif newMode.ModeKind = ModeKind.Normal then
                        None
                    else
                        Some oldMode
                else
                    Some oldMode

            oldMode.OnLeave()

            // Incremental search should not persist between mode changes.  
            if _incrementalSearch.HasActiveSession then
                _incrementalSearch.CancelSession()

            _vimTextBuffer.SwitchMode kind arg

            newMode.OnEnter arg
            (oldMode, newMode)

        let (oldMode, newMode) = 
            try
                _isSwitchingMode <- true
                switchModeCore ()
            finally
                _isSwitchingMode <-false

        _modeSwitchedEvent.Trigger x (SwitchModeEventArgs(oldMode, newMode, arg))
        newMode

    member x.GetMode kind = Map.find kind _modeMap

    member x.AddMode (mode: IMode) = 
        _modeMap <- Map.add (mode.ModeKind) mode _modeMap

    member x.RemoveMode (mode: IMode) = 
        _modeMap <- Map.remove mode.ModeKind _modeMap

    member x.Reset (mode: IMode) =
        _mode <- mode
        _previousMode <- None

type internal VimBuffer 
    (
        _vimBufferData: IVimBufferData,
        _incrementalSearch: IIncrementalSearch,
        _motionUtil: IMotionUtil,
        _wordNavigator: ITextStructureNavigator,
        _windowSettings: IVimWindowSettings,
        _commandUtil: ICommandUtil
    ) as this =

    /// Maximum number of maps which can occur for a key map.  This is not a standard vim or gVim
    /// setting.  It's a hueristic setting meant to prevent infinite recursion in the specific cases
    /// that maxmapdepth can't or won't catch (see :help maxmapdepth).  
    let _maxMapCount = 1000

    let _vim = _vimBufferData.Vim
    let _textView = _vimBufferData.TextView
    let _jumpList = _vimBufferData.JumpList
    let _localSettings = _vimBufferData.LocalSettings
    let _undoRedoOperations = _vimBufferData.UndoRedoOperations
    let _vimTextBuffer = _vimBufferData.VimTextBuffer
    let _statusUtil = _vimBufferData.StatusUtil
    let _properties = PropertyCollection()
    let _bag = DisposableBag()
    let _modeMap = ModeMap(_vimBufferData.VimTextBuffer, _incrementalSearch)
    let _keyMap = _vim.KeyMap
    let mutable _lastMessage: string option = None
    let mutable _processingInputCount = 0
    let mutable _isClosed = false

    /// This is the buffered input when a remap request needs more than one 
    /// element
    let mutable _bufferedKeyInput: KeyInputSet option = None

    let _keyInputStartEvent = StandardEvent<KeyInputStartEventArgs>()
    let _keyInputProcessingEvent = StandardEvent<KeyInputStartEventArgs>()
    let _keyInputProcessedEvent = StandardEvent<KeyInputProcessedEventArgs>()
    let _keyInputBufferedEvent = StandardEvent<KeyInputSetEventArgs>()
    let _keyInputEndEvent = StandardEvent<KeyInputEventArgs>()
    let _errorMessageEvent = StandardEvent<StringEventArgs>()
    let _warningMessageEvent = StandardEvent<StringEventArgs>()
    let _statusMessageEvent = StandardEvent<StringEventArgs>()
    let _closingEvent = StandardEvent()
    let _closedEvent = StandardEvent()
    let _postClosedEvent = StandardEvent()
    let _bufferName = _vim.VimHost.GetName _vimBufferData.TextBuffer

    do 
        // Adjust local settings.
        this.AdjustLocalSettings()

        // Listen for mode switches on the IVimTextBuffer instance.  We need to keep our 
        // Mode in sync with this value
        _vimTextBuffer.SwitchedMode
        |> Observable.subscribe (fun args -> this.OnVimTextBufferSwitchedMode args.ModeKind args.ModeArgument)
        |> _bag.Add

        _vim.MarkMap.SetMark Mark.LastJump _vimBufferData 0 0 |> ignore
        _vim.MarkMap.ReloadBuffer _vimBufferData _bufferName |> ignore

        // Subscribe to local settings changed events.
        _vimTextBuffer.LocalSettings.SettingChanged
        |> Observable.subscribe (fun args -> this.OnLocalSettingsChanged args.Setting)
        |> _bag.Add

        // Subscribe to text buffer before save events.
        _vim.VimHost.BeforeSave
        |> Observable.subscribe (fun args -> this.OnBeforeSave args.TextBuffer)
        |> _bag.Add

    member x.IsReadOnly
        with get() = _vim.VimHost.IsReadOnly _vimBufferData.TextBuffer

    member x.BufferedKeyInputs =
        match _bufferedKeyInput with
        | None -> List.empty
        | Some keyInputSet -> keyInputSet.KeyInputs

    member x.InOneTimeCommand 
        with get() = _vimTextBuffer.InOneTimeCommand
        and set value = _vimTextBuffer.InOneTimeCommand <- value
    
    member x.ModeMap = _modeMap
    member x.Mode = _modeMap.Mode
    member x.NormalMode = _modeMap.GetMode ModeKind.Normal :?> INormalMode
    member x.VisualLineMode = _modeMap.GetMode ModeKind.VisualLine :?> IVisualMode
    member x.VisualCharacterMode = _modeMap.GetMode ModeKind.VisualCharacter :?> IVisualMode
    member x.VisualBlockMode = _modeMap.GetMode ModeKind.VisualBlock :?> IVisualMode
    member x.CommandMode = _modeMap.GetMode ModeKind.Command :?> ICommandMode
    member x.InsertMode = _modeMap.GetMode ModeKind.Insert  :?> IInsertMode
    member x.ReplaceMode = _modeMap.GetMode ModeKind.Replace :?> IInsertMode
    member x.SelectCharacterMode = _modeMap.GetMode ModeKind.SelectCharacter :?> ISelectMode
    member x.SelectLineMode = _modeMap.GetMode ModeKind.SelectLine :?> ISelectMode
    member x.SelectBlockMode = _modeMap.GetMode ModeKind.SelectBlock :?> ISelectMode
    member x.SubstituteConfirmMode = _modeMap.GetMode ModeKind.SubstituteConfirm :?> ISubstituteConfirmMode
    member x.DisabledMode = _modeMap.GetMode ModeKind.Disabled :?> IDisabledMode
    member x.ExternalEditMode = _modeMap.GetMode ModeKind.ExternalEdit 

    /// Current KeyRemapMode which should be used when calculating keyboard mappings
    member x.KeyRemapMode = 
        match _modeMap.Mode.ModeKind with
        | ModeKind.Insert -> KeyRemapMode.Insert
        | ModeKind.Replace -> KeyRemapMode.Insert
        | ModeKind.Normal -> x.NormalMode.KeyRemapMode
        | ModeKind.Command -> KeyRemapMode.Command
        | ModeKind.VisualBlock -> x.VisualBlockMode.KeyRemapMode
        | ModeKind.VisualCharacter -> x.VisualCharacterMode.KeyRemapMode
        | ModeKind.VisualLine -> x.VisualLineMode.KeyRemapMode
        | _ -> KeyRemapMode.None

    /// Is this buffer currently in the middle of a count operation
    member x.InCount = 
        match _modeMap.Mode.ModeKind with
        | ModeKind.Normal -> x.NormalMode.InCount
        | ModeKind.VisualBlock -> x.VisualBlockMode.InCount
        | ModeKind.VisualCharacter -> x.VisualCharacterMode.InCount
        | ModeKind.VisualLine -> x.VisualLineMode.InCount
        | _ -> false

    member x.VimBufferData = _vimBufferData

    /// Add an IMode into the IVimBuffer instance
    member x.AddMode mode = _modeMap.AddMode mode

    /// Vim treats keypad keys exactly like their non-keypad equivalent (keypad 
    /// + is the same as a normal +).  The keypad does participate in key mapping
    /// but once key mapping is finished the keypad keys are mapped back to their
    /// non-keypad equivalent for processing
    member x.GetNonKeypadEquivalent keyInput = 
        match KeyInputUtil.GetNonKeypadEquivalent keyInput with
        | None -> keyInput
        | Some keyInput -> keyInput

    /// Can the KeyInput value be processed in the given the current state of the
    /// IVimBuffer
    member x.CanProcessCore keyInput allowDirectInsert =  

        // Is this KeyInput going to be used for direct insert
        let isDirectInsert keyInput = 
            match x.Mode.ModeKind with
            | ModeKind.Insert -> x.InsertMode.IsDirectInsert keyInput
            | ModeKind.Replace -> x.ReplaceMode.IsDirectInsert keyInput
            | ModeKind.SelectCharacter -> x.InsertMode.IsDirectInsert keyInput
            | ModeKind.SelectLine -> x.InsertMode.IsDirectInsert keyInput
            | ModeKind.SelectBlock -> x.InsertMode.IsDirectInsert keyInput
            | _ -> false

        // Can the given KeyInput be processed as a command or potentially a 
        // direct insert
        let canProcess keyInput = 
            if keyInput = _vim.GlobalSettings.DisableAllCommand then
                // The disable command can be processed at all times
                true
            elif keyInput.Key = VimKey.Nop then
                // The nop key can be processed at all times
                true
            elif keyInput.Key = VimKey.Escape && _vimTextBuffer.InOneTimeCommand.IsSome then
                // Inside a one command state Escape is valid and returns us to the original
                // mode.  This check is necessary because certain modes like Normal don't handle
                // Escape themselves but Escape should force us back to Insert even here
                true
            elif x.Mode.CanProcess keyInput then
                allowDirectInsert || not (isDirectInsert keyInput)
            else
                false

        let mapped (keyInputSet: KeyInputSet) =
            // Simplest case.  Mapped to a set of values so just consider the first one
            //
            // Note: This is not necessarily the provided KeyInput.  There could be several
            // buffered KeyInput values which are around because the matched the prefix of a
            // mapping which this KeyInput has broken.  So the first KeyInput we would
            // process is the first buffered KeyInput
            match keyInputSet.FirstKeyInput with
            | Some keyInput -> keyInput |> x.GetNonKeypadEquivalent |> canProcess 
            | None -> false

        match x.GetKeyInputMapping keyInput with
        | KeyMappingResult.Unmapped keyInputSet -> 
            mapped keyInputSet

        | KeyMappingResult.Mapped keyInputSet -> 
            mapped keyInputSet

        | KeyMappingResult.PartiallyMapped (keyInputSet, _) ->
            mapped keyInputSet

        | KeyMappingResult.NeedsMoreInput _ -> 
            // If this will simply further a key mapping then yes it can be processed
            // now
            true
        | KeyMappingResult.Recursive -> 
            // Even though this will eventually result in an error it can certainly
            // be processed now
            true

    /// Can the KeyInput value be processed in the given the current state of the
    /// IVimBuffer
    member x.CanProcess keyInput = x.CanProcessCore keyInput true

    /// Can the passed in KeyInput be processed as a Vim command by the current state of
    /// the IVimBuffer.  The provided KeyInput will participate in remapping based on the
    /// current mode
    ///
    /// This is very similar to CanProcess except it will return false for any KeyInput
    /// which would be processed as a direct insert.  In other words commands like 'a',
    /// 'b' when handled by insert / replace mode
    member x.CanProcessAsCommand keyInput = x.CanProcessCore keyInput false

    member x.Close () = 

        if _isClosed then 
            invalidOp Resources.VimBuffer_AlreadyClosed

        let lineNumber, offset = SnapshotPointUtil.GetLineNumberAndOffset (TextViewUtil.GetCaretPoint _textView)
        _vim.MarkMap.UnloadBuffer _vimBufferData _bufferName lineNumber offset |> ignore

        // Run the closing event in a separate try / catch.  Don't want anyone to be able
        // to disrupt the necessary actions like removing a buffer from the global list
        // by throwing during the Closing event
        try
            _closingEvent.Trigger x
        with
            _ -> ()

        try
            x.Mode.OnLeave()
            _modeMap.Modes |> Seq.iter (fun x -> x.OnClose())
            _vim.RemoveVimBuffer _textView |> ignore
            _undoRedoOperations.Close()
            _jumpList.Clear()
            _closedEvent.Trigger x
        finally 
            _isClosed <- true
            if not x.IsProcessingInput then
                _postClosedEvent.Trigger x
            
            // Stop listening to events
            _bag.DisposeAll()

    /// Get the key mapping for the given KeyInputSet and KeyRemapMode.  This will take into
    /// account whether the buffer is currently in the middle of a count operation.  In this
    /// state the 0 key is not ever mapped
    member x.GetKeyMappingCore keyInputSet keyRemapMode = 
        try
            _keyMap.IsZeroMappingEnabled <- not x.InCount
            _keyMap.GetKeyMapping keyInputSet keyRemapMode
        finally
            _keyMap.IsZeroMappingEnabled <- true

    /// Get the correct mapping of the given KeyInput value in the current state of the 
    /// IVimBuffer.  This will consider any buffered KeyInput values 
    member x.GetKeyInputMapping (keyInput: KeyInput) =

        let keyInputSet = 
            match _bufferedKeyInput with
            | None -> KeyInputSet(keyInput)
            | Some bufferedKeyInputSet -> bufferedKeyInputSet.Add keyInput

        x.GetKeyMappingCore keyInputSet x.KeyRemapMode

    member x.OnVimTextBufferSwitchedMode modeKind modeArgument =
        if x.Mode.ModeKind <> modeKind then
            _modeMap.SwitchMode modeKind modeArgument |> ignore

    /// Adjust any local settings for the buffer
    member x.AdjustLocalSettings () =
        x.AdjustEndOfLineSetting()

    /// Raised when a local setting is changed
    member x.OnLocalSettingsChanged (setting: Setting) = 
        if setting.Name = LocalSettingNames.EndOfLineName then
            x.ApplyEndOfLineSetting()

    /// Raised before a text buffer is saved
    member x.OnBeforeSave (textBuffer: ITextBuffer) = 
        if textBuffer = _vimBufferData.TextBuffer then
           x.ApplyFixEndOfLineSetting() 

    /// Adjust the 'endofline' setting for the buffer
    member x.AdjustEndOfLineSetting () =
        let textView = _vimBufferData.TextView
        let textBuffer = textView.TextBuffer
        let snapshot = textBuffer.CurrentSnapshot
        let localSettings = _vimBufferData.LocalSettings
        let endOfLineSetting = SnapshotUtil.AllLinesHaveLineBreaks snapshot
        localSettings.EndOfLine <- endOfLineSetting

    /// Apply the 'endofline' setting to the buffer
    member x.ApplyEndOfLineSetting () =
        if not x.IsReadOnly then
            let localSettings = _vimBufferData.LocalSettings
            let textView = _vimBufferData.TextView
            let endOfLineSetting = localSettings.EndOfLine
            if endOfLineSetting then
                TextViewUtil.InsertFinalNewLine textView
            else
                TextViewUtil.RemoveFinalNewLine textView

    /// Apply the 'fixeondofline' setting to the buffer
    member x.ApplyFixEndOfLineSetting () =
        if not x.IsReadOnly then
            let localSettings = _vimBufferData.LocalSettings
            let textView = _vimBufferData.TextView
            let fixEndOfLineSetting = localSettings.FixEndOfLine
            if fixEndOfLineSetting then
                TextViewUtil.InsertFinalNewLine textView

    member x.IsProcessingInput
        with get(): bool = _processingInputCount > 0

    /// Process the single KeyInput value.  No mappings are considered here.  The KeyInput is 
    /// simply processed directly
    member x.ProcessOneKeyInput (keyInput: KeyInput) (wasMapped: bool) =
        let keyInputData = KeyInputData.Create keyInput wasMapped

        let processResult = 

            // Raise the KeyInputProcessing event before we actually process the value
            let args = KeyInputStartEventArgs(keyInput)
            _keyInputProcessingEvent.Trigger x args

            _processingInputCount <- _processingInputCount + 1
            try
                if args.Handled then
                    ProcessResult.Handled ModeSwitch.NoSwitch
                elif keyInput = _vim.GlobalSettings.DisableAllCommand then
                    // Toggle the state of Vim.IsDisabled
                    _vim.IsDisabled <- not _vim.IsDisabled
                    ProcessResult.OfModeKind x.Mode.ModeKind
                elif keyInput.Key = VimKey.Nop then
                    // The <nop> key should have no affect
                    ProcessResult.Handled ModeSwitch.NoSwitch
                else
                    let result = x.Mode.Process keyInputData

                    // Certain types of commands can always cause the current mode to be exited for
                    // the previous one time command mode.  Handle them here
                    let maybeLeaveOneCommand() = 
                        if _vimTextBuffer.InSelectModeOneTimeCommand then
                            // completing any command (even cursor movements) in a one-command mode initiated from a 
                            // select mode will revert to the analogous select mode
                            _vimTextBuffer.InSelectModeOneTimeCommand <- false
                            match VisualKind.OfModeKind x.Mode.ModeKind with
                            | Some visualModeKind -> 
                                x.SwitchMode visualModeKind.SelectModeKind ModeArgument.None |> ignore
                            | None -> 
                                ()
                        else
                            match _vimTextBuffer.InOneTimeCommand with
                            | Some modeKind ->
                                // A completed command always ends a one-command started from insert/replace mode, 
                                // unless the current mode is visual/select.  In the latter case, we expect that a
                                // command completed in visual/select mode will return an explicit SwitchMode result 
                                // so we don't need to override the result here.
                                if not (VisualKind.IsAnyVisualOrSelect x.Mode.ModeKind) then
                                    _vimTextBuffer.InOneTimeCommand <- None
                                    x.SwitchMode modeKind ModeArgument.None |> ignore
                            | None ->
                                ()

                    let maybeOverrideModeSwich modeKind =
                        // switching to an insert mode should cancel one command mode
                        if VimExtensions.IsAnyInsert modeKind then
                            _vimTextBuffer.InSelectModeOneTimeCommand <- false
                            _vimTextBuffer.InOneTimeCommand <- None
                            modeKind
                        // switching to normal mode should end one command mode, reverting to the stored mode
                        elif modeKind = ModeKind.Normal then
                            match _vimTextBuffer.InOneTimeCommand with
                            | Some oneTimeModeKind ->
                                _vimTextBuffer.InSelectModeOneTimeCommand <- false
                                _vimTextBuffer.InOneTimeCommand <- None
                                oneTimeModeKind
                            | None ->
                                modeKind
                        else
                            modeKind

                    match result with
                    | ProcessResult.Handled modeSwitch ->
                        match modeSwitch with
                        | ModeSwitch.NoSwitch -> 
                            maybeLeaveOneCommand()
                        | ModeSwitch.SwitchMode kind -> 
                            let switchKind = maybeOverrideModeSwich kind
                            x.SwitchMode switchKind ModeArgument.None |> ignore
                        | ModeSwitch.SwitchModeWithArgument (kind, argument) -> 
                            let switchKind = maybeOverrideModeSwich kind
                            x.SwitchMode switchKind argument |> ignore
                        | ModeSwitch.SwitchPreviousMode -> 
                            x.SwitchPreviousMode() |> ignore
                        | ModeSwitch.SwitchModeOneTimeCommand modeKind ->
                            // Begins one command mode and immediately switches to the target mode.
                            // One command mode initiated from select mode is tracked separately.
                            if VisualKind.IsAnySelect x.Mode.ModeKind then
                                _vimTextBuffer.InSelectModeOneTimeCommand <- true
                            else
                                _vimTextBuffer.InOneTimeCommand <- Some x.Mode.ModeKind
                            x.SwitchMode modeKind ModeArgument.None |> ignore
                    | ProcessResult.HandledNeedMoreInput ->
                        ()
                    | ProcessResult.NotHandled -> 
                        maybeLeaveOneCommand()
                    | ProcessResult.Error ->
                        maybeLeaveOneCommand()
                    result
            finally
                _processingInputCount <- _processingInputCount - 1

        let args = KeyInputProcessedEventArgs(keyInput, processResult)
        _keyInputProcessedEvent.Trigger x args
        processResult

    /// Process the provided KeyInputSet until completion or until a point where an 
    /// ambiguous mapping is reached
    member x.ProcessCore (keyInputSet: KeyInputSet) = 
        Contract.Assert(Option.isNone _bufferedKeyInput)

        let mapCount = ref 0
        let remainingSet = ref keyInputSet
        let processResult = ref (ProcessResult.Handled ModeSwitch.NoSwitch)

        // Whenever processing a key results in an error, the rest of the key mapping 
        // should not be processed (:help key-mapping, search for error)
        let isError () = 
            match processResult.Value with
            | ProcessResult.Error -> true
            | _ -> false

        // Process the KeyInput values in the given set to completion without considering
        // any further key mappings
        let processSet (keyInputSet: KeyInputSet) (wasMapped: bool) =
            for keyInput in keyInputSet.KeyInputs do
                if not (isError ()) then 
                    let keyInput = x.GetNonKeypadEquivalent keyInput
                    processResult := x.ProcessOneKeyInput keyInput wasMapped

        let processUnmappedSet keyInputSet = processSet keyInputSet false
        let processMappedSet keyInputSet = processSet keyInputSet true

        while remainingSet.Value.Length > 0 && not (isError ()) do
            match x.KeyRemapMode with
            | KeyRemapMode.None -> 
                // There is no mode for the current key stroke but may be for the subsequent
                // ones in the set.  Process the first one only here 
                remainingSet.Value.FirstKeyInput.Value |> KeyInputSetUtil.Single |> processUnmappedSet
                remainingSet := remainingSet.Value.Rest
            | _ -> 
                let keyMappingResult = x.GetKeyMappingCore remainingSet.Value x.KeyRemapMode
                remainingSet := 
                    match keyMappingResult with
                    | KeyMappingResult.Unmapped mappedKeyInputSet -> 
                        processUnmappedSet mappedKeyInputSet
                        KeyInputSet.Empty
                    | KeyMappingResult.Mapped mappedKeyInputSet -> 
                        mapCount := mapCount.Value + 1
                        processMappedSet mappedKeyInputSet
                        KeyInputSet.Empty
                    | KeyMappingResult.PartiallyMapped (mappedKeyInputSet, remainingSet) ->
                        mapCount := mapCount.Value + 1
                        processMappedSet mappedKeyInputSet
                        remainingSet
                    | KeyMappingResult.NeedsMoreInput keyInputSet -> 
                        _bufferedKeyInput <- Some keyInputSet
                        let args = KeyInputSetEventArgs(keyInputSet)
                        _keyInputBufferedEvent.Trigger x args
                        processResult := ProcessResult.Handled ModeSwitch.NoSwitch
                        KeyInputSet.Empty
                    | KeyMappingResult.Recursive ->
                        x.RaiseErrorMessage Resources.Vim_RecursiveMapping
                        processResult := ProcessResult.Error
                        KeyInputSet.Empty

                // The MaxMapCount value is a heuristic which VsVim implements to avoid an infinite
                // loop processing recursive input.  In a perfect world we would implement 
                // Ctrl-C support and allow users to break out of this loop but right now we don't
                // and this is a heuristic to prevent hanging the IDE until then
                if remainingSet.Value.Length > 0 && mapCount.Value = _maxMapCount then
                    x.RaiseErrorMessage Resources.Vim_RecursiveMapping
                    processResult := ProcessResult.Error
                    remainingSet := KeyInputSet.Empty

        processResult.Value

    /// Actually process the input key.  Raise the change event on an actual change
    member x.Process (keyInput: KeyInput) =

        VimTrace.TraceInfo("VimBuffer.Process: {0}", keyInput)

        // Raise the event that we received the key
        let args = KeyInputStartEventArgs(keyInput)
        _keyInputStartEvent.Trigger x args
        
        try
            if args.Handled then
                // If one of the event handlers handled the KeyInput themselves then 
                // the key is considered handled and nothing changed.  Need to raise 
                // the process events here since it was technically processed at this
                // point
                let keyInputProcessingEventArgs = KeyInputStartEventArgs(keyInput)
                keyInputProcessingEventArgs.Handled <- true
                _keyInputProcessingEvent.Trigger x keyInputProcessingEventArgs

                let processResult = ProcessResult.Handled ModeSwitch.NoSwitch
                let keyInputProcessedEventArgs = KeyInputProcessedEventArgs(keyInput, processResult)
                _keyInputProcessedEvent.Trigger x keyInputProcessedEventArgs

                processResult
            else

                // Combine this KeyInput with the buffered KeyInput values and clear it out.  If 
                // this KeyInput needs more input then it will be re-buffered
                let keyInputSet = 
                    match _bufferedKeyInput with
                    | None -> KeyInputSet(keyInput)
                    | Some bufferedKeyInputSet -> bufferedKeyInputSet.Add keyInput
                _bufferedKeyInput <- None

                x.ProcessCore keyInputSet

        finally 
            _keyInputEndEvent.Trigger x args
            if _isClosed && not x.IsProcessingInput then
                _postClosedEvent.Trigger x

    /// Process all of the buffered KeyInput values 
    member x.ProcessBufferedKeyInputs() = 
        match _bufferedKeyInput with
        | None -> ()
        | Some keyInputSet ->
            _bufferedKeyInput <- None

            // If there is an exact match in the KeyMap then we will use that to do a 
            // mapping.  This isn't documented anywhere but can be demonstrated as follows
            //
            //  :imap i short
            //  :imap ii long
            //
            // Then type 'i' in insert mode and wait for the time out.  It will print 'short'
            let keyInputSet, wasMapped = 
                let keyMapping = 
                    _keyMap.GetKeyMappingsForMode x.KeyRemapMode
                    |> Seq.tryFind (fun keyMapping -> keyMapping.Left = keyInputSet)
                match keyMapping with
                | None -> keyInputSet, false
                | Some keyMapping -> keyMapping.Right, true

            keyInputSet.KeyInputs
            |> Seq.iter (fun keyInput -> x.ProcessOneKeyInput keyInput wasMapped |> ignore)
 
            if _isClosed && not x.IsProcessingInput then
                _postClosedEvent.Trigger x   

    member x.RaiseErrorMessage msg = 
        let args = StringEventArgs(msg)
        _lastMessage <- Some msg
        _errorMessageEvent.Trigger x args

    member x.RaiseWarningMessage msg = 
        let args = StringEventArgs(msg)
        _lastMessage <- Some msg
        _warningMessageEvent.Trigger x args

    member x.RaiseStatusMessage msg = 
        let args = StringEventArgs(msg)
        _lastMessage <- Some msg
        _statusMessageEvent.Trigger x args

    /// Remove an IMode from the IVimBuffer instance
    member x.RemoveMode mode = _modeMap.RemoveMode mode

    /// Switch to the desired mode
    member x.SwitchMode modeKind modeArgument =        
        _modeMap.SwitchMode modeKind modeArgument

    member x.SwitchPreviousMode () =
        // The previous mode is overridden when we are in one command mode
        match _vimTextBuffer.InOneTimeCommand with
        | Some modeKind ->
            _vimTextBuffer.InSelectModeOneTimeCommand <- false
            _vimTextBuffer.InOneTimeCommand <- None
            x.SwitchMode modeKind ModeArgument.None
        | None ->
            match _modeMap.PreviousMode with
            | None -> _modeMap.Mode
            | Some mode -> x.SwitchMode mode.ModeKind ModeArgument.None

    /// Simulate the KeyInput being processed.  Should not go through remapping because the caller
    /// is responsible for doing the mapping.  They are indicating the literal key was processed
    member x.SimulateProcessed keyInput = 

        // When simulating KeyInput as being processed we clear out any buffered KeyInput 
        // values.  By calling this API the caller wants us to simulate a specific key was 
        // pressed and they action was handled by them.  We assume they accounted for any 
        // buffered input with this action.
        _bufferedKeyInput <- None

        let keyInputEventArgs = KeyInputStartEventArgs(keyInput)
        let keyInputProcessedEventArgs = KeyInputProcessedEventArgs(keyInput, ProcessResult.Handled ModeSwitch.NoSwitch)
        _keyInputStartEvent.Trigger x keyInputEventArgs
        _keyInputProcessedEvent.Trigger x keyInputProcessedEventArgs
        _keyInputEndEvent.Trigger x keyInputEventArgs
                 
    interface IVimBuffer with
        member x.CurrentDirectory 
            with get() = _vimBufferData.CurrentDirectory
            and set value = _vimBufferData.CurrentDirectory <- value
        member x.Vim = _vim
        member x.VimData = _vim.VimData
        member x.VimBufferData = x.VimBufferData
        member x.VimTextBuffer = x.VimBufferData.VimTextBuffer
        member x.WordNavigator = _wordNavigator
        member x.TextView = _textView
        member x.CommandUtil = _commandUtil
        member x.MotionUtil = _motionUtil
        member x.TextBuffer = _textView.TextBuffer
        member x.TextSnapshot = _textView.TextSnapshot
        member x.UndoRedoOperations = _undoRedoOperations
        member x.BufferedKeyInputs = x.BufferedKeyInputs 
        member x.IncrementalSearch = _incrementalSearch
        member x.InOneTimeCommand = x.InOneTimeCommand
        member x.IsClosed = _isClosed
        member x.IsProcessingInput = x.IsProcessingInput 
        member x.IsSwitchingMode = _modeMap.IsSwitchingMode
        member x.Name = _vim.VimHost.GetName _textView.TextBuffer
        member x.MarkMap = _vim.MarkMap
        member x.JumpList = _jumpList
        member x.LastMessage = _lastMessage
        member x.ModeKind = x.Mode.ModeKind
        member x.Mode = x.Mode
        member x.NormalMode = x.NormalMode
        member x.VisualLineMode = x.VisualLineMode
        member x.VisualCharacterMode = x.VisualCharacterMode
        member x.VisualBlockMode = x.VisualBlockMode
        member x.CommandMode = x.CommandMode
        member x.InsertMode = x.InsertMode
        member x.ReplaceMode = x.ReplaceMode
        member x.SelectCharacterMode = x.SelectCharacterMode
        member x.SelectLineMode = x.SelectLineMode
        member x.SelectBlockMode = x.SelectBlockMode
        member x.SubstituteConfirmMode = x.SubstituteConfirmMode
        member x.ExternalEditMode = x.ExternalEditMode
        member x.DisabledMode = x.DisabledMode
        member x.AllModes = _modeMap.Modes
        member x.GlobalSettings = _localSettings.GlobalSettings;
        member x.LocalSettings = _localSettings
        member x.WindowSettings = _windowSettings
        member x.RegisterMap = _vim.RegisterMap

        member x.CanProcess keyInput = x.CanProcess keyInput
        member x.CanProcessAsCommand keyInput = x.CanProcessAsCommand keyInput
        member x.Close () = x.Close()
        member x.GetKeyInputMapping keyInput = x.GetKeyInputMapping keyInput
        member x.GetMode kind = _modeMap.GetMode kind
        member x.GetRegister name = _vim.RegisterMap.GetRegister name
        member x.Process keyInput = x.Process keyInput
        member x.ProcessBufferedKeyInputs() = x.ProcessBufferedKeyInputs()
        member x.SwitchMode kind arg = x.SwitchMode kind arg
        member x.SwitchPreviousMode() = x.SwitchPreviousMode()
        member x.SimulateProcessed keyInput = x.SimulateProcessed keyInput

        member x.IsReadOnly
            with get () =  x.IsReadOnly

        [<CLIEvent>]
        member x.SwitchedMode = _modeMap.SwitchedEvent.Publish
        [<CLIEvent>]
        member x.KeyInputStart = _keyInputStartEvent.Publish
        [<CLIEvent>]
        member x.KeyInputProcessing = _keyInputProcessingEvent.Publish
        [<CLIEvent>]
        member x.KeyInputProcessed = _keyInputProcessedEvent.Publish
        [<CLIEvent>]
        member x.KeyInputBuffered = _keyInputBufferedEvent.Publish
        [<CLIEvent>]
        member x.KeyInputEnd = _keyInputEndEvent.Publish
        [<CLIEvent>]
        member x.ErrorMessage = _errorMessageEvent.Publish
        [<CLIEvent>]
        member x.WarningMessage = _warningMessageEvent.Publish
        [<CLIEvent>]
        member x.StatusMessage = _statusMessageEvent.Publish
        [<CLIEvent>]
        member x.Closing = _closingEvent.Publish
        [<CLIEvent>]
        member x.Closed = _closedEvent.Publish
        [<CLIEvent>]
        member x.PostClosed = _postClosedEvent.Publish

    interface IVimBufferInternal with
        member x.TextView = _textView
        member x.RaiseStatusMessage msg = x.RaiseStatusMessage msg
        member x.RaiseWarningMessage msg = x.RaiseWarningMessage msg
        member x.RaiseErrorMessage msg = x.RaiseErrorMessage msg

    interface IPropertyOwner with
        member x.Properties = _properties
<|MERGE_RESOLUTION|>--- conflicted
+++ resolved
@@ -1,877 +1,874 @@
-﻿#light
-
-namespace Vim
-
-open System
-open Microsoft.VisualStudio.Text
-open Microsoft.VisualStudio.Text.Editor
-open Microsoft.VisualStudio.Text.Operations
-open Microsoft.VisualStudio.Utilities
-
-/// Core parts of an IVimBuffer.  Used for components which make up an IVimBuffer but
-/// need the same data provided by IVimBuffer.
-type VimBufferData 
-    (
-        _vimTextBuffer: IVimTextBuffer,
-        _textView: ITextView,
-        _windowSettings: IVimWindowSettings,
-        _jumpList: IJumpList,
-        _statusUtil: IStatusUtil,
-        _caretRegisterMap: ICaretRegisterMap
-    ) =
-
-    let mutable _currentDirectory: string option = None
-    let mutable _visualCaretStartPoint: ITrackingPoint option = None
-    let mutable _visualAnchorPoint: ITrackingPoint option = None 
-<<<<<<< HEAD
-    let mutable _lastMultiSelection: (ModeKind * SelectedSpan array) option = None
-=======
-    let mutable _maintainCaretColumn = MaintainCaretColumn.None
->>>>>>> e1f9b428
-
-    member x.CurrentFilePath : string option = _vimTextBuffer.Vim.VimHost.GetName _textView.TextBuffer |> Some
-    member x.CurrentRelativeFilePath : string option =
-        match x.CurrentFilePath with
-        | None -> None
-        | Some filePath ->
-            let cd = match _currentDirectory with Some s -> s | None -> _vimTextBuffer.Vim.VimData.CurrentDirectory
-            SystemUtil.StripPathPrefix cd filePath |> Some
-
-    member x.WorkingDirectory =
-        match _currentDirectory with
-        | Some directory ->
-            directory
-        | None ->
-            _vimTextBuffer.Vim.VimData.CurrentDirectory
-
-    interface IVimBufferData with
-        member x.CurrentDirectory 
-            with get() = _currentDirectory
-            and set value = _currentDirectory <- value
-        member x.CurrentFilePath = x.CurrentFilePath
-        member x.CurrentRelativeFilePath = x.CurrentRelativeFilePath
-        member x.WorkingDirectory = x.WorkingDirectory
-        member x.VisualCaretStartPoint 
-            with get() = _visualCaretStartPoint
-            and set value = _visualCaretStartPoint <- value
-        member x.MaintainCaretColumn
-            with get() = _maintainCaretColumn
-            and set value = _maintainCaretColumn <- value
-        member x.VisualAnchorPoint 
-            with get() = _visualAnchorPoint
-            and set value = _visualAnchorPoint <- value
-        member x.CaretIndex 
-            with get() = _caretRegisterMap.CaretIndex
-            and set value = _caretRegisterMap.CaretIndex <- value
-        member x.CaretRegisterMap = _caretRegisterMap :> IRegisterMap
-        member x.LastMultiSelection
-            with get() = _lastMultiSelection
-            and set value = _lastMultiSelection <- value
-        member x.JumpList = _jumpList
-        member x.TextView = _textView
-        member x.TextBuffer = _textView.TextBuffer
-        member x.StatusUtil = _statusUtil
-        member x.UndoRedoOperations = _vimTextBuffer.UndoRedoOperations
-        member x.VimTextBuffer = _vimTextBuffer
-        member x.WindowSettings = _windowSettings
-        member x.WordUtil = _vimTextBuffer.WordUtil
-        member x.LocalSettings = _vimTextBuffer.LocalSettings
-        member x.Vim = _vimTextBuffer.Vim
-
-/// Implementation of the uninitialized mode.  This is designed to handle the ITextView
-/// while it's in an uninitialized state.  It shouldn't touch the ITextView in any way.  
-/// This is why it doesn't even contain a reference to it
-type UninitializedMode(_vimTextBuffer: IVimTextBuffer) =
-    interface IMode with
-        member x.VimTextBuffer = _vimTextBuffer
-        member x.ModeKind = ModeKind.Uninitialized
-        member x.CommandNames = Seq.empty
-        member x.CanProcess _ = false
-        member x.Process _ = ProcessResult.NotHandled
-        member x.OnEnter _ = ()
-        member x.OnLeave() = ()
-        member x.OnClose() = ()
-
-type internal ModeMap
-    (
-        _vimTextBuffer: IVimTextBuffer,
-        _incrementalSearch: IIncrementalSearch
-    ) = 
-
-    let mutable _modeMap: Map<ModeKind, IMode> = Map.empty
-    let mutable _mode = UninitializedMode(_vimTextBuffer) :> IMode
-    let mutable _previousMode = None
-    let mutable _isSwitchingMode = false
-    let _modeSwitchedEvent = StandardEvent<SwitchModeEventArgs>()
-
-    member x.SwitchedEvent = _modeSwitchedEvent
-    member x.Mode = _mode
-    member x.PreviousMode = _previousMode
-    member x.Modes = _modeMap |> Map.toSeq |> Seq.map (fun (k,m) -> m)
-    member x.IsSwitchingMode = _isSwitchingMode
-    member x.SwitchMode kind arg =
-        if _isSwitchingMode then raise (InvalidOperationException("Recursive mode switch detected"))
-
-        let switchModeCore () =
-            let oldMode = _mode
-            let newMode = _modeMap.Item kind
-
-            // Need to update all of our internal state before calling out to external 
-            // code.  This ensures all consumers see the final state vs. an intermediate
-            // state.
-            _mode <- newMode
-            _previousMode <-
-                if oldMode.ModeKind = ModeKind.Disabled || oldMode.ModeKind = ModeKind.Uninitialized then
-                    if VisualKind.IsAnyVisualOrSelect newMode.ModeKind then
-                        // Visual Mode always needs a mode to fall back on when it is exited.  The switch 
-                        // previous must perform some action. 
-                        _modeMap.Item ModeKind.Normal |> Some
-                    else
-                        // Otherwise transitioning out of disabled / uninitialized should have no 
-                        // mode to fall back on.  
-                        None
-                elif VisualKind.IsAnyVisualOrSelect oldMode.ModeKind then
-                    if VisualKind.IsAnyVisualOrSelect newMode.ModeKind then
-                        // When switching between different visual modes we don't want to lose
-                        // the previous non-visual mode value.  Commands executing in Visual mode
-                        // which return a SwitchPrevious mode value expected to actually leave 
-                        // Visual Mode 
-                        _previousMode
-                    elif newMode.ModeKind = ModeKind.Normal then
-                        None
-                    else
-                        Some oldMode
-                else
-                    Some oldMode
-
-            oldMode.OnLeave()
-
-            // Incremental search should not persist between mode changes.  
-            if _incrementalSearch.HasActiveSession then
-                _incrementalSearch.CancelSession()
-
-            _vimTextBuffer.SwitchMode kind arg
-
-            newMode.OnEnter arg
-            (oldMode, newMode)
-
-        let (oldMode, newMode) = 
-            try
-                _isSwitchingMode <- true
-                switchModeCore ()
-            finally
-                _isSwitchingMode <-false
-
-        _modeSwitchedEvent.Trigger x (SwitchModeEventArgs(oldMode, newMode, arg))
-        newMode
-
-    member x.GetMode kind = Map.find kind _modeMap
-
-    member x.AddMode (mode: IMode) = 
-        _modeMap <- Map.add (mode.ModeKind) mode _modeMap
-
-    member x.RemoveMode (mode: IMode) = 
-        _modeMap <- Map.remove mode.ModeKind _modeMap
-
-    member x.Reset (mode: IMode) =
-        _mode <- mode
-        _previousMode <- None
-
-type internal VimBuffer 
-    (
-        _vimBufferData: IVimBufferData,
-        _incrementalSearch: IIncrementalSearch,
-        _motionUtil: IMotionUtil,
-        _wordNavigator: ITextStructureNavigator,
-        _windowSettings: IVimWindowSettings,
-        _commandUtil: ICommandUtil
-    ) as this =
-
-    /// Maximum number of maps which can occur for a key map.  This is not a standard vim or gVim
-    /// setting.  It's a hueristic setting meant to prevent infinite recursion in the specific cases
-    /// that maxmapdepth can't or won't catch (see :help maxmapdepth).  
-    let _maxMapCount = 1000
-
-    let _vim = _vimBufferData.Vim
-    let _textView = _vimBufferData.TextView
-    let _jumpList = _vimBufferData.JumpList
-    let _localSettings = _vimBufferData.LocalSettings
-    let _undoRedoOperations = _vimBufferData.UndoRedoOperations
-    let _vimTextBuffer = _vimBufferData.VimTextBuffer
-    let _statusUtil = _vimBufferData.StatusUtil
-    let _properties = PropertyCollection()
-    let _bag = DisposableBag()
-    let _modeMap = ModeMap(_vimBufferData.VimTextBuffer, _incrementalSearch)
-    let _keyMap = _vim.KeyMap
-    let mutable _lastMessage: string option = None
-    let mutable _processingInputCount = 0
-    let mutable _isClosed = false
-
-    /// This is the buffered input when a remap request needs more than one 
-    /// element
-    let mutable _bufferedKeyInput: KeyInputSet option = None
-
-    let _keyInputStartEvent = StandardEvent<KeyInputStartEventArgs>()
-    let _keyInputProcessingEvent = StandardEvent<KeyInputStartEventArgs>()
-    let _keyInputProcessedEvent = StandardEvent<KeyInputProcessedEventArgs>()
-    let _keyInputBufferedEvent = StandardEvent<KeyInputSetEventArgs>()
-    let _keyInputEndEvent = StandardEvent<KeyInputEventArgs>()
-    let _errorMessageEvent = StandardEvent<StringEventArgs>()
-    let _warningMessageEvent = StandardEvent<StringEventArgs>()
-    let _statusMessageEvent = StandardEvent<StringEventArgs>()
-    let _closingEvent = StandardEvent()
-    let _closedEvent = StandardEvent()
-    let _postClosedEvent = StandardEvent()
-    let _bufferName = _vim.VimHost.GetName _vimBufferData.TextBuffer
-
-    do 
-        // Adjust local settings.
-        this.AdjustLocalSettings()
-
-        // Listen for mode switches on the IVimTextBuffer instance.  We need to keep our 
-        // Mode in sync with this value
-        _vimTextBuffer.SwitchedMode
-        |> Observable.subscribe (fun args -> this.OnVimTextBufferSwitchedMode args.ModeKind args.ModeArgument)
-        |> _bag.Add
-
-        _vim.MarkMap.SetMark Mark.LastJump _vimBufferData 0 0 |> ignore
-        _vim.MarkMap.ReloadBuffer _vimBufferData _bufferName |> ignore
-
-        // Subscribe to local settings changed events.
-        _vimTextBuffer.LocalSettings.SettingChanged
-        |> Observable.subscribe (fun args -> this.OnLocalSettingsChanged args.Setting)
-        |> _bag.Add
-
-        // Subscribe to text buffer before save events.
-        _vim.VimHost.BeforeSave
-        |> Observable.subscribe (fun args -> this.OnBeforeSave args.TextBuffer)
-        |> _bag.Add
-
-    member x.IsReadOnly
-        with get() = _vim.VimHost.IsReadOnly _vimBufferData.TextBuffer
-
-    member x.BufferedKeyInputs =
-        match _bufferedKeyInput with
-        | None -> List.empty
-        | Some keyInputSet -> keyInputSet.KeyInputs
-
-    member x.InOneTimeCommand 
-        with get() = _vimTextBuffer.InOneTimeCommand
-        and set value = _vimTextBuffer.InOneTimeCommand <- value
-    
-    member x.ModeMap = _modeMap
-    member x.Mode = _modeMap.Mode
-    member x.NormalMode = _modeMap.GetMode ModeKind.Normal :?> INormalMode
-    member x.VisualLineMode = _modeMap.GetMode ModeKind.VisualLine :?> IVisualMode
-    member x.VisualCharacterMode = _modeMap.GetMode ModeKind.VisualCharacter :?> IVisualMode
-    member x.VisualBlockMode = _modeMap.GetMode ModeKind.VisualBlock :?> IVisualMode
-    member x.CommandMode = _modeMap.GetMode ModeKind.Command :?> ICommandMode
-    member x.InsertMode = _modeMap.GetMode ModeKind.Insert  :?> IInsertMode
-    member x.ReplaceMode = _modeMap.GetMode ModeKind.Replace :?> IInsertMode
-    member x.SelectCharacterMode = _modeMap.GetMode ModeKind.SelectCharacter :?> ISelectMode
-    member x.SelectLineMode = _modeMap.GetMode ModeKind.SelectLine :?> ISelectMode
-    member x.SelectBlockMode = _modeMap.GetMode ModeKind.SelectBlock :?> ISelectMode
-    member x.SubstituteConfirmMode = _modeMap.GetMode ModeKind.SubstituteConfirm :?> ISubstituteConfirmMode
-    member x.DisabledMode = _modeMap.GetMode ModeKind.Disabled :?> IDisabledMode
-    member x.ExternalEditMode = _modeMap.GetMode ModeKind.ExternalEdit 
-
-    /// Current KeyRemapMode which should be used when calculating keyboard mappings
-    member x.KeyRemapMode = 
-        match _modeMap.Mode.ModeKind with
-        | ModeKind.Insert -> KeyRemapMode.Insert
-        | ModeKind.Replace -> KeyRemapMode.Insert
-        | ModeKind.Normal -> x.NormalMode.KeyRemapMode
-        | ModeKind.Command -> KeyRemapMode.Command
-        | ModeKind.VisualBlock -> x.VisualBlockMode.KeyRemapMode
-        | ModeKind.VisualCharacter -> x.VisualCharacterMode.KeyRemapMode
-        | ModeKind.VisualLine -> x.VisualLineMode.KeyRemapMode
-        | _ -> KeyRemapMode.None
-
-    /// Is this buffer currently in the middle of a count operation
-    member x.InCount = 
-        match _modeMap.Mode.ModeKind with
-        | ModeKind.Normal -> x.NormalMode.InCount
-        | ModeKind.VisualBlock -> x.VisualBlockMode.InCount
-        | ModeKind.VisualCharacter -> x.VisualCharacterMode.InCount
-        | ModeKind.VisualLine -> x.VisualLineMode.InCount
-        | _ -> false
-
-    member x.VimBufferData = _vimBufferData
-
-    /// Add an IMode into the IVimBuffer instance
-    member x.AddMode mode = _modeMap.AddMode mode
-
-    /// Vim treats keypad keys exactly like their non-keypad equivalent (keypad 
-    /// + is the same as a normal +).  The keypad does participate in key mapping
-    /// but once key mapping is finished the keypad keys are mapped back to their
-    /// non-keypad equivalent for processing
-    member x.GetNonKeypadEquivalent keyInput = 
-        match KeyInputUtil.GetNonKeypadEquivalent keyInput with
-        | None -> keyInput
-        | Some keyInput -> keyInput
-
-    /// Can the KeyInput value be processed in the given the current state of the
-    /// IVimBuffer
-    member x.CanProcessCore keyInput allowDirectInsert =  
-
-        // Is this KeyInput going to be used for direct insert
-        let isDirectInsert keyInput = 
-            match x.Mode.ModeKind with
-            | ModeKind.Insert -> x.InsertMode.IsDirectInsert keyInput
-            | ModeKind.Replace -> x.ReplaceMode.IsDirectInsert keyInput
-            | ModeKind.SelectCharacter -> x.InsertMode.IsDirectInsert keyInput
-            | ModeKind.SelectLine -> x.InsertMode.IsDirectInsert keyInput
-            | ModeKind.SelectBlock -> x.InsertMode.IsDirectInsert keyInput
-            | _ -> false
-
-        // Can the given KeyInput be processed as a command or potentially a 
-        // direct insert
-        let canProcess keyInput = 
-            if keyInput = _vim.GlobalSettings.DisableAllCommand then
-                // The disable command can be processed at all times
-                true
-            elif keyInput.Key = VimKey.Nop then
-                // The nop key can be processed at all times
-                true
-            elif keyInput.Key = VimKey.Escape && _vimTextBuffer.InOneTimeCommand.IsSome then
-                // Inside a one command state Escape is valid and returns us to the original
-                // mode.  This check is necessary because certain modes like Normal don't handle
-                // Escape themselves but Escape should force us back to Insert even here
-                true
-            elif x.Mode.CanProcess keyInput then
-                allowDirectInsert || not (isDirectInsert keyInput)
-            else
-                false
-
-        let mapped (keyInputSet: KeyInputSet) =
-            // Simplest case.  Mapped to a set of values so just consider the first one
-            //
-            // Note: This is not necessarily the provided KeyInput.  There could be several
-            // buffered KeyInput values which are around because the matched the prefix of a
-            // mapping which this KeyInput has broken.  So the first KeyInput we would
-            // process is the first buffered KeyInput
-            match keyInputSet.FirstKeyInput with
-            | Some keyInput -> keyInput |> x.GetNonKeypadEquivalent |> canProcess 
-            | None -> false
-
-        match x.GetKeyInputMapping keyInput with
-        | KeyMappingResult.Unmapped keyInputSet -> 
-            mapped keyInputSet
-
-        | KeyMappingResult.Mapped keyInputSet -> 
-            mapped keyInputSet
-
-        | KeyMappingResult.PartiallyMapped (keyInputSet, _) ->
-            mapped keyInputSet
-
-        | KeyMappingResult.NeedsMoreInput _ -> 
-            // If this will simply further a key mapping then yes it can be processed
-            // now
-            true
-        | KeyMappingResult.Recursive -> 
-            // Even though this will eventually result in an error it can certainly
-            // be processed now
-            true
-
-    /// Can the KeyInput value be processed in the given the current state of the
-    /// IVimBuffer
-    member x.CanProcess keyInput = x.CanProcessCore keyInput true
-
-    /// Can the passed in KeyInput be processed as a Vim command by the current state of
-    /// the IVimBuffer.  The provided KeyInput will participate in remapping based on the
-    /// current mode
-    ///
-    /// This is very similar to CanProcess except it will return false for any KeyInput
-    /// which would be processed as a direct insert.  In other words commands like 'a',
-    /// 'b' when handled by insert / replace mode
-    member x.CanProcessAsCommand keyInput = x.CanProcessCore keyInput false
-
-    member x.Close () = 
-
-        if _isClosed then 
-            invalidOp Resources.VimBuffer_AlreadyClosed
-
-        let lineNumber, offset = SnapshotPointUtil.GetLineNumberAndOffset (TextViewUtil.GetCaretPoint _textView)
-        _vim.MarkMap.UnloadBuffer _vimBufferData _bufferName lineNumber offset |> ignore
-
-        // Run the closing event in a separate try / catch.  Don't want anyone to be able
-        // to disrupt the necessary actions like removing a buffer from the global list
-        // by throwing during the Closing event
-        try
-            _closingEvent.Trigger x
-        with
-            _ -> ()
-
-        try
-            x.Mode.OnLeave()
-            _modeMap.Modes |> Seq.iter (fun x -> x.OnClose())
-            _vim.RemoveVimBuffer _textView |> ignore
-            _undoRedoOperations.Close()
-            _jumpList.Clear()
-            _closedEvent.Trigger x
-        finally 
-            _isClosed <- true
-            if not x.IsProcessingInput then
-                _postClosedEvent.Trigger x
-            
-            // Stop listening to events
-            _bag.DisposeAll()
-
-    /// Get the key mapping for the given KeyInputSet and KeyRemapMode.  This will take into
-    /// account whether the buffer is currently in the middle of a count operation.  In this
-    /// state the 0 key is not ever mapped
-    member x.GetKeyMappingCore keyInputSet keyRemapMode = 
-        try
-            _keyMap.IsZeroMappingEnabled <- not x.InCount
-            _keyMap.GetKeyMapping keyInputSet keyRemapMode
-        finally
-            _keyMap.IsZeroMappingEnabled <- true
-
-    /// Get the correct mapping of the given KeyInput value in the current state of the 
-    /// IVimBuffer.  This will consider any buffered KeyInput values 
-    member x.GetKeyInputMapping (keyInput: KeyInput) =
-
-        let keyInputSet = 
-            match _bufferedKeyInput with
-            | None -> KeyInputSet(keyInput)
-            | Some bufferedKeyInputSet -> bufferedKeyInputSet.Add keyInput
-
-        x.GetKeyMappingCore keyInputSet x.KeyRemapMode
-
-    member x.OnVimTextBufferSwitchedMode modeKind modeArgument =
-        if x.Mode.ModeKind <> modeKind then
-            _modeMap.SwitchMode modeKind modeArgument |> ignore
-
-    /// Adjust any local settings for the buffer
-    member x.AdjustLocalSettings () =
-        x.AdjustEndOfLineSetting()
-
-    /// Raised when a local setting is changed
-    member x.OnLocalSettingsChanged (setting: Setting) = 
-        if setting.Name = LocalSettingNames.EndOfLineName then
-            x.ApplyEndOfLineSetting()
-
-    /// Raised before a text buffer is saved
-    member x.OnBeforeSave (textBuffer: ITextBuffer) = 
-        if textBuffer = _vimBufferData.TextBuffer then
-           x.ApplyFixEndOfLineSetting() 
-
-    /// Adjust the 'endofline' setting for the buffer
-    member x.AdjustEndOfLineSetting () =
-        let textView = _vimBufferData.TextView
-        let textBuffer = textView.TextBuffer
-        let snapshot = textBuffer.CurrentSnapshot
-        let localSettings = _vimBufferData.LocalSettings
-        let endOfLineSetting = SnapshotUtil.AllLinesHaveLineBreaks snapshot
-        localSettings.EndOfLine <- endOfLineSetting
-
-    /// Apply the 'endofline' setting to the buffer
-    member x.ApplyEndOfLineSetting () =
-        if not x.IsReadOnly then
-            let localSettings = _vimBufferData.LocalSettings
-            let textView = _vimBufferData.TextView
-            let endOfLineSetting = localSettings.EndOfLine
-            if endOfLineSetting then
-                TextViewUtil.InsertFinalNewLine textView
-            else
-                TextViewUtil.RemoveFinalNewLine textView
-
-    /// Apply the 'fixeondofline' setting to the buffer
-    member x.ApplyFixEndOfLineSetting () =
-        if not x.IsReadOnly then
-            let localSettings = _vimBufferData.LocalSettings
-            let textView = _vimBufferData.TextView
-            let fixEndOfLineSetting = localSettings.FixEndOfLine
-            if fixEndOfLineSetting then
-                TextViewUtil.InsertFinalNewLine textView
-
-    member x.IsProcessingInput
-        with get(): bool = _processingInputCount > 0
-
-    /// Process the single KeyInput value.  No mappings are considered here.  The KeyInput is 
-    /// simply processed directly
-    member x.ProcessOneKeyInput (keyInput: KeyInput) (wasMapped: bool) =
-        let keyInputData = KeyInputData.Create keyInput wasMapped
-
-        let processResult = 
-
-            // Raise the KeyInputProcessing event before we actually process the value
-            let args = KeyInputStartEventArgs(keyInput)
-            _keyInputProcessingEvent.Trigger x args
-
-            _processingInputCount <- _processingInputCount + 1
-            try
-                if args.Handled then
-                    ProcessResult.Handled ModeSwitch.NoSwitch
-                elif keyInput = _vim.GlobalSettings.DisableAllCommand then
-                    // Toggle the state of Vim.IsDisabled
-                    _vim.IsDisabled <- not _vim.IsDisabled
-                    ProcessResult.OfModeKind x.Mode.ModeKind
-                elif keyInput.Key = VimKey.Nop then
-                    // The <nop> key should have no affect
-                    ProcessResult.Handled ModeSwitch.NoSwitch
-                else
-                    let result = x.Mode.Process keyInputData
-
-                    // Certain types of commands can always cause the current mode to be exited for
-                    // the previous one time command mode.  Handle them here
-                    let maybeLeaveOneCommand() = 
-                        if _vimTextBuffer.InSelectModeOneTimeCommand then
-                            // completing any command (even cursor movements) in a one-command mode initiated from a 
-                            // select mode will revert to the analogous select mode
-                            _vimTextBuffer.InSelectModeOneTimeCommand <- false
-                            match VisualKind.OfModeKind x.Mode.ModeKind with
-                            | Some visualModeKind -> 
-                                x.SwitchMode visualModeKind.SelectModeKind ModeArgument.None |> ignore
-                            | None -> 
-                                ()
-                        else
-                            match _vimTextBuffer.InOneTimeCommand with
-                            | Some modeKind ->
-                                // A completed command always ends a one-command started from insert/replace mode, 
-                                // unless the current mode is visual/select.  In the latter case, we expect that a
-                                // command completed in visual/select mode will return an explicit SwitchMode result 
-                                // so we don't need to override the result here.
-                                if not (VisualKind.IsAnyVisualOrSelect x.Mode.ModeKind) then
-                                    _vimTextBuffer.InOneTimeCommand <- None
-                                    x.SwitchMode modeKind ModeArgument.None |> ignore
-                            | None ->
-                                ()
-
-                    let maybeOverrideModeSwich modeKind =
-                        // switching to an insert mode should cancel one command mode
-                        if VimExtensions.IsAnyInsert modeKind then
-                            _vimTextBuffer.InSelectModeOneTimeCommand <- false
-                            _vimTextBuffer.InOneTimeCommand <- None
-                            modeKind
-                        // switching to normal mode should end one command mode, reverting to the stored mode
-                        elif modeKind = ModeKind.Normal then
-                            match _vimTextBuffer.InOneTimeCommand with
-                            | Some oneTimeModeKind ->
-                                _vimTextBuffer.InSelectModeOneTimeCommand <- false
-                                _vimTextBuffer.InOneTimeCommand <- None
-                                oneTimeModeKind
-                            | None ->
-                                modeKind
-                        else
-                            modeKind
-
-                    match result with
-                    | ProcessResult.Handled modeSwitch ->
-                        match modeSwitch with
-                        | ModeSwitch.NoSwitch -> 
-                            maybeLeaveOneCommand()
-                        | ModeSwitch.SwitchMode kind -> 
-                            let switchKind = maybeOverrideModeSwich kind
-                            x.SwitchMode switchKind ModeArgument.None |> ignore
-                        | ModeSwitch.SwitchModeWithArgument (kind, argument) -> 
-                            let switchKind = maybeOverrideModeSwich kind
-                            x.SwitchMode switchKind argument |> ignore
-                        | ModeSwitch.SwitchPreviousMode -> 
-                            x.SwitchPreviousMode() |> ignore
-                        | ModeSwitch.SwitchModeOneTimeCommand modeKind ->
-                            // Begins one command mode and immediately switches to the target mode.
-                            // One command mode initiated from select mode is tracked separately.
-                            if VisualKind.IsAnySelect x.Mode.ModeKind then
-                                _vimTextBuffer.InSelectModeOneTimeCommand <- true
-                            else
-                                _vimTextBuffer.InOneTimeCommand <- Some x.Mode.ModeKind
-                            x.SwitchMode modeKind ModeArgument.None |> ignore
-                    | ProcessResult.HandledNeedMoreInput ->
-                        ()
-                    | ProcessResult.NotHandled -> 
-                        maybeLeaveOneCommand()
-                    | ProcessResult.Error ->
-                        maybeLeaveOneCommand()
-                    result
-            finally
-                _processingInputCount <- _processingInputCount - 1
-
-        let args = KeyInputProcessedEventArgs(keyInput, processResult)
-        _keyInputProcessedEvent.Trigger x args
-        processResult
-
-    /// Process the provided KeyInputSet until completion or until a point where an 
-    /// ambiguous mapping is reached
-    member x.ProcessCore (keyInputSet: KeyInputSet) = 
-        Contract.Assert(Option.isNone _bufferedKeyInput)
-
-        let mapCount = ref 0
-        let remainingSet = ref keyInputSet
-        let processResult = ref (ProcessResult.Handled ModeSwitch.NoSwitch)
-
-        // Whenever processing a key results in an error, the rest of the key mapping 
-        // should not be processed (:help key-mapping, search for error)
-        let isError () = 
-            match processResult.Value with
-            | ProcessResult.Error -> true
-            | _ -> false
-
-        // Process the KeyInput values in the given set to completion without considering
-        // any further key mappings
-        let processSet (keyInputSet: KeyInputSet) (wasMapped: bool) =
-            for keyInput in keyInputSet.KeyInputs do
-                if not (isError ()) then 
-                    let keyInput = x.GetNonKeypadEquivalent keyInput
-                    processResult := x.ProcessOneKeyInput keyInput wasMapped
-
-        let processUnmappedSet keyInputSet = processSet keyInputSet false
-        let processMappedSet keyInputSet = processSet keyInputSet true
-
-        while remainingSet.Value.Length > 0 && not (isError ()) do
-            match x.KeyRemapMode with
-            | KeyRemapMode.None -> 
-                // There is no mode for the current key stroke but may be for the subsequent
-                // ones in the set.  Process the first one only here 
-                remainingSet.Value.FirstKeyInput.Value |> KeyInputSetUtil.Single |> processUnmappedSet
-                remainingSet := remainingSet.Value.Rest
-            | _ -> 
-                let keyMappingResult = x.GetKeyMappingCore remainingSet.Value x.KeyRemapMode
-                remainingSet := 
-                    match keyMappingResult with
-                    | KeyMappingResult.Unmapped mappedKeyInputSet -> 
-                        processUnmappedSet mappedKeyInputSet
-                        KeyInputSet.Empty
-                    | KeyMappingResult.Mapped mappedKeyInputSet -> 
-                        mapCount := mapCount.Value + 1
-                        processMappedSet mappedKeyInputSet
-                        KeyInputSet.Empty
-                    | KeyMappingResult.PartiallyMapped (mappedKeyInputSet, remainingSet) ->
-                        mapCount := mapCount.Value + 1
-                        processMappedSet mappedKeyInputSet
-                        remainingSet
-                    | KeyMappingResult.NeedsMoreInput keyInputSet -> 
-                        _bufferedKeyInput <- Some keyInputSet
-                        let args = KeyInputSetEventArgs(keyInputSet)
-                        _keyInputBufferedEvent.Trigger x args
-                        processResult := ProcessResult.Handled ModeSwitch.NoSwitch
-                        KeyInputSet.Empty
-                    | KeyMappingResult.Recursive ->
-                        x.RaiseErrorMessage Resources.Vim_RecursiveMapping
-                        processResult := ProcessResult.Error
-                        KeyInputSet.Empty
-
-                // The MaxMapCount value is a heuristic which VsVim implements to avoid an infinite
-                // loop processing recursive input.  In a perfect world we would implement 
-                // Ctrl-C support and allow users to break out of this loop but right now we don't
-                // and this is a heuristic to prevent hanging the IDE until then
-                if remainingSet.Value.Length > 0 && mapCount.Value = _maxMapCount then
-                    x.RaiseErrorMessage Resources.Vim_RecursiveMapping
-                    processResult := ProcessResult.Error
-                    remainingSet := KeyInputSet.Empty
-
-        processResult.Value
-
-    /// Actually process the input key.  Raise the change event on an actual change
-    member x.Process (keyInput: KeyInput) =
-
-        VimTrace.TraceInfo("VimBuffer.Process: {0}", keyInput)
-
-        // Raise the event that we received the key
-        let args = KeyInputStartEventArgs(keyInput)
-        _keyInputStartEvent.Trigger x args
-        
-        try
-            if args.Handled then
-                // If one of the event handlers handled the KeyInput themselves then 
-                // the key is considered handled and nothing changed.  Need to raise 
-                // the process events here since it was technically processed at this
-                // point
-                let keyInputProcessingEventArgs = KeyInputStartEventArgs(keyInput)
-                keyInputProcessingEventArgs.Handled <- true
-                _keyInputProcessingEvent.Trigger x keyInputProcessingEventArgs
-
-                let processResult = ProcessResult.Handled ModeSwitch.NoSwitch
-                let keyInputProcessedEventArgs = KeyInputProcessedEventArgs(keyInput, processResult)
-                _keyInputProcessedEvent.Trigger x keyInputProcessedEventArgs
-
-                processResult
-            else
-
-                // Combine this KeyInput with the buffered KeyInput values and clear it out.  If 
-                // this KeyInput needs more input then it will be re-buffered
-                let keyInputSet = 
-                    match _bufferedKeyInput with
-                    | None -> KeyInputSet(keyInput)
-                    | Some bufferedKeyInputSet -> bufferedKeyInputSet.Add keyInput
-                _bufferedKeyInput <- None
-
-                x.ProcessCore keyInputSet
-
-        finally 
-            _keyInputEndEvent.Trigger x args
-            if _isClosed && not x.IsProcessingInput then
-                _postClosedEvent.Trigger x
-
-    /// Process all of the buffered KeyInput values 
-    member x.ProcessBufferedKeyInputs() = 
-        match _bufferedKeyInput with
-        | None -> ()
-        | Some keyInputSet ->
-            _bufferedKeyInput <- None
-
-            // If there is an exact match in the KeyMap then we will use that to do a 
-            // mapping.  This isn't documented anywhere but can be demonstrated as follows
-            //
-            //  :imap i short
-            //  :imap ii long
-            //
-            // Then type 'i' in insert mode and wait for the time out.  It will print 'short'
-            let keyInputSet, wasMapped = 
-                let keyMapping = 
-                    _keyMap.GetKeyMappingsForMode x.KeyRemapMode
-                    |> Seq.tryFind (fun keyMapping -> keyMapping.Left = keyInputSet)
-                match keyMapping with
-                | None -> keyInputSet, false
-                | Some keyMapping -> keyMapping.Right, true
-
-            keyInputSet.KeyInputs
-            |> Seq.iter (fun keyInput -> x.ProcessOneKeyInput keyInput wasMapped |> ignore)
- 
-            if _isClosed && not x.IsProcessingInput then
-                _postClosedEvent.Trigger x   
-
-    member x.RaiseErrorMessage msg = 
-        let args = StringEventArgs(msg)
-        _lastMessage <- Some msg
-        _errorMessageEvent.Trigger x args
-
-    member x.RaiseWarningMessage msg = 
-        let args = StringEventArgs(msg)
-        _lastMessage <- Some msg
-        _warningMessageEvent.Trigger x args
-
-    member x.RaiseStatusMessage msg = 
-        let args = StringEventArgs(msg)
-        _lastMessage <- Some msg
-        _statusMessageEvent.Trigger x args
-
-    /// Remove an IMode from the IVimBuffer instance
-    member x.RemoveMode mode = _modeMap.RemoveMode mode
-
-    /// Switch to the desired mode
-    member x.SwitchMode modeKind modeArgument =        
-        _modeMap.SwitchMode modeKind modeArgument
-
-    member x.SwitchPreviousMode () =
-        // The previous mode is overridden when we are in one command mode
-        match _vimTextBuffer.InOneTimeCommand with
-        | Some modeKind ->
-            _vimTextBuffer.InSelectModeOneTimeCommand <- false
-            _vimTextBuffer.InOneTimeCommand <- None
-            x.SwitchMode modeKind ModeArgument.None
-        | None ->
-            match _modeMap.PreviousMode with
-            | None -> _modeMap.Mode
-            | Some mode -> x.SwitchMode mode.ModeKind ModeArgument.None
-
-    /// Simulate the KeyInput being processed.  Should not go through remapping because the caller
-    /// is responsible for doing the mapping.  They are indicating the literal key was processed
-    member x.SimulateProcessed keyInput = 
-
-        // When simulating KeyInput as being processed we clear out any buffered KeyInput 
-        // values.  By calling this API the caller wants us to simulate a specific key was 
-        // pressed and they action was handled by them.  We assume they accounted for any 
-        // buffered input with this action.
-        _bufferedKeyInput <- None
-
-        let keyInputEventArgs = KeyInputStartEventArgs(keyInput)
-        let keyInputProcessedEventArgs = KeyInputProcessedEventArgs(keyInput, ProcessResult.Handled ModeSwitch.NoSwitch)
-        _keyInputStartEvent.Trigger x keyInputEventArgs
-        _keyInputProcessedEvent.Trigger x keyInputProcessedEventArgs
-        _keyInputEndEvent.Trigger x keyInputEventArgs
-                 
-    interface IVimBuffer with
-        member x.CurrentDirectory 
-            with get() = _vimBufferData.CurrentDirectory
-            and set value = _vimBufferData.CurrentDirectory <- value
-        member x.Vim = _vim
-        member x.VimData = _vim.VimData
-        member x.VimBufferData = x.VimBufferData
-        member x.VimTextBuffer = x.VimBufferData.VimTextBuffer
-        member x.WordNavigator = _wordNavigator
-        member x.TextView = _textView
-        member x.CommandUtil = _commandUtil
-        member x.MotionUtil = _motionUtil
-        member x.TextBuffer = _textView.TextBuffer
-        member x.TextSnapshot = _textView.TextSnapshot
-        member x.UndoRedoOperations = _undoRedoOperations
-        member x.BufferedKeyInputs = x.BufferedKeyInputs 
-        member x.IncrementalSearch = _incrementalSearch
-        member x.InOneTimeCommand = x.InOneTimeCommand
-        member x.IsClosed = _isClosed
-        member x.IsProcessingInput = x.IsProcessingInput 
-        member x.IsSwitchingMode = _modeMap.IsSwitchingMode
-        member x.Name = _vim.VimHost.GetName _textView.TextBuffer
-        member x.MarkMap = _vim.MarkMap
-        member x.JumpList = _jumpList
-        member x.LastMessage = _lastMessage
-        member x.ModeKind = x.Mode.ModeKind
-        member x.Mode = x.Mode
-        member x.NormalMode = x.NormalMode
-        member x.VisualLineMode = x.VisualLineMode
-        member x.VisualCharacterMode = x.VisualCharacterMode
-        member x.VisualBlockMode = x.VisualBlockMode
-        member x.CommandMode = x.CommandMode
-        member x.InsertMode = x.InsertMode
-        member x.ReplaceMode = x.ReplaceMode
-        member x.SelectCharacterMode = x.SelectCharacterMode
-        member x.SelectLineMode = x.SelectLineMode
-        member x.SelectBlockMode = x.SelectBlockMode
-        member x.SubstituteConfirmMode = x.SubstituteConfirmMode
-        member x.ExternalEditMode = x.ExternalEditMode
-        member x.DisabledMode = x.DisabledMode
-        member x.AllModes = _modeMap.Modes
-        member x.GlobalSettings = _localSettings.GlobalSettings;
-        member x.LocalSettings = _localSettings
-        member x.WindowSettings = _windowSettings
-        member x.RegisterMap = _vim.RegisterMap
-
-        member x.CanProcess keyInput = x.CanProcess keyInput
-        member x.CanProcessAsCommand keyInput = x.CanProcessAsCommand keyInput
-        member x.Close () = x.Close()
-        member x.GetKeyInputMapping keyInput = x.GetKeyInputMapping keyInput
-        member x.GetMode kind = _modeMap.GetMode kind
-        member x.GetRegister name = _vim.RegisterMap.GetRegister name
-        member x.Process keyInput = x.Process keyInput
-        member x.ProcessBufferedKeyInputs() = x.ProcessBufferedKeyInputs()
-        member x.SwitchMode kind arg = x.SwitchMode kind arg
-        member x.SwitchPreviousMode() = x.SwitchPreviousMode()
-        member x.SimulateProcessed keyInput = x.SimulateProcessed keyInput
-
-        member x.IsReadOnly
-            with get () =  x.IsReadOnly
-
-        [<CLIEvent>]
-        member x.SwitchedMode = _modeMap.SwitchedEvent.Publish
-        [<CLIEvent>]
-        member x.KeyInputStart = _keyInputStartEvent.Publish
-        [<CLIEvent>]
-        member x.KeyInputProcessing = _keyInputProcessingEvent.Publish
-        [<CLIEvent>]
-        member x.KeyInputProcessed = _keyInputProcessedEvent.Publish
-        [<CLIEvent>]
-        member x.KeyInputBuffered = _keyInputBufferedEvent.Publish
-        [<CLIEvent>]
-        member x.KeyInputEnd = _keyInputEndEvent.Publish
-        [<CLIEvent>]
-        member x.ErrorMessage = _errorMessageEvent.Publish
-        [<CLIEvent>]
-        member x.WarningMessage = _warningMessageEvent.Publish
-        [<CLIEvent>]
-        member x.StatusMessage = _statusMessageEvent.Publish
-        [<CLIEvent>]
-        member x.Closing = _closingEvent.Publish
-        [<CLIEvent>]
-        member x.Closed = _closedEvent.Publish
-        [<CLIEvent>]
-        member x.PostClosed = _postClosedEvent.Publish
-
-    interface IVimBufferInternal with
-        member x.TextView = _textView
-        member x.RaiseStatusMessage msg = x.RaiseStatusMessage msg
-        member x.RaiseWarningMessage msg = x.RaiseWarningMessage msg
-        member x.RaiseErrorMessage msg = x.RaiseErrorMessage msg
-
-    interface IPropertyOwner with
-        member x.Properties = _properties
+﻿#light
+
+namespace Vim
+
+open System
+open Microsoft.VisualStudio.Text
+open Microsoft.VisualStudio.Text.Editor
+open Microsoft.VisualStudio.Text.Operations
+open Microsoft.VisualStudio.Utilities
+
+/// Core parts of an IVimBuffer.  Used for components which make up an IVimBuffer but
+/// need the same data provided by IVimBuffer.
+type VimBufferData 
+    (
+        _vimTextBuffer: IVimTextBuffer,
+        _textView: ITextView,
+        _windowSettings: IVimWindowSettings,
+        _jumpList: IJumpList,
+        _statusUtil: IStatusUtil,
+        _caretRegisterMap: ICaretRegisterMap
+    ) =
+
+    let mutable _currentDirectory: string option = None
+    let mutable _visualCaretStartPoint: ITrackingPoint option = None
+    let mutable _visualAnchorPoint: ITrackingPoint option = None 
+    let mutable _lastMultiSelection: (ModeKind * SelectedSpan array) option = None
+    let mutable _maintainCaretColumn = MaintainCaretColumn.None
+
+    member x.CurrentFilePath : string option = _vimTextBuffer.Vim.VimHost.GetName _textView.TextBuffer |> Some
+    member x.CurrentRelativeFilePath : string option =
+        match x.CurrentFilePath with
+        | None -> None
+        | Some filePath ->
+            let cd = match _currentDirectory with Some s -> s | None -> _vimTextBuffer.Vim.VimData.CurrentDirectory
+            SystemUtil.StripPathPrefix cd filePath |> Some
+
+    member x.WorkingDirectory =
+        match _currentDirectory with
+        | Some directory ->
+            directory
+        | None ->
+            _vimTextBuffer.Vim.VimData.CurrentDirectory
+
+    interface IVimBufferData with
+        member x.CurrentDirectory 
+            with get() = _currentDirectory
+            and set value = _currentDirectory <- value
+        member x.CurrentFilePath = x.CurrentFilePath
+        member x.CurrentRelativeFilePath = x.CurrentRelativeFilePath
+        member x.WorkingDirectory = x.WorkingDirectory
+        member x.VisualCaretStartPoint 
+            with get() = _visualCaretStartPoint
+            and set value = _visualCaretStartPoint <- value
+        member x.MaintainCaretColumn
+            with get() = _maintainCaretColumn
+            and set value = _maintainCaretColumn <- value
+        member x.VisualAnchorPoint 
+            with get() = _visualAnchorPoint
+            and set value = _visualAnchorPoint <- value
+        member x.CaretIndex 
+            with get() = _caretRegisterMap.CaretIndex
+            and set value = _caretRegisterMap.CaretIndex <- value
+        member x.CaretRegisterMap = _caretRegisterMap :> IRegisterMap
+        member x.LastMultiSelection
+            with get() = _lastMultiSelection
+            and set value = _lastMultiSelection <- value
+        member x.JumpList = _jumpList
+        member x.TextView = _textView
+        member x.TextBuffer = _textView.TextBuffer
+        member x.StatusUtil = _statusUtil
+        member x.UndoRedoOperations = _vimTextBuffer.UndoRedoOperations
+        member x.VimTextBuffer = _vimTextBuffer
+        member x.WindowSettings = _windowSettings
+        member x.WordUtil = _vimTextBuffer.WordUtil
+        member x.LocalSettings = _vimTextBuffer.LocalSettings
+        member x.Vim = _vimTextBuffer.Vim
+
+/// Implementation of the uninitialized mode.  This is designed to handle the ITextView
+/// while it's in an uninitialized state.  It shouldn't touch the ITextView in any way.  
+/// This is why it doesn't even contain a reference to it
+type UninitializedMode(_vimTextBuffer: IVimTextBuffer) =
+    interface IMode with
+        member x.VimTextBuffer = _vimTextBuffer
+        member x.ModeKind = ModeKind.Uninitialized
+        member x.CommandNames = Seq.empty
+        member x.CanProcess _ = false
+        member x.Process _ = ProcessResult.NotHandled
+        member x.OnEnter _ = ()
+        member x.OnLeave() = ()
+        member x.OnClose() = ()
+
+type internal ModeMap
+    (
+        _vimTextBuffer: IVimTextBuffer,
+        _incrementalSearch: IIncrementalSearch
+    ) = 
+
+    let mutable _modeMap: Map<ModeKind, IMode> = Map.empty
+    let mutable _mode = UninitializedMode(_vimTextBuffer) :> IMode
+    let mutable _previousMode = None
+    let mutable _isSwitchingMode = false
+    let _modeSwitchedEvent = StandardEvent<SwitchModeEventArgs>()
+
+    member x.SwitchedEvent = _modeSwitchedEvent
+    member x.Mode = _mode
+    member x.PreviousMode = _previousMode
+    member x.Modes = _modeMap |> Map.toSeq |> Seq.map (fun (k,m) -> m)
+    member x.IsSwitchingMode = _isSwitchingMode
+    member x.SwitchMode kind arg =
+        if _isSwitchingMode then raise (InvalidOperationException("Recursive mode switch detected"))
+
+        let switchModeCore () =
+            let oldMode = _mode
+            let newMode = _modeMap.Item kind
+
+            // Need to update all of our internal state before calling out to external 
+            // code.  This ensures all consumers see the final state vs. an intermediate
+            // state.
+            _mode <- newMode
+            _previousMode <-
+                if oldMode.ModeKind = ModeKind.Disabled || oldMode.ModeKind = ModeKind.Uninitialized then
+                    if VisualKind.IsAnyVisualOrSelect newMode.ModeKind then
+                        // Visual Mode always needs a mode to fall back on when it is exited.  The switch 
+                        // previous must perform some action. 
+                        _modeMap.Item ModeKind.Normal |> Some
+                    else
+                        // Otherwise transitioning out of disabled / uninitialized should have no 
+                        // mode to fall back on.  
+                        None
+                elif VisualKind.IsAnyVisualOrSelect oldMode.ModeKind then
+                    if VisualKind.IsAnyVisualOrSelect newMode.ModeKind then
+                        // When switching between different visual modes we don't want to lose
+                        // the previous non-visual mode value.  Commands executing in Visual mode
+                        // which return a SwitchPrevious mode value expected to actually leave 
+                        // Visual Mode 
+                        _previousMode
+                    elif newMode.ModeKind = ModeKind.Normal then
+                        None
+                    else
+                        Some oldMode
+                else
+                    Some oldMode
+
+            oldMode.OnLeave()
+
+            // Incremental search should not persist between mode changes.  
+            if _incrementalSearch.HasActiveSession then
+                _incrementalSearch.CancelSession()
+
+            _vimTextBuffer.SwitchMode kind arg
+
+            newMode.OnEnter arg
+            (oldMode, newMode)
+
+        let (oldMode, newMode) = 
+            try
+                _isSwitchingMode <- true
+                switchModeCore ()
+            finally
+                _isSwitchingMode <-false
+
+        _modeSwitchedEvent.Trigger x (SwitchModeEventArgs(oldMode, newMode, arg))
+        newMode
+
+    member x.GetMode kind = Map.find kind _modeMap
+
+    member x.AddMode (mode: IMode) = 
+        _modeMap <- Map.add (mode.ModeKind) mode _modeMap
+
+    member x.RemoveMode (mode: IMode) = 
+        _modeMap <- Map.remove mode.ModeKind _modeMap
+
+    member x.Reset (mode: IMode) =
+        _mode <- mode
+        _previousMode <- None
+
+type internal VimBuffer 
+    (
+        _vimBufferData: IVimBufferData,
+        _incrementalSearch: IIncrementalSearch,
+        _motionUtil: IMotionUtil,
+        _wordNavigator: ITextStructureNavigator,
+        _windowSettings: IVimWindowSettings,
+        _commandUtil: ICommandUtil
+    ) as this =
+
+    /// Maximum number of maps which can occur for a key map.  This is not a standard vim or gVim
+    /// setting.  It's a hueristic setting meant to prevent infinite recursion in the specific cases
+    /// that maxmapdepth can't or won't catch (see :help maxmapdepth).  
+    let _maxMapCount = 1000
+
+    let _vim = _vimBufferData.Vim
+    let _textView = _vimBufferData.TextView
+    let _jumpList = _vimBufferData.JumpList
+    let _localSettings = _vimBufferData.LocalSettings
+    let _undoRedoOperations = _vimBufferData.UndoRedoOperations
+    let _vimTextBuffer = _vimBufferData.VimTextBuffer
+    let _statusUtil = _vimBufferData.StatusUtil
+    let _properties = PropertyCollection()
+    let _bag = DisposableBag()
+    let _modeMap = ModeMap(_vimBufferData.VimTextBuffer, _incrementalSearch)
+    let _keyMap = _vim.KeyMap
+    let mutable _lastMessage: string option = None
+    let mutable _processingInputCount = 0
+    let mutable _isClosed = false
+
+    /// This is the buffered input when a remap request needs more than one 
+    /// element
+    let mutable _bufferedKeyInput: KeyInputSet option = None
+
+    let _keyInputStartEvent = StandardEvent<KeyInputStartEventArgs>()
+    let _keyInputProcessingEvent = StandardEvent<KeyInputStartEventArgs>()
+    let _keyInputProcessedEvent = StandardEvent<KeyInputProcessedEventArgs>()
+    let _keyInputBufferedEvent = StandardEvent<KeyInputSetEventArgs>()
+    let _keyInputEndEvent = StandardEvent<KeyInputEventArgs>()
+    let _errorMessageEvent = StandardEvent<StringEventArgs>()
+    let _warningMessageEvent = StandardEvent<StringEventArgs>()
+    let _statusMessageEvent = StandardEvent<StringEventArgs>()
+    let _closingEvent = StandardEvent()
+    let _closedEvent = StandardEvent()
+    let _postClosedEvent = StandardEvent()
+    let _bufferName = _vim.VimHost.GetName _vimBufferData.TextBuffer
+
+    do 
+        // Adjust local settings.
+        this.AdjustLocalSettings()
+
+        // Listen for mode switches on the IVimTextBuffer instance.  We need to keep our 
+        // Mode in sync with this value
+        _vimTextBuffer.SwitchedMode
+        |> Observable.subscribe (fun args -> this.OnVimTextBufferSwitchedMode args.ModeKind args.ModeArgument)
+        |> _bag.Add
+
+        _vim.MarkMap.SetMark Mark.LastJump _vimBufferData 0 0 |> ignore
+        _vim.MarkMap.ReloadBuffer _vimBufferData _bufferName |> ignore
+
+        // Subscribe to local settings changed events.
+        _vimTextBuffer.LocalSettings.SettingChanged
+        |> Observable.subscribe (fun args -> this.OnLocalSettingsChanged args.Setting)
+        |> _bag.Add
+
+        // Subscribe to text buffer before save events.
+        _vim.VimHost.BeforeSave
+        |> Observable.subscribe (fun args -> this.OnBeforeSave args.TextBuffer)
+        |> _bag.Add
+
+    member x.IsReadOnly
+        with get() = _vim.VimHost.IsReadOnly _vimBufferData.TextBuffer
+
+    member x.BufferedKeyInputs =
+        match _bufferedKeyInput with
+        | None -> List.empty
+        | Some keyInputSet -> keyInputSet.KeyInputs
+
+    member x.InOneTimeCommand 
+        with get() = _vimTextBuffer.InOneTimeCommand
+        and set value = _vimTextBuffer.InOneTimeCommand <- value
+    
+    member x.ModeMap = _modeMap
+    member x.Mode = _modeMap.Mode
+    member x.NormalMode = _modeMap.GetMode ModeKind.Normal :?> INormalMode
+    member x.VisualLineMode = _modeMap.GetMode ModeKind.VisualLine :?> IVisualMode
+    member x.VisualCharacterMode = _modeMap.GetMode ModeKind.VisualCharacter :?> IVisualMode
+    member x.VisualBlockMode = _modeMap.GetMode ModeKind.VisualBlock :?> IVisualMode
+    member x.CommandMode = _modeMap.GetMode ModeKind.Command :?> ICommandMode
+    member x.InsertMode = _modeMap.GetMode ModeKind.Insert  :?> IInsertMode
+    member x.ReplaceMode = _modeMap.GetMode ModeKind.Replace :?> IInsertMode
+    member x.SelectCharacterMode = _modeMap.GetMode ModeKind.SelectCharacter :?> ISelectMode
+    member x.SelectLineMode = _modeMap.GetMode ModeKind.SelectLine :?> ISelectMode
+    member x.SelectBlockMode = _modeMap.GetMode ModeKind.SelectBlock :?> ISelectMode
+    member x.SubstituteConfirmMode = _modeMap.GetMode ModeKind.SubstituteConfirm :?> ISubstituteConfirmMode
+    member x.DisabledMode = _modeMap.GetMode ModeKind.Disabled :?> IDisabledMode
+    member x.ExternalEditMode = _modeMap.GetMode ModeKind.ExternalEdit 
+
+    /// Current KeyRemapMode which should be used when calculating keyboard mappings
+    member x.KeyRemapMode = 
+        match _modeMap.Mode.ModeKind with
+        | ModeKind.Insert -> KeyRemapMode.Insert
+        | ModeKind.Replace -> KeyRemapMode.Insert
+        | ModeKind.Normal -> x.NormalMode.KeyRemapMode
+        | ModeKind.Command -> KeyRemapMode.Command
+        | ModeKind.VisualBlock -> x.VisualBlockMode.KeyRemapMode
+        | ModeKind.VisualCharacter -> x.VisualCharacterMode.KeyRemapMode
+        | ModeKind.VisualLine -> x.VisualLineMode.KeyRemapMode
+        | _ -> KeyRemapMode.None
+
+    /// Is this buffer currently in the middle of a count operation
+    member x.InCount = 
+        match _modeMap.Mode.ModeKind with
+        | ModeKind.Normal -> x.NormalMode.InCount
+        | ModeKind.VisualBlock -> x.VisualBlockMode.InCount
+        | ModeKind.VisualCharacter -> x.VisualCharacterMode.InCount
+        | ModeKind.VisualLine -> x.VisualLineMode.InCount
+        | _ -> false
+
+    member x.VimBufferData = _vimBufferData
+
+    /// Add an IMode into the IVimBuffer instance
+    member x.AddMode mode = _modeMap.AddMode mode
+
+    /// Vim treats keypad keys exactly like their non-keypad equivalent (keypad 
+    /// + is the same as a normal +).  The keypad does participate in key mapping
+    /// but once key mapping is finished the keypad keys are mapped back to their
+    /// non-keypad equivalent for processing
+    member x.GetNonKeypadEquivalent keyInput = 
+        match KeyInputUtil.GetNonKeypadEquivalent keyInput with
+        | None -> keyInput
+        | Some keyInput -> keyInput
+
+    /// Can the KeyInput value be processed in the given the current state of the
+    /// IVimBuffer
+    member x.CanProcessCore keyInput allowDirectInsert =  
+
+        // Is this KeyInput going to be used for direct insert
+        let isDirectInsert keyInput = 
+            match x.Mode.ModeKind with
+            | ModeKind.Insert -> x.InsertMode.IsDirectInsert keyInput
+            | ModeKind.Replace -> x.ReplaceMode.IsDirectInsert keyInput
+            | ModeKind.SelectCharacter -> x.InsertMode.IsDirectInsert keyInput
+            | ModeKind.SelectLine -> x.InsertMode.IsDirectInsert keyInput
+            | ModeKind.SelectBlock -> x.InsertMode.IsDirectInsert keyInput
+            | _ -> false
+
+        // Can the given KeyInput be processed as a command or potentially a 
+        // direct insert
+        let canProcess keyInput = 
+            if keyInput = _vim.GlobalSettings.DisableAllCommand then
+                // The disable command can be processed at all times
+                true
+            elif keyInput.Key = VimKey.Nop then
+                // The nop key can be processed at all times
+                true
+            elif keyInput.Key = VimKey.Escape && _vimTextBuffer.InOneTimeCommand.IsSome then
+                // Inside a one command state Escape is valid and returns us to the original
+                // mode.  This check is necessary because certain modes like Normal don't handle
+                // Escape themselves but Escape should force us back to Insert even here
+                true
+            elif x.Mode.CanProcess keyInput then
+                allowDirectInsert || not (isDirectInsert keyInput)
+            else
+                false
+
+        let mapped (keyInputSet: KeyInputSet) =
+            // Simplest case.  Mapped to a set of values so just consider the first one
+            //
+            // Note: This is not necessarily the provided KeyInput.  There could be several
+            // buffered KeyInput values which are around because the matched the prefix of a
+            // mapping which this KeyInput has broken.  So the first KeyInput we would
+            // process is the first buffered KeyInput
+            match keyInputSet.FirstKeyInput with
+            | Some keyInput -> keyInput |> x.GetNonKeypadEquivalent |> canProcess 
+            | None -> false
+
+        match x.GetKeyInputMapping keyInput with
+        | KeyMappingResult.Unmapped keyInputSet -> 
+            mapped keyInputSet
+
+        | KeyMappingResult.Mapped keyInputSet -> 
+            mapped keyInputSet
+
+        | KeyMappingResult.PartiallyMapped (keyInputSet, _) ->
+            mapped keyInputSet
+
+        | KeyMappingResult.NeedsMoreInput _ -> 
+            // If this will simply further a key mapping then yes it can be processed
+            // now
+            true
+        | KeyMappingResult.Recursive -> 
+            // Even though this will eventually result in an error it can certainly
+            // be processed now
+            true
+
+    /// Can the KeyInput value be processed in the given the current state of the
+    /// IVimBuffer
+    member x.CanProcess keyInput = x.CanProcessCore keyInput true
+
+    /// Can the passed in KeyInput be processed as a Vim command by the current state of
+    /// the IVimBuffer.  The provided KeyInput will participate in remapping based on the
+    /// current mode
+    ///
+    /// This is very similar to CanProcess except it will return false for any KeyInput
+    /// which would be processed as a direct insert.  In other words commands like 'a',
+    /// 'b' when handled by insert / replace mode
+    member x.CanProcessAsCommand keyInput = x.CanProcessCore keyInput false
+
+    member x.Close () = 
+
+        if _isClosed then 
+            invalidOp Resources.VimBuffer_AlreadyClosed
+
+        let lineNumber, offset = SnapshotPointUtil.GetLineNumberAndOffset (TextViewUtil.GetCaretPoint _textView)
+        _vim.MarkMap.UnloadBuffer _vimBufferData _bufferName lineNumber offset |> ignore
+
+        // Run the closing event in a separate try / catch.  Don't want anyone to be able
+        // to disrupt the necessary actions like removing a buffer from the global list
+        // by throwing during the Closing event
+        try
+            _closingEvent.Trigger x
+        with
+            _ -> ()
+
+        try
+            x.Mode.OnLeave()
+            _modeMap.Modes |> Seq.iter (fun x -> x.OnClose())
+            _vim.RemoveVimBuffer _textView |> ignore
+            _undoRedoOperations.Close()
+            _jumpList.Clear()
+            _closedEvent.Trigger x
+        finally 
+            _isClosed <- true
+            if not x.IsProcessingInput then
+                _postClosedEvent.Trigger x
+            
+            // Stop listening to events
+            _bag.DisposeAll()
+
+    /// Get the key mapping for the given KeyInputSet and KeyRemapMode.  This will take into
+    /// account whether the buffer is currently in the middle of a count operation.  In this
+    /// state the 0 key is not ever mapped
+    member x.GetKeyMappingCore keyInputSet keyRemapMode = 
+        try
+            _keyMap.IsZeroMappingEnabled <- not x.InCount
+            _keyMap.GetKeyMapping keyInputSet keyRemapMode
+        finally
+            _keyMap.IsZeroMappingEnabled <- true
+
+    /// Get the correct mapping of the given KeyInput value in the current state of the 
+    /// IVimBuffer.  This will consider any buffered KeyInput values 
+    member x.GetKeyInputMapping (keyInput: KeyInput) =
+
+        let keyInputSet = 
+            match _bufferedKeyInput with
+            | None -> KeyInputSet(keyInput)
+            | Some bufferedKeyInputSet -> bufferedKeyInputSet.Add keyInput
+
+        x.GetKeyMappingCore keyInputSet x.KeyRemapMode
+
+    member x.OnVimTextBufferSwitchedMode modeKind modeArgument =
+        if x.Mode.ModeKind <> modeKind then
+            _modeMap.SwitchMode modeKind modeArgument |> ignore
+
+    /// Adjust any local settings for the buffer
+    member x.AdjustLocalSettings () =
+        x.AdjustEndOfLineSetting()
+
+    /// Raised when a local setting is changed
+    member x.OnLocalSettingsChanged (setting: Setting) = 
+        if setting.Name = LocalSettingNames.EndOfLineName then
+            x.ApplyEndOfLineSetting()
+
+    /// Raised before a text buffer is saved
+    member x.OnBeforeSave (textBuffer: ITextBuffer) = 
+        if textBuffer = _vimBufferData.TextBuffer then
+           x.ApplyFixEndOfLineSetting() 
+
+    /// Adjust the 'endofline' setting for the buffer
+    member x.AdjustEndOfLineSetting () =
+        let textView = _vimBufferData.TextView
+        let textBuffer = textView.TextBuffer
+        let snapshot = textBuffer.CurrentSnapshot
+        let localSettings = _vimBufferData.LocalSettings
+        let endOfLineSetting = SnapshotUtil.AllLinesHaveLineBreaks snapshot
+        localSettings.EndOfLine <- endOfLineSetting
+
+    /// Apply the 'endofline' setting to the buffer
+    member x.ApplyEndOfLineSetting () =
+        if not x.IsReadOnly then
+            let localSettings = _vimBufferData.LocalSettings
+            let textView = _vimBufferData.TextView
+            let endOfLineSetting = localSettings.EndOfLine
+            if endOfLineSetting then
+                TextViewUtil.InsertFinalNewLine textView
+            else
+                TextViewUtil.RemoveFinalNewLine textView
+
+    /// Apply the 'fixeondofline' setting to the buffer
+    member x.ApplyFixEndOfLineSetting () =
+        if not x.IsReadOnly then
+            let localSettings = _vimBufferData.LocalSettings
+            let textView = _vimBufferData.TextView
+            let fixEndOfLineSetting = localSettings.FixEndOfLine
+            if fixEndOfLineSetting then
+                TextViewUtil.InsertFinalNewLine textView
+
+    member x.IsProcessingInput
+        with get(): bool = _processingInputCount > 0
+
+    /// Process the single KeyInput value.  No mappings are considered here.  The KeyInput is 
+    /// simply processed directly
+    member x.ProcessOneKeyInput (keyInput: KeyInput) (wasMapped: bool) =
+        let keyInputData = KeyInputData.Create keyInput wasMapped
+
+        let processResult = 
+
+            // Raise the KeyInputProcessing event before we actually process the value
+            let args = KeyInputStartEventArgs(keyInput)
+            _keyInputProcessingEvent.Trigger x args
+
+            _processingInputCount <- _processingInputCount + 1
+            try
+                if args.Handled then
+                    ProcessResult.Handled ModeSwitch.NoSwitch
+                elif keyInput = _vim.GlobalSettings.DisableAllCommand then
+                    // Toggle the state of Vim.IsDisabled
+                    _vim.IsDisabled <- not _vim.IsDisabled
+                    ProcessResult.OfModeKind x.Mode.ModeKind
+                elif keyInput.Key = VimKey.Nop then
+                    // The <nop> key should have no affect
+                    ProcessResult.Handled ModeSwitch.NoSwitch
+                else
+                    let result = x.Mode.Process keyInputData
+
+                    // Certain types of commands can always cause the current mode to be exited for
+                    // the previous one time command mode.  Handle them here
+                    let maybeLeaveOneCommand() = 
+                        if _vimTextBuffer.InSelectModeOneTimeCommand then
+                            // completing any command (even cursor movements) in a one-command mode initiated from a 
+                            // select mode will revert to the analogous select mode
+                            _vimTextBuffer.InSelectModeOneTimeCommand <- false
+                            match VisualKind.OfModeKind x.Mode.ModeKind with
+                            | Some visualModeKind -> 
+                                x.SwitchMode visualModeKind.SelectModeKind ModeArgument.None |> ignore
+                            | None -> 
+                                ()
+                        else
+                            match _vimTextBuffer.InOneTimeCommand with
+                            | Some modeKind ->
+                                // A completed command always ends a one-command started from insert/replace mode, 
+                                // unless the current mode is visual/select.  In the latter case, we expect that a
+                                // command completed in visual/select mode will return an explicit SwitchMode result 
+                                // so we don't need to override the result here.
+                                if not (VisualKind.IsAnyVisualOrSelect x.Mode.ModeKind) then
+                                    _vimTextBuffer.InOneTimeCommand <- None
+                                    x.SwitchMode modeKind ModeArgument.None |> ignore
+                            | None ->
+                                ()
+
+                    let maybeOverrideModeSwich modeKind =
+                        // switching to an insert mode should cancel one command mode
+                        if VimExtensions.IsAnyInsert modeKind then
+                            _vimTextBuffer.InSelectModeOneTimeCommand <- false
+                            _vimTextBuffer.InOneTimeCommand <- None
+                            modeKind
+                        // switching to normal mode should end one command mode, reverting to the stored mode
+                        elif modeKind = ModeKind.Normal then
+                            match _vimTextBuffer.InOneTimeCommand with
+                            | Some oneTimeModeKind ->
+                                _vimTextBuffer.InSelectModeOneTimeCommand <- false
+                                _vimTextBuffer.InOneTimeCommand <- None
+                                oneTimeModeKind
+                            | None ->
+                                modeKind
+                        else
+                            modeKind
+
+                    match result with
+                    | ProcessResult.Handled modeSwitch ->
+                        match modeSwitch with
+                        | ModeSwitch.NoSwitch -> 
+                            maybeLeaveOneCommand()
+                        | ModeSwitch.SwitchMode kind -> 
+                            let switchKind = maybeOverrideModeSwich kind
+                            x.SwitchMode switchKind ModeArgument.None |> ignore
+                        | ModeSwitch.SwitchModeWithArgument (kind, argument) -> 
+                            let switchKind = maybeOverrideModeSwich kind
+                            x.SwitchMode switchKind argument |> ignore
+                        | ModeSwitch.SwitchPreviousMode -> 
+                            x.SwitchPreviousMode() |> ignore
+                        | ModeSwitch.SwitchModeOneTimeCommand modeKind ->
+                            // Begins one command mode and immediately switches to the target mode.
+                            // One command mode initiated from select mode is tracked separately.
+                            if VisualKind.IsAnySelect x.Mode.ModeKind then
+                                _vimTextBuffer.InSelectModeOneTimeCommand <- true
+                            else
+                                _vimTextBuffer.InOneTimeCommand <- Some x.Mode.ModeKind
+                            x.SwitchMode modeKind ModeArgument.None |> ignore
+                    | ProcessResult.HandledNeedMoreInput ->
+                        ()
+                    | ProcessResult.NotHandled -> 
+                        maybeLeaveOneCommand()
+                    | ProcessResult.Error ->
+                        maybeLeaveOneCommand()
+                    result
+            finally
+                _processingInputCount <- _processingInputCount - 1
+
+        let args = KeyInputProcessedEventArgs(keyInput, processResult)
+        _keyInputProcessedEvent.Trigger x args
+        processResult
+
+    /// Process the provided KeyInputSet until completion or until a point where an 
+    /// ambiguous mapping is reached
+    member x.ProcessCore (keyInputSet: KeyInputSet) = 
+        Contract.Assert(Option.isNone _bufferedKeyInput)
+
+        let mapCount = ref 0
+        let remainingSet = ref keyInputSet
+        let processResult = ref (ProcessResult.Handled ModeSwitch.NoSwitch)
+
+        // Whenever processing a key results in an error, the rest of the key mapping 
+        // should not be processed (:help key-mapping, search for error)
+        let isError () = 
+            match processResult.Value with
+            | ProcessResult.Error -> true
+            | _ -> false
+
+        // Process the KeyInput values in the given set to completion without considering
+        // any further key mappings
+        let processSet (keyInputSet: KeyInputSet) (wasMapped: bool) =
+            for keyInput in keyInputSet.KeyInputs do
+                if not (isError ()) then 
+                    let keyInput = x.GetNonKeypadEquivalent keyInput
+                    processResult := x.ProcessOneKeyInput keyInput wasMapped
+
+        let processUnmappedSet keyInputSet = processSet keyInputSet false
+        let processMappedSet keyInputSet = processSet keyInputSet true
+
+        while remainingSet.Value.Length > 0 && not (isError ()) do
+            match x.KeyRemapMode with
+            | KeyRemapMode.None -> 
+                // There is no mode for the current key stroke but may be for the subsequent
+                // ones in the set.  Process the first one only here 
+                remainingSet.Value.FirstKeyInput.Value |> KeyInputSetUtil.Single |> processUnmappedSet
+                remainingSet := remainingSet.Value.Rest
+            | _ -> 
+                let keyMappingResult = x.GetKeyMappingCore remainingSet.Value x.KeyRemapMode
+                remainingSet := 
+                    match keyMappingResult with
+                    | KeyMappingResult.Unmapped mappedKeyInputSet -> 
+                        processUnmappedSet mappedKeyInputSet
+                        KeyInputSet.Empty
+                    | KeyMappingResult.Mapped mappedKeyInputSet -> 
+                        mapCount := mapCount.Value + 1
+                        processMappedSet mappedKeyInputSet
+                        KeyInputSet.Empty
+                    | KeyMappingResult.PartiallyMapped (mappedKeyInputSet, remainingSet) ->
+                        mapCount := mapCount.Value + 1
+                        processMappedSet mappedKeyInputSet
+                        remainingSet
+                    | KeyMappingResult.NeedsMoreInput keyInputSet -> 
+                        _bufferedKeyInput <- Some keyInputSet
+                        let args = KeyInputSetEventArgs(keyInputSet)
+                        _keyInputBufferedEvent.Trigger x args
+                        processResult := ProcessResult.Handled ModeSwitch.NoSwitch
+                        KeyInputSet.Empty
+                    | KeyMappingResult.Recursive ->
+                        x.RaiseErrorMessage Resources.Vim_RecursiveMapping
+                        processResult := ProcessResult.Error
+                        KeyInputSet.Empty
+
+                // The MaxMapCount value is a heuristic which VsVim implements to avoid an infinite
+                // loop processing recursive input.  In a perfect world we would implement 
+                // Ctrl-C support and allow users to break out of this loop but right now we don't
+                // and this is a heuristic to prevent hanging the IDE until then
+                if remainingSet.Value.Length > 0 && mapCount.Value = _maxMapCount then
+                    x.RaiseErrorMessage Resources.Vim_RecursiveMapping
+                    processResult := ProcessResult.Error
+                    remainingSet := KeyInputSet.Empty
+
+        processResult.Value
+
+    /// Actually process the input key.  Raise the change event on an actual change
+    member x.Process (keyInput: KeyInput) =
+
+        VimTrace.TraceInfo("VimBuffer.Process: {0}", keyInput)
+
+        // Raise the event that we received the key
+        let args = KeyInputStartEventArgs(keyInput)
+        _keyInputStartEvent.Trigger x args
+        
+        try
+            if args.Handled then
+                // If one of the event handlers handled the KeyInput themselves then 
+                // the key is considered handled and nothing changed.  Need to raise 
+                // the process events here since it was technically processed at this
+                // point
+                let keyInputProcessingEventArgs = KeyInputStartEventArgs(keyInput)
+                keyInputProcessingEventArgs.Handled <- true
+                _keyInputProcessingEvent.Trigger x keyInputProcessingEventArgs
+
+                let processResult = ProcessResult.Handled ModeSwitch.NoSwitch
+                let keyInputProcessedEventArgs = KeyInputProcessedEventArgs(keyInput, processResult)
+                _keyInputProcessedEvent.Trigger x keyInputProcessedEventArgs
+
+                processResult
+            else
+
+                // Combine this KeyInput with the buffered KeyInput values and clear it out.  If 
+                // this KeyInput needs more input then it will be re-buffered
+                let keyInputSet = 
+                    match _bufferedKeyInput with
+                    | None -> KeyInputSet(keyInput)
+                    | Some bufferedKeyInputSet -> bufferedKeyInputSet.Add keyInput
+                _bufferedKeyInput <- None
+
+                x.ProcessCore keyInputSet
+
+        finally 
+            _keyInputEndEvent.Trigger x args
+            if _isClosed && not x.IsProcessingInput then
+                _postClosedEvent.Trigger x
+
+    /// Process all of the buffered KeyInput values 
+    member x.ProcessBufferedKeyInputs() = 
+        match _bufferedKeyInput with
+        | None -> ()
+        | Some keyInputSet ->
+            _bufferedKeyInput <- None
+
+            // If there is an exact match in the KeyMap then we will use that to do a 
+            // mapping.  This isn't documented anywhere but can be demonstrated as follows
+            //
+            //  :imap i short
+            //  :imap ii long
+            //
+            // Then type 'i' in insert mode and wait for the time out.  It will print 'short'
+            let keyInputSet, wasMapped = 
+                let keyMapping = 
+                    _keyMap.GetKeyMappingsForMode x.KeyRemapMode
+                    |> Seq.tryFind (fun keyMapping -> keyMapping.Left = keyInputSet)
+                match keyMapping with
+                | None -> keyInputSet, false
+                | Some keyMapping -> keyMapping.Right, true
+
+            keyInputSet.KeyInputs
+            |> Seq.iter (fun keyInput -> x.ProcessOneKeyInput keyInput wasMapped |> ignore)
+ 
+            if _isClosed && not x.IsProcessingInput then
+                _postClosedEvent.Trigger x   
+
+    member x.RaiseErrorMessage msg = 
+        let args = StringEventArgs(msg)
+        _lastMessage <- Some msg
+        _errorMessageEvent.Trigger x args
+
+    member x.RaiseWarningMessage msg = 
+        let args = StringEventArgs(msg)
+        _lastMessage <- Some msg
+        _warningMessageEvent.Trigger x args
+
+    member x.RaiseStatusMessage msg = 
+        let args = StringEventArgs(msg)
+        _lastMessage <- Some msg
+        _statusMessageEvent.Trigger x args
+
+    /// Remove an IMode from the IVimBuffer instance
+    member x.RemoveMode mode = _modeMap.RemoveMode mode
+
+    /// Switch to the desired mode
+    member x.SwitchMode modeKind modeArgument =        
+        _modeMap.SwitchMode modeKind modeArgument
+
+    member x.SwitchPreviousMode () =
+        // The previous mode is overridden when we are in one command mode
+        match _vimTextBuffer.InOneTimeCommand with
+        | Some modeKind ->
+            _vimTextBuffer.InSelectModeOneTimeCommand <- false
+            _vimTextBuffer.InOneTimeCommand <- None
+            x.SwitchMode modeKind ModeArgument.None
+        | None ->
+            match _modeMap.PreviousMode with
+            | None -> _modeMap.Mode
+            | Some mode -> x.SwitchMode mode.ModeKind ModeArgument.None
+
+    /// Simulate the KeyInput being processed.  Should not go through remapping because the caller
+    /// is responsible for doing the mapping.  They are indicating the literal key was processed
+    member x.SimulateProcessed keyInput = 
+
+        // When simulating KeyInput as being processed we clear out any buffered KeyInput 
+        // values.  By calling this API the caller wants us to simulate a specific key was 
+        // pressed and they action was handled by them.  We assume they accounted for any 
+        // buffered input with this action.
+        _bufferedKeyInput <- None
+
+        let keyInputEventArgs = KeyInputStartEventArgs(keyInput)
+        let keyInputProcessedEventArgs = KeyInputProcessedEventArgs(keyInput, ProcessResult.Handled ModeSwitch.NoSwitch)
+        _keyInputStartEvent.Trigger x keyInputEventArgs
+        _keyInputProcessedEvent.Trigger x keyInputProcessedEventArgs
+        _keyInputEndEvent.Trigger x keyInputEventArgs
+                 
+    interface IVimBuffer with
+        member x.CurrentDirectory 
+            with get() = _vimBufferData.CurrentDirectory
+            and set value = _vimBufferData.CurrentDirectory <- value
+        member x.Vim = _vim
+        member x.VimData = _vim.VimData
+        member x.VimBufferData = x.VimBufferData
+        member x.VimTextBuffer = x.VimBufferData.VimTextBuffer
+        member x.WordNavigator = _wordNavigator
+        member x.TextView = _textView
+        member x.CommandUtil = _commandUtil
+        member x.MotionUtil = _motionUtil
+        member x.TextBuffer = _textView.TextBuffer
+        member x.TextSnapshot = _textView.TextSnapshot
+        member x.UndoRedoOperations = _undoRedoOperations
+        member x.BufferedKeyInputs = x.BufferedKeyInputs 
+        member x.IncrementalSearch = _incrementalSearch
+        member x.InOneTimeCommand = x.InOneTimeCommand
+        member x.IsClosed = _isClosed
+        member x.IsProcessingInput = x.IsProcessingInput 
+        member x.IsSwitchingMode = _modeMap.IsSwitchingMode
+        member x.Name = _vim.VimHost.GetName _textView.TextBuffer
+        member x.MarkMap = _vim.MarkMap
+        member x.JumpList = _jumpList
+        member x.LastMessage = _lastMessage
+        member x.ModeKind = x.Mode.ModeKind
+        member x.Mode = x.Mode
+        member x.NormalMode = x.NormalMode
+        member x.VisualLineMode = x.VisualLineMode
+        member x.VisualCharacterMode = x.VisualCharacterMode
+        member x.VisualBlockMode = x.VisualBlockMode
+        member x.CommandMode = x.CommandMode
+        member x.InsertMode = x.InsertMode
+        member x.ReplaceMode = x.ReplaceMode
+        member x.SelectCharacterMode = x.SelectCharacterMode
+        member x.SelectLineMode = x.SelectLineMode
+        member x.SelectBlockMode = x.SelectBlockMode
+        member x.SubstituteConfirmMode = x.SubstituteConfirmMode
+        member x.ExternalEditMode = x.ExternalEditMode
+        member x.DisabledMode = x.DisabledMode
+        member x.AllModes = _modeMap.Modes
+        member x.GlobalSettings = _localSettings.GlobalSettings;
+        member x.LocalSettings = _localSettings
+        member x.WindowSettings = _windowSettings
+        member x.RegisterMap = _vim.RegisterMap
+
+        member x.CanProcess keyInput = x.CanProcess keyInput
+        member x.CanProcessAsCommand keyInput = x.CanProcessAsCommand keyInput
+        member x.Close () = x.Close()
+        member x.GetKeyInputMapping keyInput = x.GetKeyInputMapping keyInput
+        member x.GetMode kind = _modeMap.GetMode kind
+        member x.GetRegister name = _vim.RegisterMap.GetRegister name
+        member x.Process keyInput = x.Process keyInput
+        member x.ProcessBufferedKeyInputs() = x.ProcessBufferedKeyInputs()
+        member x.SwitchMode kind arg = x.SwitchMode kind arg
+        member x.SwitchPreviousMode() = x.SwitchPreviousMode()
+        member x.SimulateProcessed keyInput = x.SimulateProcessed keyInput
+
+        member x.IsReadOnly
+            with get () =  x.IsReadOnly
+
+        [<CLIEvent>]
+        member x.SwitchedMode = _modeMap.SwitchedEvent.Publish
+        [<CLIEvent>]
+        member x.KeyInputStart = _keyInputStartEvent.Publish
+        [<CLIEvent>]
+        member x.KeyInputProcessing = _keyInputProcessingEvent.Publish
+        [<CLIEvent>]
+        member x.KeyInputProcessed = _keyInputProcessedEvent.Publish
+        [<CLIEvent>]
+        member x.KeyInputBuffered = _keyInputBufferedEvent.Publish
+        [<CLIEvent>]
+        member x.KeyInputEnd = _keyInputEndEvent.Publish
+        [<CLIEvent>]
+        member x.ErrorMessage = _errorMessageEvent.Publish
+        [<CLIEvent>]
+        member x.WarningMessage = _warningMessageEvent.Publish
+        [<CLIEvent>]
+        member x.StatusMessage = _statusMessageEvent.Publish
+        [<CLIEvent>]
+        member x.Closing = _closingEvent.Publish
+        [<CLIEvent>]
+        member x.Closed = _closedEvent.Publish
+        [<CLIEvent>]
+        member x.PostClosed = _postClosedEvent.Publish
+
+    interface IVimBufferInternal with
+        member x.TextView = _textView
+        member x.RaiseStatusMessage msg = x.RaiseStatusMessage msg
+        member x.RaiseWarningMessage msg = x.RaiseWarningMessage msg
+        member x.RaiseErrorMessage msg = x.RaiseErrorMessage msg
+
+    interface IPropertyOwner with
+        member x.Properties = _properties