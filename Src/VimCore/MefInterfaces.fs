﻿#light

namespace Vim
open Microsoft.VisualStudio.Text
open Microsoft.VisualStudio.Text.Editor
open Microsoft.VisualStudio.Text.Operations
open Microsoft.VisualStudio.Text.Tagging
open System
open System.Configuration

/// Used to determine if a completion window is active for a given view
type IDisplayWindowBroker =

    /// TextView this broker is associated with
    abstract TextView: ITextView 

    /// Is there currently a completion window active on the given ITextView
    abstract IsCompletionActive: bool

    /// Is signature help currently active
    abstract IsSignatureHelpActive: bool

    // Is Quick Info active
    abstract IsQuickInfoActive: bool 

    /// Dismiss any completion windows on the given ITextView
    abstract DismissDisplayWindows: unit -> unit

type IDisplayWindowBrokerFactoryService  =

    /// Get the display broker for the provided ITextView
    abstract GetDisplayWindowBroker: textView: ITextView -> IDisplayWindowBroker

/// What type of tracking are we doing
[<RequireQualifiedAccess>]
[<NoComparison>]
[<NoEquality>]
type LineColumnTrackingMode = 

    /// By default a 1TrackingLineColumn will be deleted if the line it 
    /// tracks is deleted
    | Default 

    /// ITrackingLineColumn should survive the deletion of it's line
    /// and just treat it as a delta adjustment
    | SurviveDeletes 

    /// Same as Survives delete but it resets the column to 0 in this 
    /// case
    | LastEditPoint

/// Tracks a line number and column across edits to the ITextBuffer.  This auto tracks
/// and will return information against the current ITextSnapshot for the 
/// ITextBuffer
type ITrackingLineColumn =

    /// ITextBuffer this ITrackingLineColumn is tracking against
    abstract TextBuffer: ITextBuffer

    /// Returns the LineColumnTrackingMode for this instance
    abstract TrackingMode: LineColumnTrackingMode

    /// Get the point as it relates to current Snapshot.
    abstract Point: SnapshotPoint option 

    /// Get the point as a VirtualSnapshot point on the current ITextSnapshot
    abstract VirtualPoint: VirtualSnapshotPoint option

    /// Get the column as it relates to current Snapshot.
    abstract Column: SnapshotColumn option 

    /// Get the column as a VirtualSnapshotColumn point on the current ITextSnapshot
    abstract VirtualColumn: VirtualSnapshotColumn option

    /// Needs to be called when you are done with the ITrackingLineColumn
    abstract Close: unit -> unit

/// Tracks a VisualSpan across edits to the underlying ITextBuffer.
type ITrackingVisualSpan = 

    /// The associated ITextBuffer instance
    abstract TextBuffer: ITextBuffer

    /// Get the VisualSpan as it relates to the current ITextSnapshot
    abstract VisualSpan: VisualSpan option

    /// Needs to be called when the consumer is finished with the ITrackingVisualSpan
    abstract Close: unit -> unit

/// Tracks a Visual Selection across edits to the underlying ITextBuffer.  This tracks both
/// the selection area and the caret within the selection
type ITrackingVisualSelection = 

    /// The SnapshotPoint for the caret within the current ITextSnapshot
    abstract CaretPoint: SnapshotPoint option

    /// The associated ITextBuffer instance
    abstract TextBuffer: ITextBuffer

    /// Get the Visual Selection as it relates to the current ITextSnapshot
    abstract VisualSelection: VisualSelection option

    /// Needs to be called when the consumer is finished with the ITrackingVisualSpan
    abstract Close: unit -> unit

type IBufferTrackingService = 

    /// Create an ITrackingLineColumn at the given position in the buffer.  
    abstract CreateLineOffset: textBuffer: ITextBuffer -> lineNumber: int -> offset: int -> mode: LineColumnTrackingMode -> ITrackingLineColumn

    /// Create an ITrackingLineColumn at the given SnaphsotColumn
    abstract CreateColumn: column: SnapshotColumn -> mode: LineColumnTrackingMode -> ITrackingLineColumn

    /// Create an ITrackingVisualSpan for the given VisualSpan
    abstract CreateVisualSpan: visualSpan: VisualSpan -> ITrackingVisualSpan

    /// Create an ITrackingVisualSelection for the given Visual Selection
    abstract CreateVisualSelection: visualSelection: VisualSelection -> ITrackingVisualSelection

    /// Does the given ITextBuffer have any out standing tracking instances 
    abstract HasTrackingItems: textBuffer: ITextBuffer -> bool

type IVimBufferCreationListener =

    /// Called whenever an IVimBuffer is created
    abstract VimBufferCreated: vimBuffer: IVimBuffer -> unit

/// Supports the creation and deletion of folds within a ITextBuffer.  Most components
/// should talk to IFoldManager directly
type IFoldData = 

    /// Associated ITextBuffer the data is over
    abstract TextBuffer: ITextBuffer

    /// Gets snapshot spans for all of the currently existing folds.  This will
    /// only return the folds explicitly created by vim.  It won't return any
    /// collapsed regions in the ITextView
    abstract Folds: SnapshotSpan seq

    /// Create a fold for the given line range
    abstract CreateFold: SnapshotLineRange -> unit 

    /// Delete a fold which crosses the given SnapshotPoint.  Returns false if 
    /// there was no fold to be deleted
    abstract DeleteFold: SnapshotPoint -> bool

    /// Delete all of the folds which intersect the given SnapshotSpan
    abstract DeleteAllFolds: SnapshotSpan -> unit

    /// Raised when the collection of folds are updated for any reason
    [<CLIEvent>]
    abstract FoldsUpdated: IDelegateEvent<System.EventHandler>

/// Supports the creation and deletion of folds within a ITextBuffer
///
/// TODO: This should become a merger between folds and outlining regions in 
/// an ITextBuffer / ITextView
type IFoldManager = 

    /// Associated ITextView
    abstract TextView: ITextView

    /// Create a fold for the given line range.  The fold will be created in a closed state.
    abstract CreateFold: range: SnapshotLineRange -> unit 

    /// Close 'count' fold values under the given SnapshotPoint
    abstract CloseFold: point: SnapshotPoint -> count: int -> unit

    /// Close all folds which intersect the given SnapshotSpan
    abstract CloseAllFolds: span: SnapshotSpan -> unit

    /// Delete a fold which crosses the given SnapshotPoint.  Returns false if 
    /// there was no fold to be deleted
    abstract DeleteFold: point: SnapshotPoint -> unit

    /// Delete all of the folds which intersect the SnapshotSpan
    abstract DeleteAllFolds: span: SnapshotSpan -> unit

    /// Toggle fold under the given SnapshotPoint
    abstract ToggleFold: point: SnapshotPoint -> count: int -> unit

    /// Toggle all folds under the given SnapshotPoint
    abstract ToggleAllFolds: span: SnapshotSpan -> unit

    /// Open 'count' folds under the given SnapshotPoint
    abstract OpenFold: point: SnapshotPoint -> count: int -> unit

    /// Open all folds which intersect the given SnapshotSpan
    abstract OpenAllFolds: span: SnapshotSpan -> unit

/// Supports the get and creation of IFoldManager for a given ITextBuffer
type IFoldManagerFactory =

    /// Get the IFoldData for this ITextBuffer
    abstract GetFoldData: textBuffer: ITextBuffer -> IFoldData

    /// Get the IFoldManager for this ITextView.
    abstract GetFoldManager: textView: ITextView -> IFoldManager

/// Used because the actual Point class is in WPF which isn't available at this layer.
[<Struct>]
type VimPoint = {
    X: double
    Y: double
}

/// Abstract representation of the mouse
type IMouseDevice = 
    
    /// Is the left button pressed
    abstract IsLeftButtonPressed: bool

    /// Is the right button pressed
    abstract IsRightButtonPressed: bool

    /// Get the position of the mouse position within the ITextView
    abstract GetPosition: textView: ITextView -> VimPoint option

    /// Is the given ITextView in the middle fo a drag operation?
    abstract InDragOperation: textView: ITextView -> bool

/// Abstract representation of the keyboard 
type IKeyboardDevice = 

    /// Is the given key pressed
    abstract IsArrowKeyDown: bool

    /// The modifiers currently pressed on the keyboard
    abstract KeyModifiers: VimKeyModifiers

/// Tracks changes to the associated ITextView
type ILineChangeTracker =

    /// Swap the most recently changed line with its saved copy
    abstract Swap: unit -> bool

/// Manages the ILineChangeTracker instances
type ILineChangeTrackerFactory =

    /// Get the ILineChangeTracker associated with the given vim buffer information
    abstract GetLineChangeTracker: vimBufferData: IVimBufferData -> ILineChangeTracker

/// Provides access to the system clipboard 
type IClipboardDevice =

    /// Whether to report errors that occur when using the clipboard
    abstract ReportErrors: bool with get, set

    /// The text contents of the clipboard device
    abstract Text: string with get, set

[<RequireQualifiedAccess>]
[<NoComparison>]
[<NoEquality>]
type Result = 
    | Succeeded
    | Failed of Error: string

[<Flags>]
type ViewFlags = 
    | None = 0 

    /// Ensure the context point is visible in the ITextView
    | Visible = 0x01

    /// If the context point is inside a collapsed region then it needs to be exapnded
    | TextExpanded = 0x02

    /// Using the context point as a reference ensure the scroll respects the 'scrolloff'
    /// setting
    | ScrollOffset = 0x04

    /// Possibly move the caret to account for the 'virtualedit' setting
    | VirtualEdit = 0x08

    /// Standard flags: 
    /// Visible ||| TextExpanded ||| ScrollOffset
    | Standard = 0x07

    /// All flags
    /// Visible ||| TextExpanded ||| ScrollOffset ||| VirtualEdit
    | All = 0x0f

[<RequireQualifiedAccess>]
[<NoComparison>]
type RegisterOperation = 
    | Yank
    | Delete

    /// Force the operation to be treated like a big delete even if it's a small one.
    | BigDelete

/// This class abstracts out the operations that are common to normal, visual and 
/// command mode.  It usually contains common edit and movement operations and very
/// rarely will deal with caret operations.  That is the responsibility of the 
/// caller
type ICommonOperations =

    /// Run the beep operation
    abstract Beep: unit -> unit

    /// Associated IEditorOperations
    abstract EditorOperations: IEditorOperations

    /// Associated IEditorOptions
    abstract EditorOptions: IEditorOptions

<<<<<<< HEAD
    /// The currently maintained caret column for up / down caret movements in the
    /// buffer
    abstract MaintainCaretColumn: MaintainCaretColumn with get, set

    /// Whether multi-selection is supported
    abstract IsMultiSelectionSupported: bool

    /// The primary selected span
    abstract PrimarySelectedSpan: SelectedSpan

    /// The current selected spans
    abstract SelectedSpans: SelectedSpan seq

=======
>>>>>>> e1f9b428
    /// The snapshot point in the buffer under the mouse cursor
    abstract MousePoint: VirtualSnapshotPoint option

    /// Associated ITextView
    abstract TextView: ITextView 

    /// Associated VimBufferData instance
    abstract VimBufferData: IVimBufferData

    /// Add a new caret at the specified point
    abstract AddCaretAtPoint: point: VirtualSnapshotPoint -> unit

    /// Add a new caret at the mouse point
    abstract AddCaretAtMousePoint: unit -> unit

    /// Add a caret or selection on an adjacent line in the specified direction
    abstract AddCaretOrSelectionOnAdjacentLine: direction: Direction -> unit

    /// Adjust the ITextView scrolling to account for the 'scrolloff' setting after a move operation
    /// completes
    abstract AdjustTextViewForScrollOffset: unit -> unit

    /// This is the same function as AdjustTextViewForScrollOffsetAtPoint except that it moves the caret 
    /// not the view port.  Make the caret consistent with the setting not the display 
    abstract AdjustCaretForScrollOffset: unit -> unit

    /// Adjust the caret if it is past the end of line and 'virtualedit=onemore' is not set
    abstract AdjustCaretForVirtualEdit: unit -> unit

    abstract member CloseWindowUnlessDirty: unit -> unit

    /// Create a possibly LineWise register value with the specified string value at the given 
    /// point.  This is factored out here because a LineWise value in vim should always
    /// end with a new line but we can't always guarantee the text we are working with 
    /// contains a new line.  This normalizes out the process needed to make this correct
    /// while respecting the settings of the ITextBuffer
    abstract CreateRegisterValue: point: SnapshotPoint -> stringData: StringData -> operationKind: OperationKind -> RegisterValue

    /// Delete at least count lines from the buffer starting from the provided line.  The 
    /// operation will fail if there aren't at least 'maxCount' lines in the buffer from
    /// the start point.
    ///
    /// This operation is performed against the visual buffer.  
    abstract DeleteLines: startLine: ITextSnapshotLine -> maxCount: int -> registerName: RegisterName option -> unit

    /// Perform the specified action asynchronously using the scheduler
    abstract DoActionAsync: action: (unit -> unit) -> unit

    /// Perform the specified action when the text view is ready
    abstract DoActionWhenReady: action: (unit -> unit) -> unit

    /// Ensure the view properties are met at the caret
    abstract EnsureAtCaret: viewFlags: ViewFlags -> unit

    /// Ensure the view properties are met at the point
    abstract EnsureAtPoint: point: SnapshotPoint -> viewFlags: ViewFlags -> unit

    /// Filter the specified line range through the specified command
    abstract FilterLines: SnapshotLineRange -> command: string -> unit

    /// Format the specified line range
    abstract FormatCodeLines: SnapshotLineRange -> unit

    /// Format the specified line range
    abstract FormatTextLines: SnapshotLineRange -> preserveCaretPosition: bool -> unit

    /// Forward the specified action to the focused window
    abstract ForwardToFocusedWindow: action: (ICommonOperations -> unit) -> unit

    /// Get the new line text which should be used for new lines at the given SnapshotPoint
    abstract GetNewLineText: SnapshotPoint -> string

    /// Get the register to use based on the name provided to the operation.
    abstract GetRegister: name: RegisterName option -> Register

    /// Get the indentation for a newly created ITextSnasphotLine.  The context line is
    /// is provided to calculate the indentation off of 
    ///
    /// Warning: Calling this API can cause the buffer to be edited.  Asking certain 
    /// editor implementations about the indentation, in particular Razor, can cause
    /// an edit to occur.  
    ///
    /// Issue #946
    abstract GetNewLineIndent: contextLine: ITextSnapshotLine -> newLine: ITextSnapshotLine -> int option

    /// Get the standard ReplaceData for the given SnapshotPoint
    abstract GetReplaceData: point: SnapshotPoint -> VimRegexReplaceData

    /// Get the current number of spaces to caret we are maintaining
    abstract GetSpacesToCaret: unit -> int

    /// Get the number of spaces (when tabs are expanded) that is necessary to get to the 
    /// specified point on it's line
    abstract GetSpacesToPoint: point: SnapshotPoint -> int

    /// Get the point that visually corresponds to the specified column on its line
    abstract GetColumnForSpacesOrEnd: contextLine: ITextSnapshotLine -> spaces: int -> SnapshotColumn

    /// Get the number of spaces (when tabs are expanded) that is necessary to get to the
    /// specified virtual point on it's line
    abstract GetSpacesToVirtualColumn: column: VirtualSnapshotColumn -> int

    /// Get the virtual point that visually corresponds to the specified column on its line
    abstract GetVirtualColumnForSpaces: contextLine: ITextSnapshotLine -> spaces: int -> VirtualSnapshotColumn

    /// Attempt to GoToDefinition on the current state of the buffer.  If this operation fails, an error message will 
    /// be generated as appropriate
    abstract GoToDefinition: unit -> Result

    /// Go to the file named in the word under the cursor
    abstract GoToFile: unit -> unit

    /// Go to the file name specified as a paramter
    abstract GoToFile: string -> unit

    /// Go to the file named in the word under the cursor in a new window
    abstract GoToFileInNewWindow: unit -> unit

    /// Go to the file name specified as a paramter in a new window
    abstract GoToFileInNewWindow: string -> unit

    /// Go to the local declaration of the word under the cursor
    abstract GoToLocalDeclaration: unit -> unit

    /// Go to the global declaration of the word under the cursor
    abstract GoToGlobalDeclaration: unit -> unit

    /// Go to the "count" next tab window in the specified direction.  This will wrap 
    /// around
    abstract GoToNextTab: path: SearchPath -> count: int -> unit

    /// Go the nth tab.  This uses vim's method of numbering tabs which is a 1 based list.  Both
    /// 0 and 1 can be used to access the first tab
    abstract GoToTab: int -> unit

    /// Using the specified base folder, go to the tag specified by ident
    abstract GoToTagInNewWindow: folder: string -> ident: string -> Result

    /// Convert any virtual spaces into real spaces / tabs based on the current settings.  The caret 
    /// will be positioned at the end of that change
    abstract FillInVirtualSpace: unit -> unit

    /// Joins the lines in the range
    abstract Join: SnapshotLineRange -> JoinKind -> unit

    /// Load a file into a new window, optionally moving the caret to the first
    /// non-blank on a specific line or to a specific line and column
    abstract LoadFileIntoNewWindow: file: string -> lineNumber: int option -> columnNumber: int option -> Result

    /// Move the caret in the specified direction
    abstract MoveCaret: caretMovement: CaretMovement -> bool

    /// Move the caret in the specified direction with an arrow key
    abstract MoveCaretWithArrow: caretMovement: CaretMovement -> bool

    /// Move the caret to a given point on the screen and ensure the view has the specified
    /// properties at that point 
    abstract MoveCaretToColumn: column: SnapshotColumn -> viewFlags: ViewFlags -> unit

    /// Move the caret to a given virtual point on the screen and ensure the view has the specified
    /// properties at that point
    abstract MoveCaretToVirtualColumn: column: VirtualSnapshotColumn -> viewFlags: ViewFlags -> unit

    /// Move the caret to a given point on the screen and ensure the view has the specified
    /// properties at that point 
    abstract MoveCaretToPoint: point: SnapshotPoint -> viewFlags: ViewFlags -> unit

    /// Move the caret to a given virtual point on the screen and ensure the view has the specified
    /// properties at that point
    abstract MoveCaretToVirtualPoint: point: VirtualSnapshotPoint -> viewFlags: ViewFlags -> unit

    /// Move the caret to the MotionResult value
    abstract MoveCaretToMotionResult: motionResult: MotionResult -> unit

    /// Navigate to the given point which may occur in any ITextBuffer.  This will not update the 
    /// jump list
    abstract NavigateToPoint: VirtualSnapshotPoint -> bool

    /// Normalize the spaces and tabs in the string
    abstract NormalizeBlanks: text: string -> spacesToColumn: int -> string

    /// Normalize the spaces and tabs in the string at the given column in the buffer
    abstract NormalizeBlanksAtColumn: text: string -> column: SnapshotColumn -> string

    /// Normalize the spaces and tabs in the string for a new tabstop
    abstract NormalizeBlanksForNewTabStop: text: string -> spacesToColumn: int -> tabStop: int -> string

    /// Normalize the set of spaces and tabs into spaces
    abstract NormalizeBlanksToSpaces: text: string -> spacesToColumn: int -> string

    /// Display a status message and fit it to the size of the window
    abstract OnStatusFitToWindow: message: string -> unit

    /// Open link under caret
    abstract OpenLinkUnderCaret: unit -> Result

    /// Put the specified StringData at the given point.
    abstract Put: SnapshotPoint -> StringData -> OperationKind -> unit

    /// Raise the error / warning messages for the given SearchResult
    abstract RaiseSearchResultMessage: SearchResult -> unit

    /// Record last change start and end positions
    abstract RecordLastChange: oldSpan: SnapshotSpan -> newSpan: SnapshotSpan -> unit

    /// Record last yank start and end positions
    abstract RecordLastYank: span: SnapshotSpan -> unit

    /// Redo the buffer changes "count" times
    abstract Redo: count:int -> unit

    /// Restore spaces to caret, or move to start of line if 'startofline' is set
    abstract RestoreSpacesToCaret: spacesToCaret: int -> useStartOfLine: bool -> unit

    /// Run the specified action for all selections
    abstract RunForAllSelections: action: (unit -> CommandResult) -> CommandResult

    /// Scrolls the number of lines given and keeps the caret in the view
    abstract ScrollLines: ScrollDirection -> count:int -> unit

    /// Set the current selected spans
    abstract SetSelectedSpans: SelectedSpan seq -> unit

    /// Update the register with the specified value
    abstract SetRegisterValue: name: RegisterName option -> operation: RegisterOperation -> value: RegisterValue -> unit

    /// Shift the block of lines to the left by shiftwidth * 'multiplier'
    abstract ShiftLineBlockLeft: SnapshotSpan seq -> multiplier: int -> unit

    /// Shift the block of lines to the right by shiftwidth * 'multiplier'
    abstract ShiftLineBlockRight: SnapshotSpan seq -> multiplier: int -> unit

    /// Shift the given line range left by shiftwidth * 'multiplier'
    abstract ShiftLineRangeLeft: SnapshotLineRange -> multiplier: int -> unit

    /// Shift the given line range right by shiftwidth * 'multiplier'
    abstract ShiftLineRangeRight: SnapshotLineRange -> multiplier: int -> unit

    /// Sort the given line range
    abstract SortLines: SnapshotLineRange -> reverseOrder: bool -> SortFlags -> pattern: string option -> unit

    /// Substitute Command implementation
    abstract Substitute: pattern: string -> replace: string -> SnapshotLineRange -> flags: SubstituteFlags -> unit

    /// Toggle the use of typing language characters
    abstract ToggleLanguage: isForInsert: bool -> unit

    /// Map the specified point with negative tracking to the current snapshot
    abstract MapPointNegativeToCurrentSnapshot: point: SnapshotPoint -> SnapshotPoint

    /// Map the specified point with positive tracking to the current snapshot
    abstract MapPointPositiveToCurrentSnapshot: point: SnapshotPoint -> SnapshotPoint

    /// Map the specified virtual point to the current snapshot
    abstract MapCaretPointToCurrentSnapshot: point: VirtualSnapshotPoint -> VirtualSnapshotPoint

    /// Map the specified point with positive tracking to the current snapshot
    abstract MapSelectedSpanToCurrentSnapshot: point: SelectedSpan -> SelectedSpan

    /// Undo the buffer changes "count" times
    abstract Undo: count: int -> unit

    /// Raised when the selected spans are set
    [<CLIEvent>]
    abstract SelectedSpansSet: IDelegateEvent<System.EventHandler<System.EventArgs>>

/// Factory for getting ICommonOperations instances
type ICommonOperationsFactory =

    /// Get the ICommonOperations instance for this IVimBuffer
    abstract GetCommonOperations: IVimBufferData -> ICommonOperations

/// This interface is used to prevent the transition from insert to visual mode
/// when a selection occurs.  In the majority case a selection of text should result
/// in a transition to visual mode.  In some cases though, C# event handlers being
/// the most notable, the best experience is for the buffer to remain in insert 
/// mode
type IVisualModeSelectionOverride =

    /// Is insert mode preferred for the current state of the buffer
    abstract IsInsertModePreferred: textView: ITextView -> bool

/// What source should the synchronizer use as the original settings?  The values
/// in the selected source will be copied over the other settings
[<RequireQualifiedAccess>]
type SettingSyncSource =
    | Editor
    | Vim 

 [<Struct>]
 type SettingSyncData = {
    EditorOptionKey: string 
    GetEditorValue: IEditorOptions -> SettingValue option
    VimSettingName: string
    GetVimSettingValue: IVimBuffer -> obj
    IsLocal: bool
} with

    member x.IsWindow = not x.IsLocal

    member x.GetSettings vimBuffer = SettingSyncData.GetSettingsCore vimBuffer x.IsLocal

    static member private GetSettingsCore (vimBuffer: IVimBuffer) isLocal = 
        if isLocal then vimBuffer.LocalSettings :> IVimSettings
        else vimBuffer.WindowSettings :> IVimSettings

    static member GetBoolValueFunc (editorOptionKey: EditorOptionKey<bool>) = 
        (fun editorOptions -> 
            match EditorOptionsUtil.GetOptionValue editorOptions editorOptionKey with
            | None -> None
            | Some value -> SettingValue.Toggle value |> Some)

    static member GetNumberValueFunc (editorOptionKey: EditorOptionKey<int>) = 
        (fun editorOptions -> 
            match EditorOptionsUtil.GetOptionValue editorOptions editorOptionKey with
            | None -> None
            | Some value -> SettingValue.Number value |> Some)

    static member GetStringValue (editorOptionKey: EditorOptionKey<string>) = 
        (fun editorOptions -> 
            match EditorOptionsUtil.GetOptionValue editorOptions editorOptionKey with
            | None -> None
            | Some value -> SettingValue.String value |> Some)

    static member GetSettingValueFunc name isLocal =
        (fun (vimBuffer: IVimBuffer) ->
            let settings = SettingSyncData.GetSettingsCore vimBuffer isLocal
            match settings.GetSetting name with
            | None -> null
            | Some setting -> 
                match setting.Value with 
                | SettingValue.String value -> value :> obj
                | SettingValue.Toggle value -> box value
                | SettingValue.Number value -> box value)

    static member Create (key: EditorOptionKey<'T>) (settingName: string) (isLocal: bool) (convertEditorValue: Func<'T, SettingValue>) (convertSettingValue: Func<SettingValue, obj>) =
        {
            EditorOptionKey = key.Name
            GetEditorValue = (fun editorOptions ->
                match EditorOptionsUtil.GetOptionValue editorOptions key with
                | None -> None
                | Some value -> convertEditorValue.Invoke value |> Some)
            VimSettingName = settingName
            GetVimSettingValue = (fun vimBuffer -> 
                let settings = SettingSyncData.GetSettingsCore vimBuffer isLocal 
                match settings.GetSetting settingName with
                | None -> null
                | Some setting -> convertSettingValue.Invoke setting.Value)
            IsLocal = isLocal
        }


/// This interface is used to synchronize settings between vim settings and the 
/// editor settings
type IEditorToSettingsSynchronizer = 
    
    /// Begin the synchronization between the editor and vim settings.  This will 
    /// start by overwriting the editor settings with the current local ones 
    ///
    /// This method can be called multiple times for the same IVimBuffer and it 
    /// will only synchronize once 
    abstract StartSynchronizing: vimBuffer: IVimBuffer -> source: SettingSyncSource -> unit

    abstract SyncSetting: data: SettingSyncData -> unit

/// There are some VsVim services which are only valid in specific host environments. These
/// services will implement and export this interface. At runtime the identifier can be
/// compared to the IVimHost.Identifier to see if it's valid
type IVimSpecificService = 
    abstract HostIdentifier: string

/// This will look for an export of <see cref="IVimSpecificService"\> that is convertible to 
/// 'T and return it
type IVimSpecificServiceHost =

    abstract GetService: unit -> 'T option
<|MERGE_RESOLUTION|>--- conflicted
+++ resolved
@@ -1,699 +1,692 @@
-﻿#light
-
-namespace Vim
-open Microsoft.VisualStudio.Text
-open Microsoft.VisualStudio.Text.Editor
-open Microsoft.VisualStudio.Text.Operations
-open Microsoft.VisualStudio.Text.Tagging
-open System
-open System.Configuration
-
-/// Used to determine if a completion window is active for a given view
-type IDisplayWindowBroker =
-
-    /// TextView this broker is associated with
-    abstract TextView: ITextView 
-
-    /// Is there currently a completion window active on the given ITextView
-    abstract IsCompletionActive: bool
-
-    /// Is signature help currently active
-    abstract IsSignatureHelpActive: bool
-
-    // Is Quick Info active
-    abstract IsQuickInfoActive: bool 
-
-    /// Dismiss any completion windows on the given ITextView
-    abstract DismissDisplayWindows: unit -> unit
-
-type IDisplayWindowBrokerFactoryService  =
-
-    /// Get the display broker for the provided ITextView
-    abstract GetDisplayWindowBroker: textView: ITextView -> IDisplayWindowBroker
-
-/// What type of tracking are we doing
-[<RequireQualifiedAccess>]
-[<NoComparison>]
-[<NoEquality>]
-type LineColumnTrackingMode = 
-
-    /// By default a 1TrackingLineColumn will be deleted if the line it 
-    /// tracks is deleted
-    | Default 
-
-    /// ITrackingLineColumn should survive the deletion of it's line
-    /// and just treat it as a delta adjustment
-    | SurviveDeletes 
-
-    /// Same as Survives delete but it resets the column to 0 in this 
-    /// case
-    | LastEditPoint
-
-/// Tracks a line number and column across edits to the ITextBuffer.  This auto tracks
-/// and will return information against the current ITextSnapshot for the 
-/// ITextBuffer
-type ITrackingLineColumn =
-
-    /// ITextBuffer this ITrackingLineColumn is tracking against
-    abstract TextBuffer: ITextBuffer
-
-    /// Returns the LineColumnTrackingMode for this instance
-    abstract TrackingMode: LineColumnTrackingMode
-
-    /// Get the point as it relates to current Snapshot.
-    abstract Point: SnapshotPoint option 
-
-    /// Get the point as a VirtualSnapshot point on the current ITextSnapshot
-    abstract VirtualPoint: VirtualSnapshotPoint option
-
-    /// Get the column as it relates to current Snapshot.
-    abstract Column: SnapshotColumn option 
-
-    /// Get the column as a VirtualSnapshotColumn point on the current ITextSnapshot
-    abstract VirtualColumn: VirtualSnapshotColumn option
-
-    /// Needs to be called when you are done with the ITrackingLineColumn
-    abstract Close: unit -> unit
-
-/// Tracks a VisualSpan across edits to the underlying ITextBuffer.
-type ITrackingVisualSpan = 
-
-    /// The associated ITextBuffer instance
-    abstract TextBuffer: ITextBuffer
-
-    /// Get the VisualSpan as it relates to the current ITextSnapshot
-    abstract VisualSpan: VisualSpan option
-
-    /// Needs to be called when the consumer is finished with the ITrackingVisualSpan
-    abstract Close: unit -> unit
-
-/// Tracks a Visual Selection across edits to the underlying ITextBuffer.  This tracks both
-/// the selection area and the caret within the selection
-type ITrackingVisualSelection = 
-
-    /// The SnapshotPoint for the caret within the current ITextSnapshot
-    abstract CaretPoint: SnapshotPoint option
-
-    /// The associated ITextBuffer instance
-    abstract TextBuffer: ITextBuffer
-
-    /// Get the Visual Selection as it relates to the current ITextSnapshot
-    abstract VisualSelection: VisualSelection option
-
-    /// Needs to be called when the consumer is finished with the ITrackingVisualSpan
-    abstract Close: unit -> unit
-
-type IBufferTrackingService = 
-
-    /// Create an ITrackingLineColumn at the given position in the buffer.  
-    abstract CreateLineOffset: textBuffer: ITextBuffer -> lineNumber: int -> offset: int -> mode: LineColumnTrackingMode -> ITrackingLineColumn
-
-    /// Create an ITrackingLineColumn at the given SnaphsotColumn
-    abstract CreateColumn: column: SnapshotColumn -> mode: LineColumnTrackingMode -> ITrackingLineColumn
-
-    /// Create an ITrackingVisualSpan for the given VisualSpan
-    abstract CreateVisualSpan: visualSpan: VisualSpan -> ITrackingVisualSpan
-
-    /// Create an ITrackingVisualSelection for the given Visual Selection
-    abstract CreateVisualSelection: visualSelection: VisualSelection -> ITrackingVisualSelection
-
-    /// Does the given ITextBuffer have any out standing tracking instances 
-    abstract HasTrackingItems: textBuffer: ITextBuffer -> bool
-
-type IVimBufferCreationListener =
-
-    /// Called whenever an IVimBuffer is created
-    abstract VimBufferCreated: vimBuffer: IVimBuffer -> unit
-
-/// Supports the creation and deletion of folds within a ITextBuffer.  Most components
-/// should talk to IFoldManager directly
-type IFoldData = 
-
-    /// Associated ITextBuffer the data is over
-    abstract TextBuffer: ITextBuffer
-
-    /// Gets snapshot spans for all of the currently existing folds.  This will
-    /// only return the folds explicitly created by vim.  It won't return any
-    /// collapsed regions in the ITextView
-    abstract Folds: SnapshotSpan seq
-
-    /// Create a fold for the given line range
-    abstract CreateFold: SnapshotLineRange -> unit 
-
-    /// Delete a fold which crosses the given SnapshotPoint.  Returns false if 
-    /// there was no fold to be deleted
-    abstract DeleteFold: SnapshotPoint -> bool
-
-    /// Delete all of the folds which intersect the given SnapshotSpan
-    abstract DeleteAllFolds: SnapshotSpan -> unit
-
-    /// Raised when the collection of folds are updated for any reason
-    [<CLIEvent>]
-    abstract FoldsUpdated: IDelegateEvent<System.EventHandler>
-
-/// Supports the creation and deletion of folds within a ITextBuffer
-///
-/// TODO: This should become a merger between folds and outlining regions in 
-/// an ITextBuffer / ITextView
-type IFoldManager = 
-
-    /// Associated ITextView
-    abstract TextView: ITextView
-
-    /// Create a fold for the given line range.  The fold will be created in a closed state.
-    abstract CreateFold: range: SnapshotLineRange -> unit 
-
-    /// Close 'count' fold values under the given SnapshotPoint
-    abstract CloseFold: point: SnapshotPoint -> count: int -> unit
-
-    /// Close all folds which intersect the given SnapshotSpan
-    abstract CloseAllFolds: span: SnapshotSpan -> unit
-
-    /// Delete a fold which crosses the given SnapshotPoint.  Returns false if 
-    /// there was no fold to be deleted
-    abstract DeleteFold: point: SnapshotPoint -> unit
-
-    /// Delete all of the folds which intersect the SnapshotSpan
-    abstract DeleteAllFolds: span: SnapshotSpan -> unit
-
-    /// Toggle fold under the given SnapshotPoint
-    abstract ToggleFold: point: SnapshotPoint -> count: int -> unit
-
-    /// Toggle all folds under the given SnapshotPoint
-    abstract ToggleAllFolds: span: SnapshotSpan -> unit
-
-    /// Open 'count' folds under the given SnapshotPoint
-    abstract OpenFold: point: SnapshotPoint -> count: int -> unit
-
-    /// Open all folds which intersect the given SnapshotSpan
-    abstract OpenAllFolds: span: SnapshotSpan -> unit
-
-/// Supports the get and creation of IFoldManager for a given ITextBuffer
-type IFoldManagerFactory =
-
-    /// Get the IFoldData for this ITextBuffer
-    abstract GetFoldData: textBuffer: ITextBuffer -> IFoldData
-
-    /// Get the IFoldManager for this ITextView.
-    abstract GetFoldManager: textView: ITextView -> IFoldManager
-
-/// Used because the actual Point class is in WPF which isn't available at this layer.
-[<Struct>]
-type VimPoint = {
-    X: double
-    Y: double
-}
-
-/// Abstract representation of the mouse
-type IMouseDevice = 
-    
-    /// Is the left button pressed
-    abstract IsLeftButtonPressed: bool
-
-    /// Is the right button pressed
-    abstract IsRightButtonPressed: bool
-
-    /// Get the position of the mouse position within the ITextView
-    abstract GetPosition: textView: ITextView -> VimPoint option
-
-    /// Is the given ITextView in the middle fo a drag operation?
-    abstract InDragOperation: textView: ITextView -> bool
-
-/// Abstract representation of the keyboard 
-type IKeyboardDevice = 
-
-    /// Is the given key pressed
-    abstract IsArrowKeyDown: bool
-
-    /// The modifiers currently pressed on the keyboard
-    abstract KeyModifiers: VimKeyModifiers
-
-/// Tracks changes to the associated ITextView
-type ILineChangeTracker =
-
-    /// Swap the most recently changed line with its saved copy
-    abstract Swap: unit -> bool
-
-/// Manages the ILineChangeTracker instances
-type ILineChangeTrackerFactory =
-
-    /// Get the ILineChangeTracker associated with the given vim buffer information
-    abstract GetLineChangeTracker: vimBufferData: IVimBufferData -> ILineChangeTracker
-
-/// Provides access to the system clipboard 
-type IClipboardDevice =
-
-    /// Whether to report errors that occur when using the clipboard
-    abstract ReportErrors: bool with get, set
-
-    /// The text contents of the clipboard device
-    abstract Text: string with get, set
-
-[<RequireQualifiedAccess>]
-[<NoComparison>]
-[<NoEquality>]
-type Result = 
-    | Succeeded
-    | Failed of Error: string
-
-[<Flags>]
-type ViewFlags = 
-    | None = 0 
-
-    /// Ensure the context point is visible in the ITextView
-    | Visible = 0x01
-
-    /// If the context point is inside a collapsed region then it needs to be exapnded
-    | TextExpanded = 0x02
-
-    /// Using the context point as a reference ensure the scroll respects the 'scrolloff'
-    /// setting
-    | ScrollOffset = 0x04
-
-    /// Possibly move the caret to account for the 'virtualedit' setting
-    | VirtualEdit = 0x08
-
-    /// Standard flags: 
-    /// Visible ||| TextExpanded ||| ScrollOffset
-    | Standard = 0x07
-
-    /// All flags
-    /// Visible ||| TextExpanded ||| ScrollOffset ||| VirtualEdit
-    | All = 0x0f
-
-[<RequireQualifiedAccess>]
-[<NoComparison>]
-type RegisterOperation = 
-    | Yank
-    | Delete
-
-    /// Force the operation to be treated like a big delete even if it's a small one.
-    | BigDelete
-
-/// This class abstracts out the operations that are common to normal, visual and 
-/// command mode.  It usually contains common edit and movement operations and very
-/// rarely will deal with caret operations.  That is the responsibility of the 
-/// caller
-type ICommonOperations =
-
-    /// Run the beep operation
-    abstract Beep: unit -> unit
-
-    /// Associated IEditorOperations
-    abstract EditorOperations: IEditorOperations
-
-    /// Associated IEditorOptions
-    abstract EditorOptions: IEditorOptions
-
-<<<<<<< HEAD
-    /// The currently maintained caret column for up / down caret movements in the
-    /// buffer
-    abstract MaintainCaretColumn: MaintainCaretColumn with get, set
-
-    /// Whether multi-selection is supported
-    abstract IsMultiSelectionSupported: bool
-
-    /// The primary selected span
-    abstract PrimarySelectedSpan: SelectedSpan
-
-    /// The current selected spans
-    abstract SelectedSpans: SelectedSpan seq
-
-=======
->>>>>>> e1f9b428
-    /// The snapshot point in the buffer under the mouse cursor
-    abstract MousePoint: VirtualSnapshotPoint option
-
-    /// Associated ITextView
-    abstract TextView: ITextView 
-
-    /// Associated VimBufferData instance
-    abstract VimBufferData: IVimBufferData
-
-    /// Add a new caret at the specified point
-    abstract AddCaretAtPoint: point: VirtualSnapshotPoint -> unit
-
-    /// Add a new caret at the mouse point
-    abstract AddCaretAtMousePoint: unit -> unit
-
-    /// Add a caret or selection on an adjacent line in the specified direction
-    abstract AddCaretOrSelectionOnAdjacentLine: direction: Direction -> unit
-
-    /// Adjust the ITextView scrolling to account for the 'scrolloff' setting after a move operation
-    /// completes
-    abstract AdjustTextViewForScrollOffset: unit -> unit
-
-    /// This is the same function as AdjustTextViewForScrollOffsetAtPoint except that it moves the caret 
-    /// not the view port.  Make the caret consistent with the setting not the display 
-    abstract AdjustCaretForScrollOffset: unit -> unit
-
-    /// Adjust the caret if it is past the end of line and 'virtualedit=onemore' is not set
-    abstract AdjustCaretForVirtualEdit: unit -> unit
-
-    abstract member CloseWindowUnlessDirty: unit -> unit
-
-    /// Create a possibly LineWise register value with the specified string value at the given 
-    /// point.  This is factored out here because a LineWise value in vim should always
-    /// end with a new line but we can't always guarantee the text we are working with 
-    /// contains a new line.  This normalizes out the process needed to make this correct
-    /// while respecting the settings of the ITextBuffer
-    abstract CreateRegisterValue: point: SnapshotPoint -> stringData: StringData -> operationKind: OperationKind -> RegisterValue
-
-    /// Delete at least count lines from the buffer starting from the provided line.  The 
-    /// operation will fail if there aren't at least 'maxCount' lines in the buffer from
-    /// the start point.
-    ///
-    /// This operation is performed against the visual buffer.  
-    abstract DeleteLines: startLine: ITextSnapshotLine -> maxCount: int -> registerName: RegisterName option -> unit
-
-    /// Perform the specified action asynchronously using the scheduler
-    abstract DoActionAsync: action: (unit -> unit) -> unit
-
-    /// Perform the specified action when the text view is ready
-    abstract DoActionWhenReady: action: (unit -> unit) -> unit
-
-    /// Ensure the view properties are met at the caret
-    abstract EnsureAtCaret: viewFlags: ViewFlags -> unit
-
-    /// Ensure the view properties are met at the point
-    abstract EnsureAtPoint: point: SnapshotPoint -> viewFlags: ViewFlags -> unit
-
-    /// Filter the specified line range through the specified command
-    abstract FilterLines: SnapshotLineRange -> command: string -> unit
-
-    /// Format the specified line range
-    abstract FormatCodeLines: SnapshotLineRange -> unit
-
-    /// Format the specified line range
-    abstract FormatTextLines: SnapshotLineRange -> preserveCaretPosition: bool -> unit
-
-    /// Forward the specified action to the focused window
-    abstract ForwardToFocusedWindow: action: (ICommonOperations -> unit) -> unit
-
-    /// Get the new line text which should be used for new lines at the given SnapshotPoint
-    abstract GetNewLineText: SnapshotPoint -> string
-
-    /// Get the register to use based on the name provided to the operation.
-    abstract GetRegister: name: RegisterName option -> Register
-
-    /// Get the indentation for a newly created ITextSnasphotLine.  The context line is
-    /// is provided to calculate the indentation off of 
-    ///
-    /// Warning: Calling this API can cause the buffer to be edited.  Asking certain 
-    /// editor implementations about the indentation, in particular Razor, can cause
-    /// an edit to occur.  
-    ///
-    /// Issue #946
-    abstract GetNewLineIndent: contextLine: ITextSnapshotLine -> newLine: ITextSnapshotLine -> int option
-
-    /// Get the standard ReplaceData for the given SnapshotPoint
-    abstract GetReplaceData: point: SnapshotPoint -> VimRegexReplaceData
-
-    /// Get the current number of spaces to caret we are maintaining
-    abstract GetSpacesToCaret: unit -> int
-
-    /// Get the number of spaces (when tabs are expanded) that is necessary to get to the 
-    /// specified point on it's line
-    abstract GetSpacesToPoint: point: SnapshotPoint -> int
-
-    /// Get the point that visually corresponds to the specified column on its line
-    abstract GetColumnForSpacesOrEnd: contextLine: ITextSnapshotLine -> spaces: int -> SnapshotColumn
-
-    /// Get the number of spaces (when tabs are expanded) that is necessary to get to the
-    /// specified virtual point on it's line
-    abstract GetSpacesToVirtualColumn: column: VirtualSnapshotColumn -> int
-
-    /// Get the virtual point that visually corresponds to the specified column on its line
-    abstract GetVirtualColumnForSpaces: contextLine: ITextSnapshotLine -> spaces: int -> VirtualSnapshotColumn
-
-    /// Attempt to GoToDefinition on the current state of the buffer.  If this operation fails, an error message will 
-    /// be generated as appropriate
-    abstract GoToDefinition: unit -> Result
-
-    /// Go to the file named in the word under the cursor
-    abstract GoToFile: unit -> unit
-
-    /// Go to the file name specified as a paramter
-    abstract GoToFile: string -> unit
-
-    /// Go to the file named in the word under the cursor in a new window
-    abstract GoToFileInNewWindow: unit -> unit
-
-    /// Go to the file name specified as a paramter in a new window
-    abstract GoToFileInNewWindow: string -> unit
-
-    /// Go to the local declaration of the word under the cursor
-    abstract GoToLocalDeclaration: unit -> unit
-
-    /// Go to the global declaration of the word under the cursor
-    abstract GoToGlobalDeclaration: unit -> unit
-
-    /// Go to the "count" next tab window in the specified direction.  This will wrap 
-    /// around
-    abstract GoToNextTab: path: SearchPath -> count: int -> unit
-
-    /// Go the nth tab.  This uses vim's method of numbering tabs which is a 1 based list.  Both
-    /// 0 and 1 can be used to access the first tab
-    abstract GoToTab: int -> unit
-
-    /// Using the specified base folder, go to the tag specified by ident
-    abstract GoToTagInNewWindow: folder: string -> ident: string -> Result
-
-    /// Convert any virtual spaces into real spaces / tabs based on the current settings.  The caret 
-    /// will be positioned at the end of that change
-    abstract FillInVirtualSpace: unit -> unit
-
-    /// Joins the lines in the range
-    abstract Join: SnapshotLineRange -> JoinKind -> unit
-
-    /// Load a file into a new window, optionally moving the caret to the first
-    /// non-blank on a specific line or to a specific line and column
-    abstract LoadFileIntoNewWindow: file: string -> lineNumber: int option -> columnNumber: int option -> Result
-
-    /// Move the caret in the specified direction
-    abstract MoveCaret: caretMovement: CaretMovement -> bool
-
-    /// Move the caret in the specified direction with an arrow key
-    abstract MoveCaretWithArrow: caretMovement: CaretMovement -> bool
-
-    /// Move the caret to a given point on the screen and ensure the view has the specified
-    /// properties at that point 
-    abstract MoveCaretToColumn: column: SnapshotColumn -> viewFlags: ViewFlags -> unit
-
-    /// Move the caret to a given virtual point on the screen and ensure the view has the specified
-    /// properties at that point
-    abstract MoveCaretToVirtualColumn: column: VirtualSnapshotColumn -> viewFlags: ViewFlags -> unit
-
-    /// Move the caret to a given point on the screen and ensure the view has the specified
-    /// properties at that point 
-    abstract MoveCaretToPoint: point: SnapshotPoint -> viewFlags: ViewFlags -> unit
-
-    /// Move the caret to a given virtual point on the screen and ensure the view has the specified
-    /// properties at that point
-    abstract MoveCaretToVirtualPoint: point: VirtualSnapshotPoint -> viewFlags: ViewFlags -> unit
-
-    /// Move the caret to the MotionResult value
-    abstract MoveCaretToMotionResult: motionResult: MotionResult -> unit
-
-    /// Navigate to the given point which may occur in any ITextBuffer.  This will not update the 
-    /// jump list
-    abstract NavigateToPoint: VirtualSnapshotPoint -> bool
-
-    /// Normalize the spaces and tabs in the string
-    abstract NormalizeBlanks: text: string -> spacesToColumn: int -> string
-
-    /// Normalize the spaces and tabs in the string at the given column in the buffer
-    abstract NormalizeBlanksAtColumn: text: string -> column: SnapshotColumn -> string
-
-    /// Normalize the spaces and tabs in the string for a new tabstop
-    abstract NormalizeBlanksForNewTabStop: text: string -> spacesToColumn: int -> tabStop: int -> string
-
-    /// Normalize the set of spaces and tabs into spaces
-    abstract NormalizeBlanksToSpaces: text: string -> spacesToColumn: int -> string
-
-    /// Display a status message and fit it to the size of the window
-    abstract OnStatusFitToWindow: message: string -> unit
-
-    /// Open link under caret
-    abstract OpenLinkUnderCaret: unit -> Result
-
-    /// Put the specified StringData at the given point.
-    abstract Put: SnapshotPoint -> StringData -> OperationKind -> unit
-
-    /// Raise the error / warning messages for the given SearchResult
-    abstract RaiseSearchResultMessage: SearchResult -> unit
-
-    /// Record last change start and end positions
-    abstract RecordLastChange: oldSpan: SnapshotSpan -> newSpan: SnapshotSpan -> unit
-
-    /// Record last yank start and end positions
-    abstract RecordLastYank: span: SnapshotSpan -> unit
-
-    /// Redo the buffer changes "count" times
-    abstract Redo: count:int -> unit
-
-    /// Restore spaces to caret, or move to start of line if 'startofline' is set
-    abstract RestoreSpacesToCaret: spacesToCaret: int -> useStartOfLine: bool -> unit
-
-    /// Run the specified action for all selections
-    abstract RunForAllSelections: action: (unit -> CommandResult) -> CommandResult
-
-    /// Scrolls the number of lines given and keeps the caret in the view
-    abstract ScrollLines: ScrollDirection -> count:int -> unit
-
-    /// Set the current selected spans
-    abstract SetSelectedSpans: SelectedSpan seq -> unit
-
-    /// Update the register with the specified value
-    abstract SetRegisterValue: name: RegisterName option -> operation: RegisterOperation -> value: RegisterValue -> unit
-
-    /// Shift the block of lines to the left by shiftwidth * 'multiplier'
-    abstract ShiftLineBlockLeft: SnapshotSpan seq -> multiplier: int -> unit
-
-    /// Shift the block of lines to the right by shiftwidth * 'multiplier'
-    abstract ShiftLineBlockRight: SnapshotSpan seq -> multiplier: int -> unit
-
-    /// Shift the given line range left by shiftwidth * 'multiplier'
-    abstract ShiftLineRangeLeft: SnapshotLineRange -> multiplier: int -> unit
-
-    /// Shift the given line range right by shiftwidth * 'multiplier'
-    abstract ShiftLineRangeRight: SnapshotLineRange -> multiplier: int -> unit
-
-    /// Sort the given line range
-    abstract SortLines: SnapshotLineRange -> reverseOrder: bool -> SortFlags -> pattern: string option -> unit
-
-    /// Substitute Command implementation
-    abstract Substitute: pattern: string -> replace: string -> SnapshotLineRange -> flags: SubstituteFlags -> unit
-
-    /// Toggle the use of typing language characters
-    abstract ToggleLanguage: isForInsert: bool -> unit
-
-    /// Map the specified point with negative tracking to the current snapshot
-    abstract MapPointNegativeToCurrentSnapshot: point: SnapshotPoint -> SnapshotPoint
-
-    /// Map the specified point with positive tracking to the current snapshot
-    abstract MapPointPositiveToCurrentSnapshot: point: SnapshotPoint -> SnapshotPoint
-
-    /// Map the specified virtual point to the current snapshot
-    abstract MapCaretPointToCurrentSnapshot: point: VirtualSnapshotPoint -> VirtualSnapshotPoint
-
-    /// Map the specified point with positive tracking to the current snapshot
-    abstract MapSelectedSpanToCurrentSnapshot: point: SelectedSpan -> SelectedSpan
-
-    /// Undo the buffer changes "count" times
-    abstract Undo: count: int -> unit
-
-    /// Raised when the selected spans are set
-    [<CLIEvent>]
-    abstract SelectedSpansSet: IDelegateEvent<System.EventHandler<System.EventArgs>>
-
-/// Factory for getting ICommonOperations instances
-type ICommonOperationsFactory =
-
-    /// Get the ICommonOperations instance for this IVimBuffer
-    abstract GetCommonOperations: IVimBufferData -> ICommonOperations
-
-/// This interface is used to prevent the transition from insert to visual mode
-/// when a selection occurs.  In the majority case a selection of text should result
-/// in a transition to visual mode.  In some cases though, C# event handlers being
-/// the most notable, the best experience is for the buffer to remain in insert 
-/// mode
-type IVisualModeSelectionOverride =
-
-    /// Is insert mode preferred for the current state of the buffer
-    abstract IsInsertModePreferred: textView: ITextView -> bool
-
-/// What source should the synchronizer use as the original settings?  The values
-/// in the selected source will be copied over the other settings
-[<RequireQualifiedAccess>]
-type SettingSyncSource =
-    | Editor
-    | Vim 
-
- [<Struct>]
- type SettingSyncData = {
-    EditorOptionKey: string 
-    GetEditorValue: IEditorOptions -> SettingValue option
-    VimSettingName: string
-    GetVimSettingValue: IVimBuffer -> obj
-    IsLocal: bool
-} with
-
-    member x.IsWindow = not x.IsLocal
-
-    member x.GetSettings vimBuffer = SettingSyncData.GetSettingsCore vimBuffer x.IsLocal
-
-    static member private GetSettingsCore (vimBuffer: IVimBuffer) isLocal = 
-        if isLocal then vimBuffer.LocalSettings :> IVimSettings
-        else vimBuffer.WindowSettings :> IVimSettings
-
-    static member GetBoolValueFunc (editorOptionKey: EditorOptionKey<bool>) = 
-        (fun editorOptions -> 
-            match EditorOptionsUtil.GetOptionValue editorOptions editorOptionKey with
-            | None -> None
-            | Some value -> SettingValue.Toggle value |> Some)
-
-    static member GetNumberValueFunc (editorOptionKey: EditorOptionKey<int>) = 
-        (fun editorOptions -> 
-            match EditorOptionsUtil.GetOptionValue editorOptions editorOptionKey with
-            | None -> None
-            | Some value -> SettingValue.Number value |> Some)
-
-    static member GetStringValue (editorOptionKey: EditorOptionKey<string>) = 
-        (fun editorOptions -> 
-            match EditorOptionsUtil.GetOptionValue editorOptions editorOptionKey with
-            | None -> None
-            | Some value -> SettingValue.String value |> Some)
-
-    static member GetSettingValueFunc name isLocal =
-        (fun (vimBuffer: IVimBuffer) ->
-            let settings = SettingSyncData.GetSettingsCore vimBuffer isLocal
-            match settings.GetSetting name with
-            | None -> null
-            | Some setting -> 
-                match setting.Value with 
-                | SettingValue.String value -> value :> obj
-                | SettingValue.Toggle value -> box value
-                | SettingValue.Number value -> box value)
-
-    static member Create (key: EditorOptionKey<'T>) (settingName: string) (isLocal: bool) (convertEditorValue: Func<'T, SettingValue>) (convertSettingValue: Func<SettingValue, obj>) =
-        {
-            EditorOptionKey = key.Name
-            GetEditorValue = (fun editorOptions ->
-                match EditorOptionsUtil.GetOptionValue editorOptions key with
-                | None -> None
-                | Some value -> convertEditorValue.Invoke value |> Some)
-            VimSettingName = settingName
-            GetVimSettingValue = (fun vimBuffer -> 
-                let settings = SettingSyncData.GetSettingsCore vimBuffer isLocal 
-                match settings.GetSetting settingName with
-                | None -> null
-                | Some setting -> convertSettingValue.Invoke setting.Value)
-            IsLocal = isLocal
-        }
-
-
-/// This interface is used to synchronize settings between vim settings and the 
-/// editor settings
-type IEditorToSettingsSynchronizer = 
-    
-    /// Begin the synchronization between the editor and vim settings.  This will 
-    /// start by overwriting the editor settings with the current local ones 
-    ///
-    /// This method can be called multiple times for the same IVimBuffer and it 
-    /// will only synchronize once 
-    abstract StartSynchronizing: vimBuffer: IVimBuffer -> source: SettingSyncSource -> unit
-
-    abstract SyncSetting: data: SettingSyncData -> unit
-
-/// There are some VsVim services which are only valid in specific host environments. These
-/// services will implement and export this interface. At runtime the identifier can be
-/// compared to the IVimHost.Identifier to see if it's valid
-type IVimSpecificService = 
-    abstract HostIdentifier: string
-
-/// This will look for an export of <see cref="IVimSpecificService"\> that is convertible to 
-/// 'T and return it
-type IVimSpecificServiceHost =
-
-    abstract GetService: unit -> 'T option
+﻿#light
+
+namespace Vim
+open Microsoft.VisualStudio.Text
+open Microsoft.VisualStudio.Text.Editor
+open Microsoft.VisualStudio.Text.Operations
+open Microsoft.VisualStudio.Text.Tagging
+open System
+open System.Configuration
+
+/// Used to determine if a completion window is active for a given view
+type IDisplayWindowBroker =
+
+    /// TextView this broker is associated with
+    abstract TextView: ITextView 
+
+    /// Is there currently a completion window active on the given ITextView
+    abstract IsCompletionActive: bool
+
+    /// Is signature help currently active
+    abstract IsSignatureHelpActive: bool
+
+    // Is Quick Info active
+    abstract IsQuickInfoActive: bool 
+
+    /// Dismiss any completion windows on the given ITextView
+    abstract DismissDisplayWindows: unit -> unit
+
+type IDisplayWindowBrokerFactoryService  =
+
+    /// Get the display broker for the provided ITextView
+    abstract GetDisplayWindowBroker: textView: ITextView -> IDisplayWindowBroker
+
+/// What type of tracking are we doing
+[<RequireQualifiedAccess>]
+[<NoComparison>]
+[<NoEquality>]
+type LineColumnTrackingMode = 
+
+    /// By default a 1TrackingLineColumn will be deleted if the line it 
+    /// tracks is deleted
+    | Default 
+
+    /// ITrackingLineColumn should survive the deletion of it's line
+    /// and just treat it as a delta adjustment
+    | SurviveDeletes 
+
+    /// Same as Survives delete but it resets the column to 0 in this 
+    /// case
+    | LastEditPoint
+
+/// Tracks a line number and column across edits to the ITextBuffer.  This auto tracks
+/// and will return information against the current ITextSnapshot for the 
+/// ITextBuffer
+type ITrackingLineColumn =
+
+    /// ITextBuffer this ITrackingLineColumn is tracking against
+    abstract TextBuffer: ITextBuffer
+
+    /// Returns the LineColumnTrackingMode for this instance
+    abstract TrackingMode: LineColumnTrackingMode
+
+    /// Get the point as it relates to current Snapshot.
+    abstract Point: SnapshotPoint option 
+
+    /// Get the point as a VirtualSnapshot point on the current ITextSnapshot
+    abstract VirtualPoint: VirtualSnapshotPoint option
+
+    /// Get the column as it relates to current Snapshot.
+    abstract Column: SnapshotColumn option 
+
+    /// Get the column as a VirtualSnapshotColumn point on the current ITextSnapshot
+    abstract VirtualColumn: VirtualSnapshotColumn option
+
+    /// Needs to be called when you are done with the ITrackingLineColumn
+    abstract Close: unit -> unit
+
+/// Tracks a VisualSpan across edits to the underlying ITextBuffer.
+type ITrackingVisualSpan = 
+
+    /// The associated ITextBuffer instance
+    abstract TextBuffer: ITextBuffer
+
+    /// Get the VisualSpan as it relates to the current ITextSnapshot
+    abstract VisualSpan: VisualSpan option
+
+    /// Needs to be called when the consumer is finished with the ITrackingVisualSpan
+    abstract Close: unit -> unit
+
+/// Tracks a Visual Selection across edits to the underlying ITextBuffer.  This tracks both
+/// the selection area and the caret within the selection
+type ITrackingVisualSelection = 
+
+    /// The SnapshotPoint for the caret within the current ITextSnapshot
+    abstract CaretPoint: SnapshotPoint option
+
+    /// The associated ITextBuffer instance
+    abstract TextBuffer: ITextBuffer
+
+    /// Get the Visual Selection as it relates to the current ITextSnapshot
+    abstract VisualSelection: VisualSelection option
+
+    /// Needs to be called when the consumer is finished with the ITrackingVisualSpan
+    abstract Close: unit -> unit
+
+type IBufferTrackingService = 
+
+    /// Create an ITrackingLineColumn at the given position in the buffer.  
+    abstract CreateLineOffset: textBuffer: ITextBuffer -> lineNumber: int -> offset: int -> mode: LineColumnTrackingMode -> ITrackingLineColumn
+
+    /// Create an ITrackingLineColumn at the given SnaphsotColumn
+    abstract CreateColumn: column: SnapshotColumn -> mode: LineColumnTrackingMode -> ITrackingLineColumn
+
+    /// Create an ITrackingVisualSpan for the given VisualSpan
+    abstract CreateVisualSpan: visualSpan: VisualSpan -> ITrackingVisualSpan
+
+    /// Create an ITrackingVisualSelection for the given Visual Selection
+    abstract CreateVisualSelection: visualSelection: VisualSelection -> ITrackingVisualSelection
+
+    /// Does the given ITextBuffer have any out standing tracking instances 
+    abstract HasTrackingItems: textBuffer: ITextBuffer -> bool
+
+type IVimBufferCreationListener =
+
+    /// Called whenever an IVimBuffer is created
+    abstract VimBufferCreated: vimBuffer: IVimBuffer -> unit
+
+/// Supports the creation and deletion of folds within a ITextBuffer.  Most components
+/// should talk to IFoldManager directly
+type IFoldData = 
+
+    /// Associated ITextBuffer the data is over
+    abstract TextBuffer: ITextBuffer
+
+    /// Gets snapshot spans for all of the currently existing folds.  This will
+    /// only return the folds explicitly created by vim.  It won't return any
+    /// collapsed regions in the ITextView
+    abstract Folds: SnapshotSpan seq
+
+    /// Create a fold for the given line range
+    abstract CreateFold: SnapshotLineRange -> unit 
+
+    /// Delete a fold which crosses the given SnapshotPoint.  Returns false if 
+    /// there was no fold to be deleted
+    abstract DeleteFold: SnapshotPoint -> bool
+
+    /// Delete all of the folds which intersect the given SnapshotSpan
+    abstract DeleteAllFolds: SnapshotSpan -> unit
+
+    /// Raised when the collection of folds are updated for any reason
+    [<CLIEvent>]
+    abstract FoldsUpdated: IDelegateEvent<System.EventHandler>
+
+/// Supports the creation and deletion of folds within a ITextBuffer
+///
+/// TODO: This should become a merger between folds and outlining regions in 
+/// an ITextBuffer / ITextView
+type IFoldManager = 
+
+    /// Associated ITextView
+    abstract TextView: ITextView
+
+    /// Create a fold for the given line range.  The fold will be created in a closed state.
+    abstract CreateFold: range: SnapshotLineRange -> unit 
+
+    /// Close 'count' fold values under the given SnapshotPoint
+    abstract CloseFold: point: SnapshotPoint -> count: int -> unit
+
+    /// Close all folds which intersect the given SnapshotSpan
+    abstract CloseAllFolds: span: SnapshotSpan -> unit
+
+    /// Delete a fold which crosses the given SnapshotPoint.  Returns false if 
+    /// there was no fold to be deleted
+    abstract DeleteFold: point: SnapshotPoint -> unit
+
+    /// Delete all of the folds which intersect the SnapshotSpan
+    abstract DeleteAllFolds: span: SnapshotSpan -> unit
+
+    /// Toggle fold under the given SnapshotPoint
+    abstract ToggleFold: point: SnapshotPoint -> count: int -> unit
+
+    /// Toggle all folds under the given SnapshotPoint
+    abstract ToggleAllFolds: span: SnapshotSpan -> unit
+
+    /// Open 'count' folds under the given SnapshotPoint
+    abstract OpenFold: point: SnapshotPoint -> count: int -> unit
+
+    /// Open all folds which intersect the given SnapshotSpan
+    abstract OpenAllFolds: span: SnapshotSpan -> unit
+
+/// Supports the get and creation of IFoldManager for a given ITextBuffer
+type IFoldManagerFactory =
+
+    /// Get the IFoldData for this ITextBuffer
+    abstract GetFoldData: textBuffer: ITextBuffer -> IFoldData
+
+    /// Get the IFoldManager for this ITextView.
+    abstract GetFoldManager: textView: ITextView -> IFoldManager
+
+/// Used because the actual Point class is in WPF which isn't available at this layer.
+[<Struct>]
+type VimPoint = {
+    X: double
+    Y: double
+}
+
+/// Abstract representation of the mouse
+type IMouseDevice = 
+    
+    /// Is the left button pressed
+    abstract IsLeftButtonPressed: bool
+
+    /// Is the right button pressed
+    abstract IsRightButtonPressed: bool
+
+    /// Get the position of the mouse position within the ITextView
+    abstract GetPosition: textView: ITextView -> VimPoint option
+
+    /// Is the given ITextView in the middle fo a drag operation?
+    abstract InDragOperation: textView: ITextView -> bool
+
+/// Abstract representation of the keyboard 
+type IKeyboardDevice = 
+
+    /// Is the given key pressed
+    abstract IsArrowKeyDown: bool
+
+    /// The modifiers currently pressed on the keyboard
+    abstract KeyModifiers: VimKeyModifiers
+
+/// Tracks changes to the associated ITextView
+type ILineChangeTracker =
+
+    /// Swap the most recently changed line with its saved copy
+    abstract Swap: unit -> bool
+
+/// Manages the ILineChangeTracker instances
+type ILineChangeTrackerFactory =
+
+    /// Get the ILineChangeTracker associated with the given vim buffer information
+    abstract GetLineChangeTracker: vimBufferData: IVimBufferData -> ILineChangeTracker
+
+/// Provides access to the system clipboard 
+type IClipboardDevice =
+
+    /// Whether to report errors that occur when using the clipboard
+    abstract ReportErrors: bool with get, set
+
+    /// The text contents of the clipboard device
+    abstract Text: string with get, set
+
+[<RequireQualifiedAccess>]
+[<NoComparison>]
+[<NoEquality>]
+type Result = 
+    | Succeeded
+    | Failed of Error: string
+
+[<Flags>]
+type ViewFlags = 
+    | None = 0 
+
+    /// Ensure the context point is visible in the ITextView
+    | Visible = 0x01
+
+    /// If the context point is inside a collapsed region then it needs to be exapnded
+    | TextExpanded = 0x02
+
+    /// Using the context point as a reference ensure the scroll respects the 'scrolloff'
+    /// setting
+    | ScrollOffset = 0x04
+
+    /// Possibly move the caret to account for the 'virtualedit' setting
+    | VirtualEdit = 0x08
+
+    /// Standard flags: 
+    /// Visible ||| TextExpanded ||| ScrollOffset
+    | Standard = 0x07
+
+    /// All flags
+    /// Visible ||| TextExpanded ||| ScrollOffset ||| VirtualEdit
+    | All = 0x0f
+
+[<RequireQualifiedAccess>]
+[<NoComparison>]
+type RegisterOperation = 
+    | Yank
+    | Delete
+
+    /// Force the operation to be treated like a big delete even if it's a small one.
+    | BigDelete
+
+/// This class abstracts out the operations that are common to normal, visual and 
+/// command mode.  It usually contains common edit and movement operations and very
+/// rarely will deal with caret operations.  That is the responsibility of the 
+/// caller
+type ICommonOperations =
+
+    /// Run the beep operation
+    abstract Beep: unit -> unit
+
+    /// Associated IEditorOperations
+    abstract EditorOperations: IEditorOperations
+
+    /// Associated IEditorOptions
+    abstract EditorOptions: IEditorOptions
+
+    /// Whether multi-selection is supported
+    abstract IsMultiSelectionSupported: bool
+
+    /// The primary selected span
+    abstract PrimarySelectedSpan: SelectedSpan
+
+    /// The current selected spans
+    abstract SelectedSpans: SelectedSpan seq
+
+    /// The snapshot point in the buffer under the mouse cursor
+    abstract MousePoint: VirtualSnapshotPoint option
+
+    /// Associated ITextView
+    abstract TextView: ITextView 
+
+    /// Associated VimBufferData instance
+    abstract VimBufferData: IVimBufferData
+
+    /// Add a new caret at the specified point
+    abstract AddCaretAtPoint: point: VirtualSnapshotPoint -> unit
+
+    /// Add a new caret at the mouse point
+    abstract AddCaretAtMousePoint: unit -> unit
+
+    /// Add a caret or selection on an adjacent line in the specified direction
+    abstract AddCaretOrSelectionOnAdjacentLine: direction: Direction -> unit
+
+    /// Adjust the ITextView scrolling to account for the 'scrolloff' setting after a move operation
+    /// completes
+    abstract AdjustTextViewForScrollOffset: unit -> unit
+
+    /// This is the same function as AdjustTextViewForScrollOffsetAtPoint except that it moves the caret 
+    /// not the view port.  Make the caret consistent with the setting not the display 
+    abstract AdjustCaretForScrollOffset: unit -> unit
+
+    /// Adjust the caret if it is past the end of line and 'virtualedit=onemore' is not set
+    abstract AdjustCaretForVirtualEdit: unit -> unit
+
+    abstract member CloseWindowUnlessDirty: unit -> unit
+
+    /// Create a possibly LineWise register value with the specified string value at the given 
+    /// point.  This is factored out here because a LineWise value in vim should always
+    /// end with a new line but we can't always guarantee the text we are working with 
+    /// contains a new line.  This normalizes out the process needed to make this correct
+    /// while respecting the settings of the ITextBuffer
+    abstract CreateRegisterValue: point: SnapshotPoint -> stringData: StringData -> operationKind: OperationKind -> RegisterValue
+
+    /// Delete at least count lines from the buffer starting from the provided line.  The 
+    /// operation will fail if there aren't at least 'maxCount' lines in the buffer from
+    /// the start point.
+    ///
+    /// This operation is performed against the visual buffer.  
+    abstract DeleteLines: startLine: ITextSnapshotLine -> maxCount: int -> registerName: RegisterName option -> unit
+
+    /// Perform the specified action asynchronously using the scheduler
+    abstract DoActionAsync: action: (unit -> unit) -> unit
+
+    /// Perform the specified action when the text view is ready
+    abstract DoActionWhenReady: action: (unit -> unit) -> unit
+
+    /// Ensure the view properties are met at the caret
+    abstract EnsureAtCaret: viewFlags: ViewFlags -> unit
+
+    /// Ensure the view properties are met at the point
+    abstract EnsureAtPoint: point: SnapshotPoint -> viewFlags: ViewFlags -> unit
+
+    /// Filter the specified line range through the specified command
+    abstract FilterLines: SnapshotLineRange -> command: string -> unit
+
+    /// Format the specified line range
+    abstract FormatCodeLines: SnapshotLineRange -> unit
+
+    /// Format the specified line range
+    abstract FormatTextLines: SnapshotLineRange -> preserveCaretPosition: bool -> unit
+
+    /// Forward the specified action to the focused window
+    abstract ForwardToFocusedWindow: action: (ICommonOperations -> unit) -> unit
+
+    /// Get the new line text which should be used for new lines at the given SnapshotPoint
+    abstract GetNewLineText: SnapshotPoint -> string
+
+    /// Get the register to use based on the name provided to the operation.
+    abstract GetRegister: name: RegisterName option -> Register
+
+    /// Get the indentation for a newly created ITextSnasphotLine.  The context line is
+    /// is provided to calculate the indentation off of 
+    ///
+    /// Warning: Calling this API can cause the buffer to be edited.  Asking certain 
+    /// editor implementations about the indentation, in particular Razor, can cause
+    /// an edit to occur.  
+    ///
+    /// Issue #946
+    abstract GetNewLineIndent: contextLine: ITextSnapshotLine -> newLine: ITextSnapshotLine -> int option
+
+    /// Get the standard ReplaceData for the given SnapshotPoint
+    abstract GetReplaceData: point: SnapshotPoint -> VimRegexReplaceData
+
+    /// Get the current number of spaces to caret we are maintaining
+    abstract GetSpacesToCaret: unit -> int
+
+    /// Get the number of spaces (when tabs are expanded) that is necessary to get to the 
+    /// specified point on it's line
+    abstract GetSpacesToPoint: point: SnapshotPoint -> int
+
+    /// Get the point that visually corresponds to the specified column on its line
+    abstract GetColumnForSpacesOrEnd: contextLine: ITextSnapshotLine -> spaces: int -> SnapshotColumn
+
+    /// Get the number of spaces (when tabs are expanded) that is necessary to get to the
+    /// specified virtual point on it's line
+    abstract GetSpacesToVirtualColumn: column: VirtualSnapshotColumn -> int
+
+    /// Get the virtual point that visually corresponds to the specified column on its line
+    abstract GetVirtualColumnForSpaces: contextLine: ITextSnapshotLine -> spaces: int -> VirtualSnapshotColumn
+
+    /// Attempt to GoToDefinition on the current state of the buffer.  If this operation fails, an error message will 
+    /// be generated as appropriate
+    abstract GoToDefinition: unit -> Result
+
+    /// Go to the file named in the word under the cursor
+    abstract GoToFile: unit -> unit
+
+    /// Go to the file name specified as a paramter
+    abstract GoToFile: string -> unit
+
+    /// Go to the file named in the word under the cursor in a new window
+    abstract GoToFileInNewWindow: unit -> unit
+
+    /// Go to the file name specified as a paramter in a new window
+    abstract GoToFileInNewWindow: string -> unit
+
+    /// Go to the local declaration of the word under the cursor
+    abstract GoToLocalDeclaration: unit -> unit
+
+    /// Go to the global declaration of the word under the cursor
+    abstract GoToGlobalDeclaration: unit -> unit
+
+    /// Go to the "count" next tab window in the specified direction.  This will wrap 
+    /// around
+    abstract GoToNextTab: path: SearchPath -> count: int -> unit
+
+    /// Go the nth tab.  This uses vim's method of numbering tabs which is a 1 based list.  Both
+    /// 0 and 1 can be used to access the first tab
+    abstract GoToTab: int -> unit
+
+    /// Using the specified base folder, go to the tag specified by ident
+    abstract GoToTagInNewWindow: folder: string -> ident: string -> Result
+
+    /// Convert any virtual spaces into real spaces / tabs based on the current settings.  The caret 
+    /// will be positioned at the end of that change
+    abstract FillInVirtualSpace: unit -> unit
+
+    /// Joins the lines in the range
+    abstract Join: SnapshotLineRange -> JoinKind -> unit
+
+    /// Load a file into a new window, optionally moving the caret to the first
+    /// non-blank on a specific line or to a specific line and column
+    abstract LoadFileIntoNewWindow: file: string -> lineNumber: int option -> columnNumber: int option -> Result
+
+    /// Move the caret in the specified direction
+    abstract MoveCaret: caretMovement: CaretMovement -> bool
+
+    /// Move the caret in the specified direction with an arrow key
+    abstract MoveCaretWithArrow: caretMovement: CaretMovement -> bool
+
+    /// Move the caret to a given point on the screen and ensure the view has the specified
+    /// properties at that point 
+    abstract MoveCaretToColumn: column: SnapshotColumn -> viewFlags: ViewFlags -> unit
+
+    /// Move the caret to a given virtual point on the screen and ensure the view has the specified
+    /// properties at that point
+    abstract MoveCaretToVirtualColumn: column: VirtualSnapshotColumn -> viewFlags: ViewFlags -> unit
+
+    /// Move the caret to a given point on the screen and ensure the view has the specified
+    /// properties at that point 
+    abstract MoveCaretToPoint: point: SnapshotPoint -> viewFlags: ViewFlags -> unit
+
+    /// Move the caret to a given virtual point on the screen and ensure the view has the specified
+    /// properties at that point
+    abstract MoveCaretToVirtualPoint: point: VirtualSnapshotPoint -> viewFlags: ViewFlags -> unit
+
+    /// Move the caret to the MotionResult value
+    abstract MoveCaretToMotionResult: motionResult: MotionResult -> unit
+
+    /// Navigate to the given point which may occur in any ITextBuffer.  This will not update the 
+    /// jump list
+    abstract NavigateToPoint: VirtualSnapshotPoint -> bool
+
+    /// Normalize the spaces and tabs in the string
+    abstract NormalizeBlanks: text: string -> spacesToColumn: int -> string
+
+    /// Normalize the spaces and tabs in the string at the given column in the buffer
+    abstract NormalizeBlanksAtColumn: text: string -> column: SnapshotColumn -> string
+
+    /// Normalize the spaces and tabs in the string for a new tabstop
+    abstract NormalizeBlanksForNewTabStop: text: string -> spacesToColumn: int -> tabStop: int -> string
+
+    /// Normalize the set of spaces and tabs into spaces
+    abstract NormalizeBlanksToSpaces: text: string -> spacesToColumn: int -> string
+
+    /// Display a status message and fit it to the size of the window
+    abstract OnStatusFitToWindow: message: string -> unit
+
+    /// Open link under caret
+    abstract OpenLinkUnderCaret: unit -> Result
+
+    /// Put the specified StringData at the given point.
+    abstract Put: SnapshotPoint -> StringData -> OperationKind -> unit
+
+    /// Raise the error / warning messages for the given SearchResult
+    abstract RaiseSearchResultMessage: SearchResult -> unit
+
+    /// Record last change start and end positions
+    abstract RecordLastChange: oldSpan: SnapshotSpan -> newSpan: SnapshotSpan -> unit
+
+    /// Record last yank start and end positions
+    abstract RecordLastYank: span: SnapshotSpan -> unit
+
+    /// Redo the buffer changes "count" times
+    abstract Redo: count:int -> unit
+
+    /// Restore spaces to caret, or move to start of line if 'startofline' is set
+    abstract RestoreSpacesToCaret: spacesToCaret: int -> useStartOfLine: bool -> unit
+
+    /// Run the specified action for all selections
+    abstract RunForAllSelections: action: (unit -> CommandResult) -> CommandResult
+
+    /// Scrolls the number of lines given and keeps the caret in the view
+    abstract ScrollLines: ScrollDirection -> count:int -> unit
+
+    /// Set the current selected spans
+    abstract SetSelectedSpans: SelectedSpan seq -> unit
+
+    /// Update the register with the specified value
+    abstract SetRegisterValue: name: RegisterName option -> operation: RegisterOperation -> value: RegisterValue -> unit
+
+    /// Shift the block of lines to the left by shiftwidth * 'multiplier'
+    abstract ShiftLineBlockLeft: SnapshotSpan seq -> multiplier: int -> unit
+
+    /// Shift the block of lines to the right by shiftwidth * 'multiplier'
+    abstract ShiftLineBlockRight: SnapshotSpan seq -> multiplier: int -> unit
+
+    /// Shift the given line range left by shiftwidth * 'multiplier'
+    abstract ShiftLineRangeLeft: SnapshotLineRange -> multiplier: int -> unit
+
+    /// Shift the given line range right by shiftwidth * 'multiplier'
+    abstract ShiftLineRangeRight: SnapshotLineRange -> multiplier: int -> unit
+
+    /// Sort the given line range
+    abstract SortLines: SnapshotLineRange -> reverseOrder: bool -> SortFlags -> pattern: string option -> unit
+
+    /// Substitute Command implementation
+    abstract Substitute: pattern: string -> replace: string -> SnapshotLineRange -> flags: SubstituteFlags -> unit
+
+    /// Toggle the use of typing language characters
+    abstract ToggleLanguage: isForInsert: bool -> unit
+
+    /// Map the specified point with negative tracking to the current snapshot
+    abstract MapPointNegativeToCurrentSnapshot: point: SnapshotPoint -> SnapshotPoint
+
+    /// Map the specified point with positive tracking to the current snapshot
+    abstract MapPointPositiveToCurrentSnapshot: point: SnapshotPoint -> SnapshotPoint
+
+    /// Map the specified virtual point to the current snapshot
+    abstract MapCaretPointToCurrentSnapshot: point: VirtualSnapshotPoint -> VirtualSnapshotPoint
+
+    /// Map the specified point with positive tracking to the current snapshot
+    abstract MapSelectedSpanToCurrentSnapshot: point: SelectedSpan -> SelectedSpan
+
+    /// Undo the buffer changes "count" times
+    abstract Undo: count: int -> unit
+
+    /// Raised when the selected spans are set
+    [<CLIEvent>]
+    abstract SelectedSpansSet: IDelegateEvent<System.EventHandler<System.EventArgs>>
+
+/// Factory for getting ICommonOperations instances
+type ICommonOperationsFactory =
+
+    /// Get the ICommonOperations instance for this IVimBuffer
+    abstract GetCommonOperations: IVimBufferData -> ICommonOperations
+
+/// This interface is used to prevent the transition from insert to visual mode
+/// when a selection occurs.  In the majority case a selection of text should result
+/// in a transition to visual mode.  In some cases though, C# event handlers being
+/// the most notable, the best experience is for the buffer to remain in insert 
+/// mode
+type IVisualModeSelectionOverride =
+
+    /// Is insert mode preferred for the current state of the buffer
+    abstract IsInsertModePreferred: textView: ITextView -> bool
+
+/// What source should the synchronizer use as the original settings?  The values
+/// in the selected source will be copied over the other settings
+[<RequireQualifiedAccess>]
+type SettingSyncSource =
+    | Editor
+    | Vim 
+
+ [<Struct>]
+ type SettingSyncData = {
+    EditorOptionKey: string 
+    GetEditorValue: IEditorOptions -> SettingValue option
+    VimSettingName: string
+    GetVimSettingValue: IVimBuffer -> obj
+    IsLocal: bool
+} with
+
+    member x.IsWindow = not x.IsLocal
+
+    member x.GetSettings vimBuffer = SettingSyncData.GetSettingsCore vimBuffer x.IsLocal
+
+    static member private GetSettingsCore (vimBuffer: IVimBuffer) isLocal = 
+        if isLocal then vimBuffer.LocalSettings :> IVimSettings
+        else vimBuffer.WindowSettings :> IVimSettings
+
+    static member GetBoolValueFunc (editorOptionKey: EditorOptionKey<bool>) = 
+        (fun editorOptions -> 
+            match EditorOptionsUtil.GetOptionValue editorOptions editorOptionKey with
+            | None -> None
+            | Some value -> SettingValue.Toggle value |> Some)
+
+    static member GetNumberValueFunc (editorOptionKey: EditorOptionKey<int>) = 
+        (fun editorOptions -> 
+            match EditorOptionsUtil.GetOptionValue editorOptions editorOptionKey with
+            | None -> None
+            | Some value -> SettingValue.Number value |> Some)
+
+    static member GetStringValue (editorOptionKey: EditorOptionKey<string>) = 
+        (fun editorOptions -> 
+            match EditorOptionsUtil.GetOptionValue editorOptions editorOptionKey with
+            | None -> None
+            | Some value -> SettingValue.String value |> Some)
+
+    static member GetSettingValueFunc name isLocal =
+        (fun (vimBuffer: IVimBuffer) ->
+            let settings = SettingSyncData.GetSettingsCore vimBuffer isLocal
+            match settings.GetSetting name with
+            | None -> null
+            | Some setting -> 
+                match setting.Value with 
+                | SettingValue.String value -> value :> obj
+                | SettingValue.Toggle value -> box value
+                | SettingValue.Number value -> box value)
+
+    static member Create (key: EditorOptionKey<'T>) (settingName: string) (isLocal: bool) (convertEditorValue: Func<'T, SettingValue>) (convertSettingValue: Func<SettingValue, obj>) =
+        {
+            EditorOptionKey = key.Name
+            GetEditorValue = (fun editorOptions ->
+                match EditorOptionsUtil.GetOptionValue editorOptions key with
+                | None -> None
+                | Some value -> convertEditorValue.Invoke value |> Some)
+            VimSettingName = settingName
+            GetVimSettingValue = (fun vimBuffer -> 
+                let settings = SettingSyncData.GetSettingsCore vimBuffer isLocal 
+                match settings.GetSetting settingName with
+                | None -> null
+                | Some setting -> convertSettingValue.Invoke setting.Value)
+            IsLocal = isLocal
+        }
+
+
+/// This interface is used to synchronize settings between vim settings and the 
+/// editor settings
+type IEditorToSettingsSynchronizer = 
+    
+    /// Begin the synchronization between the editor and vim settings.  This will 
+    /// start by overwriting the editor settings with the current local ones 
+    ///
+    /// This method can be called multiple times for the same IVimBuffer and it 
+    /// will only synchronize once 
+    abstract StartSynchronizing: vimBuffer: IVimBuffer -> source: SettingSyncSource -> unit
+
+    abstract SyncSetting: data: SettingSyncData -> unit
+
+/// There are some VsVim services which are only valid in specific host environments. These
+/// services will implement and export this interface. At runtime the identifier can be
+/// compared to the IVimHost.Identifier to see if it's valid
+type IVimSpecificService = 
+    abstract HostIdentifier: string
+
+/// This will look for an export of <see cref="IVimSpecificService"\> that is convertible to 
+/// 'T and return it
+type IVimSpecificServiceHost =
+
+    abstract GetService: unit -> 'T option