--- conflicted
+++ resolved
@@ -1,2287 +1,2283 @@
-﻿#light
-
-namespace Vim
-open Vim.Interpreter
-open Microsoft.VisualStudio.Text
-open Microsoft.VisualStudio.Text.Editor
-open Microsoft.VisualStudio.Text.Editor.OptionsExtensionMethods
-open Microsoft.VisualStudio.Text.Formatting
-open Microsoft.VisualStudio.Text.Operations
-open Microsoft.VisualStudio.Text.Outlining
-open System
-open System.ComponentModel.Composition
-open System.Text.RegularExpressions
-open StringBuilderExtensions
-
-module internal CommonUtil = 
-
-    /// Raise the error / warning messages for a given SearchResult
-    let RaiseSearchResultMessage (statusUtil: IStatusUtil) searchResult =
-
-        match searchResult with 
-        | SearchResult.Found (searchData, _, _, didWrap) ->
-            if didWrap then
-                let message = 
-                    if searchData.Kind.IsAnyForward then Resources.Common_SearchForwardWrapped
-                    else Resources.Common_SearchBackwardWrapped
-                statusUtil.OnWarning message
-        | SearchResult.NotFound (searchData, isOutsidePath) ->
-            let format = 
-                if isOutsidePath then
-                    match searchData.Kind.Path with
-                    | SearchPath.Forward -> Resources.Common_SearchHitBottomWithout
-                    | SearchPath.Backward -> Resources.Common_SearchHitTopWithout 
-                else
-                    Resources.Common_PatternNotFound
-
-            statusUtil.OnError (format searchData.Pattern)
-        | SearchResult.Cancelled _ -> statusUtil.OnError Resources.Common_SearchCancelled
-        | SearchResult.Error (_, msg) -> statusUtil.OnError msg
-
-type internal CommonOperations
-    (
-        _vimBufferData: IVimBufferData,
-        _editorOperations: IEditorOperations,
-        _outliningManager: IOutliningManager option,
-        _mouseDevice: IMouseDevice
-    ) as this =
-
-    let _vimTextBuffer = _vimBufferData.VimTextBuffer
-    let _textBuffer = _vimBufferData.TextBuffer
-    let _textView = _vimBufferData.TextView
-    let _editorOptions = _textView.Options
-    let _bufferGraph = _textView.BufferGraph
-    let _jumpList = _vimBufferData.JumpList
-    let _wordUtil = _vimBufferData.WordUtil
-    let _statusUtil = _vimBufferData.StatusUtil
-    let _vim = _vimBufferData.Vim
-    let _vimData = _vim.VimData
-    let _vimHost = _vim.VimHost
-    let _registerMap = _vim.RegisterMap
-    let _localSettings = _vimBufferData.LocalSettings
-    let _undoRedoOperations = _vimBufferData.UndoRedoOperations
-    let _globalSettings = _localSettings.GlobalSettings
-    let _eventHandlers = new DisposableBag()
-    let mutable _maintainCaretColumn = MaintainCaretColumn.None
-
-    do
-        _textView.Caret.PositionChanged
-        |> Observable.subscribe (fun _ -> this.MaintainCaretColumn <- MaintainCaretColumn.None)
-        |> _eventHandlers.Add
-
-        _textView.Closed
-        |> Observable.subscribe (fun _ -> _eventHandlers.DisposeAll())
-        |> _eventHandlers.Add
-
-    member x.CurrentSnapshot = _textBuffer.CurrentSnapshot
-
-    member x.CaretPoint = TextViewUtil.GetCaretPoint _textView
-
-    member x.CaretVirtualPoint = TextViewUtil.GetCaretVirtualPoint _textView
-
-    member x.CaretColumn = SnapshotColumn(x.CaretPoint)
-
-    member x.CaretVirtualColumn = VirtualSnapshotColumn(x.CaretVirtualPoint)
-
-    member x.CaretLine = TextViewUtil.GetCaretLine _textView
-
-    /// The snapshot point in the buffer under the mouse cursor
-    member x.MousePoint =
-        match TextViewUtil.GetTextViewLines _textView, _mouseDevice.GetPosition _textView with
-        | Some textViewLines, Some position ->
-            let xCoordinate = position.X + _textView.ViewportLeft
-            let yCoordinate = position.Y + _textView.ViewportTop
-            let textViewLine = textViewLines.GetTextViewLineContainingYCoordinate(yCoordinate)
-
-            // Avoid the phantom line.
-            let textViewLine =
-                if textViewLine <> null then
-                    let isPhantomLine =
-                        textViewLine.Start
-                        |> SnapshotPointUtil.GetContainingLine
-                        |> SnapshotLineUtil.IsPhantomLine
-                    if isPhantomLine then
-                        let index = textViewLines.GetIndexOfTextLine textViewLine
-                        if index > 0 then
-                            textViewLines.[index - 1]
-                        else
-                            textViewLine
-                    else
-                        textViewLine
-                else
-                    textViewLine
-
-            // Get the point in the line under the mouse cursor or the
-            // start/end of the line.
-            if textViewLine <> null then
-                match xCoordinate >= textViewLine.Left, xCoordinate <= textViewLine.Right with
-                | true, true ->
-                    textViewLine.GetBufferPositionFromXCoordinate(xCoordinate)
-                    |> NullableUtil.ToOption
-                    |> OptionUtil.map2 (VirtualSnapshotPointUtil.OfPoint >> Some)
-                | false, true ->
-                    textViewLine.Start
-                    |> VirtualSnapshotPointUtil.OfPoint
-                    |> Some
-                | true, false ->
-                    if _vimTextBuffer.UseVirtualSpace then
-                        textViewLine.GetVirtualBufferPositionFromXCoordinate(xCoordinate)
-                        |> Some
-                    else
-                        textViewLine.End
-                        |> VirtualSnapshotPointUtil.OfPoint
-                        |> Some
-                | false, false ->
-                    None
-            else
-                None
-
-        | _ ->
-            None
-
-    member x.MaintainCaretColumn 
-        with get() = _maintainCaretColumn
-        and set value = _maintainCaretColumn <- value
-
-    member x.CloseWindowUnlessDirty() = 
-        if _vimHost.IsDirty _textView.TextBuffer then
-            _statusUtil.OnError Resources.Common_NoWriteSinceLastChange
-        else
-            _vimHost.Close _textView
-
-    /// Create a possibly LineWise register value with the specified string value at the given 
-    /// point.  This is factored out here because a LineWise value in vim should always
-    /// end with a new line but we can't always guarantee the text we are working with 
-    /// contains a new line.  This normalizes out the process needed to make this correct
-    /// while respecting the settings of the ITextBuffer
-    member x.CreateRegisterValue point stringData operationKind = 
-        let stringData = 
-            match operationKind, stringData with
-            | OperationKind.LineWise, StringData.Simple str -> 
-                if EditUtil.EndsWithNewLine str then
-                    stringData
-                else
-                    let newLine = x.GetNewLineText point
-                    StringData.Simple (str + newLine)
-            | _ -> stringData
-
-        RegisterValue(stringData, operationKind)
-
-    /// Get the current number of spaces to caret we are maintaining
-    member x.GetSpacesToCaret () =
-        let spacesToCaret = x.GetSpacesToVirtualColumn x.CaretVirtualColumn
-        match x.MaintainCaretColumn with
-        | MaintainCaretColumn.None -> spacesToCaret
-        | MaintainCaretColumn.Spaces spaces -> max spaces spacesToCaret
-        | MaintainCaretColumn.EndOfLine -> spacesToCaret
-
-    /// Get the count of spaces to get to the specified absolute column offset.  This will count
-    /// tabs as counting for 'tabstop' spaces
-    member x.GetSpacesToColumnNumber line columnNumber = 
-        SnapshotColumn.GetSpacesToColumnNumber(line, columnNumber, _localSettings.TabStop)
-
-    /// Get the count of virtual spaces to get to the specified absolute column offset.  This will count
-    /// tabs as counting for 'tabstop' spaces
-    member x.GetVirtualSpacesToColumnNumber line columnNumber =
-        VirtualSnapshotColumn.GetSpacesToColumnNumber(line, columnNumber, _localSettings.TabStop)
-
-    /// Get the count of spaces to get to the specified point in it's line when tabs are expanded
-    member x.GetSpacesToPoint (point: SnapshotPoint) =
-        SnapshotPointUtil.GetSpacesToPoint point  _localSettings.TabStop
-
-    // Get the point in the given line which is count "spaces" into the line.  Returns End if 
-    // it goes beyond the last point in the string
-    member x.GetColumnForSpacesOrEnd line spaces = 
-        SnapshotColumn.GetColumnForSpacesOrEnd(line, spaces, _localSettings.TabStop)
-
-    /// Get the count of spaces to get to the specified virtual point in it's line when tabs are expanded
-    member x.GetSpacesToVirtualColumn (column: VirtualSnapshotColumn) = 
-        column.GetSpacesToColumn _localSettings.TabStop
-
-    /// Get the count of spaces to get to the specified virtual point in it's line when tabs are expanded
-    member x.GetSpacesToVirtualColumnNumber line columnNumber = 
-        VirtualSnapshotColumn.GetSpacesToColumnNumber(line, columnNumber, _localSettings.TabStop)
-
-    // Get the virtual point in the given line which is count "spaces" into the line.  Returns End if
-    // it goes beyond the last point in the string
-    member x.GetVirtualColumnForSpaces line spaces =
-        VirtualSnapshotColumn.GetColumnForSpaces(line, spaces, _localSettings.TabStop)
-
-    /// Get the new line text which should be used for inserts at the provided point.  This is done
-    /// by looking at the current line and potentially the line above and simply re-using it's
-    /// value
-    member x.GetNewLineText point = 
-        if not (_editorOptions.GetReplicateNewLineCharacter()) then
-
-            // If we're not supposed to replicate the current new line character then just go ahead
-            // and use the default new line character (so odd they call it character when it's 
-            // by default 2 characters)
-            _editorOptions.GetNewLineCharacter()
-        else
-            let line = SnapshotPointUtil.GetContainingLine point
-            let line = 
-                // If this line has no line break, use the line above
-                let snapshot = point.Snapshot
-                if not (SnapshotLineUtil.HasLineBreak line) && line.LineNumber > 0 then
-                    SnapshotUtil.GetLine snapshot (line.LineNumber - 1)
-                else
-                    line
-            if line.LineBreakLength > 0 then
-                line.GetLineBreakText()
-            else
-                _editorOptions.GetNewLineCharacter()
-
-    /// In order for Undo / Redo to function properly there needs to be an ITextView for the ITextBuffer
-    /// accessible in the property bag of the ITextUndoHistory object. In 2017 and before this was added
-    /// during AfterTextBufferChangeUndoPrimitive.Create. In 2019 this stopped happening and hence undo /
-    /// redo is broken. Forcing it to be present here. 
-    /// https://github.com/jaredpar/VsVim/issues/2463
-    member x.EnsureUndoHasView() =
-        match _undoRedoOperations.TextUndoHistory with
-        | None -> ()
-        | Some textUndoHistory -> 
-            let key = typeof<ITextView>
-            let properties = textUndoHistory.Properties
-            if not (PropertyCollectionUtil.ContainsKey key properties) then
-                properties.AddProperty(key, _textView)
-
-    // Convert any virtual spaces to real normalized spaces
-    member x.FillInVirtualSpace () =
-
-        // This is an awkward situation if 'expandtab' is in effect because
-        // Visual Studio uses tabs when filling in virtual space, but vim
-        // doesn't. VsVim needs to insert tabs when filling in leading virtual
-        // space to emulate the way vim copies leading tabs from surrounding
-        // lines, but shouldn't insert tabs when filling in non-leading virtual
-        // space because vim never inserts tabs in that situation.
-        if x.CaretVirtualPoint.IsInVirtualSpace then
-            let blanks: string = 
-                let blanks = StringUtil.RepeatChar x.CaretVirtualColumn.VirtualSpaces ' '
-                if x.CaretPoint = x.CaretLine.Start then
-
-                    // The line is completely empty so use tabs if appropriate.
-                    let spacesToColumn = x.GetSpacesToPoint x.CaretPoint
-                    x.NormalizeBlanks blanks spacesToColumn
-                else
-                    blanks
-
-            // Make sure to position the caret to the end of the newly inserted spaces
-            let position = x.CaretColumn.StartPosition + blanks.Length
-            _textBuffer.Insert(x.CaretColumn.StartPosition, blanks) |> ignore
-            TextViewUtil.MoveCaretToPosition _textView position
-
-    /// Filter the specified line range through the specified program
-    member x.FilterLines (range: SnapshotLineRange) program =
-
-        // Extract the lines to be filtered.
-        let newLine = EditUtil.NewLine _editorOptions
-        let input =
-            range.Lines
-            |> Seq.map SnapshotLineUtil.GetText
-            |> Seq.map (fun line -> line + newLine)
-            |> String.concat StringUtil.Empty
-
-        // Filter the input to the output.
-        let workingDirectory = _vimBufferData.WorkingDirectory
-        let shell = _globalSettings.Shell
-        let results = _vimHost.RunCommand workingDirectory shell program input
-
-        // Display error output and error code, if any.
-        let error = results.Error
-        let error =
-            if results.ExitCode <> 0 then
-                let message = Resources.Filter_CommandReturned results.ExitCode
-                message + newLine + error
-            else
-                error
-        let error = EditUtil.RemoveEndingNewLine error
-        _statusUtil.OnStatus error
-
-        // Prepare the replacement.
-        let replacement = results.Output
-
-        if replacement.Length = 0 then
-
-            // Forward to delete lines to handle special cases.
-            let startLine = range.StartLine
-            let count = range.Count
-            let registerName = None
-            x.DeleteLines startLine count registerName
-
-        else
-
-            // Remove final linebreak.
-            let replacement = EditUtil.RemoveEndingNewLine replacement
-
-            // Normalize linebreaks.
-            let replacement = EditUtil.NormalizeNewLines replacement newLine
-
-            // Replace the old lines with the filtered lines.
-            _textBuffer.Replace(range.Extent.Span, replacement) |> ignore
-
-            // Place the cursor on the first non-blank character of the first line filtered.
-            let firstLine = SnapshotUtil.GetLine _textView.TextSnapshot range.StartLineNumber
-            TextViewUtil.MoveCaretToPoint _textView firstLine.Start
-            _editorOperations.MoveToStartOfLineAfterWhiteSpace(false)
-
-    /// Format the code lines in the specified line range
-    member x.FormatCodeLines range =
-        _vimHost.FormatLines _textView range
-
-        // Place the cursor on the first non-blank character of the first line formatted.
-        let firstLine = SnapshotUtil.GetLine _textView.TextSnapshot range.StartLineNumber
-        TextViewUtil.MoveCaretToPoint _textView firstLine.Start
-        _editorOperations.MoveToStartOfLineAfterWhiteSpace(false)
-
-    /// Format the text lines in the specified line range
-    member x.FormatTextLines (range: SnapshotLineRange) preserveCaretPosition =
-
-        // Get formatting configuration values.
-        let autoIndent = _localSettings.AutoIndent
-        let textWidth =
-            if _localSettings.TextWidth = 0 then
-                VimConstants.DefaultFormatTextWidth
-            else
-                _localSettings.TextWidth
-        let comments = _localSettings.Comments
-        let tabStop = _localSettings.TabStop
-
-        // Extract the lines to be formatted and the first line.
-        let lines = range.Lines |> Seq.map SnapshotLineUtil.GetText
-        let firstLine = lines |> Seq.head
-
-        // Extract the leader string from a comment specification, e.g. "//".
-        let getLeaderFromSpec (spec: string) =
-            let colonIndex = spec.IndexOf(':')
-            if colonIndex = -1 then
-                spec
-            else
-                spec.Substring(colonIndex + 1)
-
-        // Get the leader pattern for a leader string.
-        let getLeaderPattern (leader: string) =
-            if leader = "" then
-                @"^\s*"
-            else
-                @"^\s*" + Regex.Escape(leader) + @"+\s*"
-
-        // Convert the comment specifications into leader patterns.
-        let patterns =
-            comments + ",:"
-            |> StringUtil.Split ','
-            |> Seq.map getLeaderFromSpec
-            |> Seq.map getLeaderPattern
-
-        // Check the first line against a potential comment pattern.
-        let checkPattern pattern =
-            let capture = Regex.Match(firstLine, pattern)
-            if capture.Success then
-                true, pattern, capture.Value
-            else
-                false, pattern, ""
-
-        // Choose a pattern and a leader.
-        let _, pattern, leader =
-            patterns
-            |> Seq.map checkPattern
-            |> Seq.filter (fun (matches, _, _) -> matches)
-            |> Seq.head
-
-        // Decide whether to use the leader for all lines.
-        let useLeaderForAllLines =
-            not (StringUtil.IsWhiteSpace leader) || autoIndent
-
-        // Strip the leader from a line.
-        let stripLeader (line: string) =
-            let capture = Regex.Match(line, pattern)
-            if capture.Success then
-                line.Substring(capture.Length)
-            else
-                line
-
-        // Strip the leader from all the lines.
-        let strippedLines =
-            lines
-            |> Seq.map stripLeader
-
-        // Split a line into words on whitespace.
-        let splitWords (line: string) =
-            if StringUtil.IsWhiteSpace line then
-                seq { yield "" }
-            else
-                Regex.Matches(line + " ", @"\S+\s+")
-                |> Seq.cast<Capture>
-                |> Seq.map (fun capture -> capture.Value)
-
-        // Concatenate a reversed list of words into a line.
-        let concatWords (words: string list) =
-            words
-            |> Seq.rev
-            |> String.concat ""
-            |> (fun line -> line.TrimEnd())
-
-        // Concatenate words into a line and prepend it to a list of lines.
-        let prependLine (words: string list) (lines: string list) =
-            if words.IsEmpty then
-                lines
-            else
-                concatWords words :: lines
-
-        // Calculate the length of the leader with tabs expanded.
-        let leaderLength =
-            StringUtil.ExpandTabsForColumn leader 0 tabStop
-            |> StringUtil.GetLength
-
-        // Aggregrate individual words into lines of limited length.
-        let takeWord ((column: int), (words: string list), (lines: string list)) (word: string) =
-
-            // Calculate the working limit for line length.
-            let limit =
-                if lines.IsEmpty || useLeaderForAllLines then
-                    textWidth - leaderLength
-                else
-                    textWidth
-
-            if word = "" then
-                0, List.Empty, "" :: prependLine words lines
-            elif column = 0 || column + word.TrimEnd().Length <= limit then
-                column + word.Length, word :: words, lines
-            else
-                word.Length, word :: List.Empty, concatWords words :: lines
-
-        // Add a leader to the formatted line if appropriate.
-        let addLeader (i: int) (line: string) =
-            if i = 0 || useLeaderForAllLines then
-                (leader + line).TrimEnd()
-            else
-                line
-
-        // Split the lines into words and then format them into lines using the aggregator.
-        let formattedLines =
-            let _, words, lines =
-                strippedLines
-                |> Seq.collect splitWords
-                |> Seq.fold takeWord (0, List.Empty, List.Empty)
-            prependLine words lines
-            |> Seq.rev
-            |> Seq.mapi addLeader
-
-        // Concatenate the formatted lines.
-        let newLine = EditUtil.NewLine _editorOptions
-        let replacement = formattedLines |> String.concat newLine
-
-        // Replace the old lines with the formatted lines.
-        _textBuffer.Replace(range.Extent.Span, replacement) |> ignore
-
-
-        // Place the cursor on the first non-blank character of the first line formatted.
-        let firstLine = SnapshotUtil.GetLine _textView.TextSnapshot range.StartLineNumber
-        TextViewUtil.MoveCaretToPoint _textView firstLine.Start
-        _editorOperations.MoveToStartOfLineAfterWhiteSpace(false)
-
-    /// The caret sometimes needs to be adjusted after an Up or Down movement.  Caret position
-    /// and virtual space is actually quite a predicament for VsVim because of how Vim standard 
-    /// works.  Vim has no concept of Virtual Space and is designed to work in a fixed width
-    /// font buffer.  Visual Studio has essentially the exact opposite.  Non-fixed width fonts are
-    /// the most problematic because it makes the natural Vim motion of column based up and down
-    /// make little sense visually.  Instead we rely on the core editor for up and down motions.
-    ///
-    /// The two exceptions to this are the Virtual Edit and exclusive setting in Visual Mode.  By
-    /// default the 'l' motion will only move you to the last character on the line and no 
-    /// further.  Visual Studio up and down though acts like virtualedit=onemore.  We correct 
-    /// this here
-    member x.AdjustCaretForVirtualEdit() =
-
-        // Vim allows the caret past the end of the line if we are in a
-        // one-time command and returning to insert mode momentarily.
-        let allowPastEndOfLine = 
-            _vimTextBuffer.ModeKind = ModeKind.Insert ||
-            _globalSettings.IsVirtualEditOneMore ||
-            VisualKind.IsAnySelect _vimTextBuffer.ModeKind ||
-            _vimTextBuffer.InOneTimeCommand.IsSome
-
-        if not allowPastEndOfLine && not (VisualKind.IsAnyVisual _vimTextBuffer.ModeKind) then
-            let column = TextViewUtil.GetCaretColumn _textView
-            let line = column.Line
-            if column.StartPosition >= line.End.Position && line.Length > 0 then 
-                let column = column.SubtractOrStart 1
-                TextViewUtil.MoveCaretToColumn _textView column
-
-    /// Adjust the ITextView scrolling to account for the 'scrolloff' setting after a move operation
-    /// completes
-    member x.AdjustTextViewForScrollOffset() =
-        x.AdjustTextViewForScrollOffsetAtPoint x.CaretPoint
-
-    member x.AdjustTextViewForScrollOffsetAtPoint point = 
-        if _globalSettings.ScrollOffset > 0 then
-            x.AdjustTextViewForScrollOffsetAtPointCore point _globalSettings.ScrollOffset
-    
-    /// The most efficient API for moving the scroll is DisplayTextLineContainingBufferPosition.  This is actually
-    /// what the scrolling APIs use to implement scrolling.  Unfortunately this API deals is in buffer positions
-    /// but we want to scroll visually.  
-    ///
-    /// This is easier to explain with folding.  If the line just above the caret is 300 lines folded into 1 then 
-    /// we want to consider only the folded line for scroll offset, not the 299 invisible lines.  In order to do 
-    /// this we need to map the caret position up to the visual buffer, do the line math there, find the correct 
-    /// visual line, then map the start of that line back down to the edit buffer.  
-    ///
-    /// This function also suffers from another problem.  The font in Visual Studio is not guaranteed to be fixed
-    /// width / height.  Adornments can also cause lines to be taller or shorter than they should be.  Hence we
-    /// have to approximate the number of lines that can be on the screen in order to calculate the proper 
-    /// offset to use.  
-    member x.AdjustTextViewForScrollOffsetAtPointCore contextPoint offset = 
-        Contract.Requires(offset > 0)
-
-        // If the text view is still being initialized, the viewport will have zero height
-        // which will force offset to zero. Likewise, if there are no text view lines,
-        // trying to scroll is pointless.
-        match _textView.ViewportHeight, TextViewUtil.GetTextViewLines _textView with
-        | height, Some textViewLines when height <> 0.0 && textViewLines.Count <> 0 ->
-
-            // First calculate the actual offset.  The actual offset can't be more than half of the lines which
-            // are visible on the screen.  It's tempting to use the ITextViewLinesCollection.Count to see how
-            // many possible lines are displayed.  This value will be wrong though when the view is scrolled 
-            // to the bottom because it will be displaying the last few lines and several blanks which don't
-            // count.  Instead we average out the height of the lines and divide that into the height of 
-            // the view port 
-            let offset =
-                let lineHeight = textViewLines |> Seq.averageBy (fun l -> l.Height)
-                let lineCount = int (_textView.ViewportHeight / lineHeight)
-                let maxOffset = lineCount / 2
-                min maxOffset offset
-
-            // This function will do the actual positioning of the scroll based on the calculated lines 
-            // in the buffer
-            let doScroll topPoint bottomPoint =
-                let firstVisibleLineNumber = SnapshotPointUtil.GetLineNumber textViewLines.FirstVisibleLine.Start 
-                let lastVisibleLineNumber = SnapshotPointUtil.GetLineNumber textViewLines.LastVisibleLine.End 
-                let topLineNumber = SnapshotPointUtil.GetLineNumber topPoint
-                let bottomLineNumber = SnapshotPointUtil.GetLineNumber bottomPoint
-
-                if topLineNumber < firstVisibleLineNumber then
-                    _textView.DisplayTextLineContainingBufferPosition(topPoint, 0.0, ViewRelativePosition.Top)
-                elif bottomLineNumber > lastVisibleLineNumber then
-                    _textView.DisplayTextLineContainingBufferPosition(bottomPoint, 0.0, ViewRelativePosition.Bottom)
-
-            // Time to map up and down the buffer graph to find the correct top and bottom point that the scroll
-            // needs tobe adjusted to 
-            let visualSnapshot = _textView.VisualSnapshot
-            let editSnapshot = _textView.TextSnapshot
-            match BufferGraphUtil.MapPointUpToSnapshotStandard _textView.BufferGraph contextPoint visualSnapshot with
-            | None -> ()
-            | Some visualPoint ->
-                let visualLine = SnapshotPointUtil.GetContainingLine visualPoint
-                let visualLineNumber = visualLine.LineNumber
-
-                // Calculate the line information in the visual buffer
-                let topLineNumber = max 0 (visualLineNumber - offset) 
-                let bottomLineNumber = min (visualLineNumber + offset) (visualSnapshot.LineCount - 1)
-                let visualTopLine = SnapshotUtil.GetLine visualSnapshot topLineNumber
-                let visualBottomLine = SnapshotUtil.GetLine visualSnapshot bottomLineNumber
-
-                // Map it back down to the edit buffer and then scroll
-                let editTopPoint = BufferGraphUtil.MapPointDownToSnapshotStandard _textView.BufferGraph visualTopLine.Start editSnapshot
-                let editBottomPoint = BufferGraphUtil.MapPointDownToSnapshotStandard _textView.BufferGraph visualBottomLine.Start editSnapshot
-                match editTopPoint, editBottomPoint with
-                | Some p1, Some p2 -> doScroll p1 p2
-                | _ -> ()
-        | _ -> ()
-
-    /// This is the same function as AdjustTextViewForScrollOffsetAtPoint except that it moves the caret 
-    /// not the view port.  Make the caret consistent with the setting not the display 
-    ///
-    /// Once again we are dealing with visual lines, not buffer lines
-    member x.AdjustCaretForScrollOffset () =
-        match TextViewUtil.GetTextViewLines _textView with
-        | None -> ()
-        | Some textViewLines ->
-
-            // This function will do the actual caret positioning based on the top visual and bottom
-            // visual line.  The return will be the position within the visual buffer, not the edit
-            // buffer 
-            let getLinePosition caretLineNumber topLineNumber bottomLineNumber =
-                if _globalSettings.ScrollOffset <= 0 || _globalSettings.ScrollOffset * 2 >= (bottomLineNumber - topLineNumber) then
-                    None
-                elif caretLineNumber < (topLineNumber + _globalSettings.ScrollOffset) || caretLineNumber > (bottomLineNumber - _globalSettings.ScrollOffset) then
-                    let lineNumber = caretLineNumber
-                    let topOffset = min caretLineNumber _globalSettings.ScrollOffset
-                    let lastVisualLineNumber = _textView.VisualSnapshot.LineCount - 1
-                    let bottomOffset = min (lastVisualLineNumber - caretLineNumber) _globalSettings.ScrollOffset
-                    let lineNumber = max lineNumber (topLineNumber + topOffset)
-                    let lineNumber = min lineNumber (bottomLineNumber - bottomOffset)
-                    if lineNumber <> caretLineNumber then
-                        Some lineNumber
-                    else
-                        None
-                else
-                    None
-
-            let visualSnapshot = _textView.VisualSnapshot
-            let editSnapshot = _textView.TextSnapshot
-            let bufferGraph = _textView.BufferGraph
-            let topVisualPoint = BufferGraphUtil.MapPointUpToSnapshotStandard bufferGraph textViewLines.FirstVisibleLine.Start visualSnapshot 
-            let bottomVisualPoint = BufferGraphUtil.MapPointUpToSnapshotStandard bufferGraph textViewLines.LastVisibleLine.Start visualSnapshot
-            let caretVisualPoint = BufferGraphUtil.MapPointUpToSnapshotStandard bufferGraph x.CaretPoint visualSnapshot
-
-            match topVisualPoint, bottomVisualPoint, caretVisualPoint with
-            | Some topVisualPoint, Some bottomVisualPoint, Some caretVisualPoint ->
-                let topLineNumber = SnapshotPointUtil.GetLineNumber topVisualPoint
-                let bottomLineNumber = SnapshotPointUtil.GetLineNumber bottomVisualPoint
-                let caretLineNumber = SnapshotPointUtil.GetLineNumber caretVisualPoint
-                match getLinePosition caretLineNumber topLineNumber bottomLineNumber with
-                | Some visualLineNumber -> 
-                    let visualLine = visualSnapshot.GetLineFromLineNumber visualLineNumber
-                    match BufferGraphUtil.MapPointDownToSnapshotStandard bufferGraph visualLine.Start editSnapshot with
-                    | Some editPoint -> x.MoveCaretToLine (editPoint.GetContainingLine())
-                    | None -> ()
-                | None -> ()
-            | _ -> ()
-
-    /// This method is used to essentially find a line in the edit buffer which represents 
-    /// the start of a visual line.  The context provided is a line in the edit buffer 
-    /// which maps to some point on that visual line.  
-    ///
-    /// This is needed in outlining cases where a visual line has a different edit line 
-    /// at the start and line break of the visual line.  The function will map the line at the
-    /// line break back to the line of the start. 
-    member x.AdjustEditLineForVisualSnapshotLine (line: ITextSnapshotLine) = 
-        let bufferGraph = _textView.BufferGraph
-        let visualSnapshot = _textView.TextViewModel.VisualBuffer.CurrentSnapshot
-        match BufferGraphUtil.MapSpanUpToSnapshot bufferGraph line.ExtentIncludingLineBreak SpanTrackingMode.EdgeInclusive visualSnapshot with
-        | None -> line
-        | Some col ->
-            if col.Count = 0 then
-                line
-            else
-                let span = NormalizedSnapshotSpanCollectionUtil.GetOverarchingSpan col
-                span.Start.GetContainingLine()
-
-    /// Delete count lines from the the specified line.  The caret should be
-    /// positioned on the first line for both undo / redo
-    member x.DeleteLines (startLine: ITextSnapshotLine) count registerName =
-
-        // Function to actually perform the delete
-        let doDelete spanOnVisualSnapshot caretPointOnVisualSnapshot includesLastLine =  
-
-            // Make sure to map the SnapshotSpan back into the text / edit
-            // buffer.
-            let span = BufferGraphUtil.MapSpanDownToSingle _bufferGraph spanOnVisualSnapshot x.CurrentSnapshot
-            let point = BufferGraphUtil.MapPointDownToSnapshotStandard _bufferGraph caretPointOnVisualSnapshot x.CurrentSnapshot
-            match span, point with
-            | Some span, Some caretPoint ->
-
-                // Use a transaction to properly position the caret for undo /
-                // redo.  We want it in the same place for undo / redo so move
-                // it before the transaction.
-                let spaces = x.GetSpacesToCaret()
-                TextViewUtil.MoveCaretToPoint _textView span.Start
-                x.RestoreSpacesToCaret spaces true
-                _undoRedoOperations.EditWithUndoTransaction "Delete Lines" _textView (fun () ->
-                    _textBuffer.Delete(span.Span) |> ignore
-
-                    // After delete the caret should move to the line of the
-                    // same number.
-                    SnapshotPointUtil.GetLineNumber caretPoint
-                    |> SnapshotUtil.GetLineOrLast x.CurrentSnapshot
-                    |> (fun line -> TextViewUtil.MoveCaretToPoint _textView line.Start)
-                    x.RestoreSpacesToCaret spaces true)
-
-                // Need to manipulate the StringData so that it includes the expected trailing newline
-                let stringData = 
-                    if includesLastLine then
-                        let newLineText = x.GetNewLineText x.CaretPoint
-                        (span.GetText()) + newLineText |> EditUtil.RemoveBeginingNewLine |> StringData.Simple
-                    else               
-                        span |> StringData.OfSpan
-
-                // Now update the register after the delete completes
-                let value = x.CreateRegisterValue x.CaretPoint stringData OperationKind.LineWise
-                x.SetRegisterValue registerName RegisterOperation.Delete value
-
-            | _ ->
-                // If we couldn't map back down raise an error
-                _statusUtil.OnError Resources.Internal_ErrorMappingToVisual
-
-        // First we need to remap the 'startLine' value.  To do the delete we need to know the 
-        // correct start line in the edit buffer.  What we are provided is a value in the edit
-        // buffer but it may be a line further down in the buffer due to folding.
-        let startLine = x.AdjustEditLineForVisualSnapshotLine startLine
-
-        // The span should be calculated using the visual snapshot if available.  Binding 
-        // it as 'x' here will help prevent us from accidentally mixing the visual and text
-        // snapshot values
-        let x = TextViewUtil.GetVisualSnapshotDataOrEdit _textView
-
-        // Map the start line into the visual snapshot
-        match BufferGraphUtil.MapPointUpToSnapshotStandard _bufferGraph startLine.Start x.CurrentSnapshot with
-        | None -> 
-            // If we couldn't map back down raise an error
-            _statusUtil.OnError Resources.Internal_ErrorMappingToVisual
-        | Some point ->
-
-            // Calculate the range in the visual snapshot
-            let range = 
-                let line = SnapshotPointUtil.GetContainingLine point
-                SnapshotLineRangeUtil.CreateForLineAndMaxCount line count
-
-            // The last line without a line break is an unfortunate special case.  Hence 
-            // in order to delete the line we must delete the line break at the end of the preceding line.  
-            //
-            // This cannot be normalized by always deleting the line break from the previous line because
-            // it would still break for the first line.  This is an unfortunate special case we must 
-            // deal with
-            let lastLineHasLineBreak = SnapshotLineUtil.HasLineBreak range.LastLine
-            if not lastLineHasLineBreak && range.StartLineNumber > 0 then
-                let aboveLine = SnapshotUtil.GetLine x.CurrentSnapshot (range.StartLineNumber - 1)
-                let span = SnapshotSpan(aboveLine.End, range.End)
-                doDelete span range.StartLine.Start true
-            else 
-                // Simpler case.  Get the line range and delete
-                let stringData = range.ExtentIncludingLineBreak |> StringData.OfSpan
-                doDelete range.ExtentIncludingLineBreak range.StartLine.Start false
-
-    /// Move the caret in the given direction
-    member x.MoveCaret caretMovement = 
-
-        /// Move the caret to the same virtual position in line as the current caret line
-        let moveToLineVirtual (line: ITextSnapshotLine) =
-            if _vimTextBuffer.UseVirtualSpace then
-                let caretPoint = x.CaretVirtualPoint
-                let tabStop = _localSettings.TabStop
-                let currentSpaces = VirtualSnapshotPointUtil.GetSpacesToPoint caretPoint tabStop
-                let lineSpaces = SnapshotPointUtil.GetSpacesToPoint line.End tabStop
-                if lineSpaces < currentSpaces then
-                    let virtualSpaces = currentSpaces - lineSpaces
-                    line.End
-                    |> VirtualSnapshotPointUtil.OfPoint
-                    |> VirtualSnapshotPointUtil.AddOnSameLine virtualSpaces
-                    |> (fun point -> x.MoveCaretToVirtualPoint point ViewFlags.Standard)
-                    true
-                else
-                    false
-            else
-                false
-
-        /// Move the caret up
-        let moveUp () =
-            match SnapshotUtil.TryGetLine x.CurrentSnapshot (x.CaretLine.LineNumber - 1) with
-            | None -> false
-            | Some line ->
-                if not (moveToLineVirtual line) then
-                    _editorOperations.MoveLineUp(false)
-                true
-
-        /// Move the caret down
-        let moveDown () =
-            match SnapshotUtil.TryGetLine x.CurrentSnapshot (x.CaretLine.LineNumber + 1) with
-            | None -> false
-            | Some line ->
-                if SnapshotLineUtil.IsPhantomLine line then
-                    false
-                else
-                    if not (moveToLineVirtual line) then
-                        _editorOperations.MoveLineDown(false)
-                    true
-
-        /// Move the caret left.  Don't go past the start of the line 
-        let moveLeft () = 
-            match x.CaretColumn.TrySubtractInLine 1 with
-            | Some column ->
-                x.MoveCaretToPoint column.StartPoint ViewFlags.Standard
-                true
-            | None ->
-                false
-
-        /// Move the caret right.  Don't go off the end of the line
-        let moveRight () =
-            match x.CaretColumn.TryAddInLine(1, includeLineBreak = true) with
-            | Some column ->
-                x.MoveCaretToPoint column.StartPoint ViewFlags.Standard
-                true
-            | None ->
-                false
-
-        let moveHome () =
-            _editorOperations.MoveToStartOfLine(false)
-            true
-
-        let moveEnd () =
-            _editorOperations.MoveToEndOfLine(false)
-            true
-
-        let movePageUp () =
-            _editorOperations.PageUp(false)
-            true
-
-        let movePageDown () =
-            _editorOperations.PageDown(false)
-            true
-
-        let moveControlUp () =
-            moveUp()
-
-        let moveControlDown () =
-            moveDown()
-
-        let moveControlLeft () =
-            _editorOperations.MoveToPreviousWord(false)
-            true
-
-        let moveControlRight () =
-            _editorOperations.MoveToNextWord(false)
-            true
-
-        let moveControlHome () =
-            _editorOperations.MoveToStartOfDocument(false)
-            true
-
-        let moveControlEnd () =
-            _editorOperations.MoveToEndOfDocument(false)
-            true
-
-        match caretMovement with
-        | CaretMovement.Up -> moveUp()
-        | CaretMovement.Down -> moveDown()
-        | CaretMovement.Left -> moveLeft()
-        | CaretMovement.Right -> moveRight()
-        | CaretMovement.Home -> moveHome()
-        | CaretMovement.End -> moveEnd()
-        | CaretMovement.PageUp -> movePageUp()
-        | CaretMovement.PageDown -> movePageDown()
-        | CaretMovement.ControlUp -> moveControlUp()
-        | CaretMovement.ControlDown -> moveControlDown()
-        | CaretMovement.ControlLeft -> moveControlLeft()
-        | CaretMovement.ControlRight -> moveControlRight()
-        | CaretMovement.ControlHome -> moveControlHome()
-        | CaretMovement.ControlEnd -> moveControlEnd()
-
-    /// Move the caret in the given direction with an arrow key
-    member x.MoveCaretWithArrow caretMovement =
-
-        /// Move left one character taking into account 'whichwrap'
-        let moveLeft () =
-            let caretPoint = x.CaretVirtualPoint
-            if _vimTextBuffer.UseVirtualSpace && caretPoint.IsInVirtualSpace then
-                caretPoint
-                |> VirtualSnapshotPointUtil.SubtractOneOrCurrent
-                |> (fun point -> x.MoveCaretToVirtualPoint point ViewFlags.Standard)
-                true
-            elif _globalSettings.IsWhichWrapArrowLeftInsert then
-                if SnapshotPointUtil.IsStartPoint x.CaretPoint then
-                    false
-                else
-                    let point = SnapshotPointUtil.GetPreviousCharacterSpanWithWrap x.CaretPoint
-                    x.MoveCaretToPoint point ViewFlags.Standard
-                    true
-            else
-                x.MoveCaret caretMovement
-
-        /// Move right one character taking into account 'whichwrap'
-        let moveRight () =
-            let caretPoint = x.CaretVirtualPoint
-            if _vimTextBuffer.UseVirtualSpace && caretPoint.Position = x.CaretLine.End then
-                caretPoint
-                |> VirtualSnapshotPointUtil.AddOneOnSameLine
-                |> (fun point -> x.MoveCaretToVirtualPoint point ViewFlags.Standard)
-                true
-            elif _globalSettings.IsWhichWrapArrowRightInsert then
-                if SnapshotPointUtil.IsEndPoint x.CaretPoint then
-                    false
-                else
-                    let point = SnapshotPointUtil.GetNextCharacterSpanWithWrap x.CaretPoint
-                    x.MoveCaretToPoint point ViewFlags.Standard
-                    true
-            else
-                x.MoveCaret caretMovement
-
-        match caretMovement with
-        | CaretMovement.Left -> moveLeft()
-        | CaretMovement.Right -> moveRight()
-        | _ -> x.MoveCaret caretMovement
-
-    member x.MoveCaretToColumn (point: SnapshotColumn) viewFlags = 
-        x.MoveCaretToPoint point.StartPoint viewFlags
-
-    member x.MoveCaretToVirtualColumn (point: VirtualSnapshotColumn) viewFlags = 
-        x.MoveCaretToVirtualPoint point.VirtualStartPoint viewFlags
-
-    /// Move the caret to the specified point with the specified view properties
-    member x.MoveCaretToPoint (point: SnapshotPoint) viewFlags =
-        let virtualPoint = VirtualSnapshotPointUtil.OfPoint point
-        x.MoveCaretToVirtualPoint virtualPoint viewFlags
-
-    /// Move the caret to the specified virtual point with the specified view properties
-    member x.MoveCaretToVirtualPoint (point: VirtualSnapshotPoint) viewFlags =
-
-        // In the case where we want to expand the text we are moving to we need to do the expansion
-        // first before the move.  Before the text is expanded the point we are moving to will map to
-        // the collapsed region.  When the text is subsequently expanded it has no memory and will
-        // just stay in place.
-        if Util.IsFlagSet viewFlags ViewFlags.TextExpanded then
-            x.EnsurePointExpanded point.Position
-
-        TextViewUtil.MoveCaretToVirtualPoint _textView point
-        x.EnsureAtPoint point.Position viewFlags
-
-    /// Move the caret to the specified line maintaining it's current column
-    member x.MoveCaretToLine line = 
-        let spaces = x.CaretColumn.GetSpacesToColumn _localSettings.TabStop
-        let column = SnapshotColumn.GetColumnForSpacesOrEnd(line, spaces, _localSettings.TabStop)
-        TextViewUtil.MoveCaretToColumn _textView column
-        x.MaintainCaretColumn <- MaintainCaretColumn.Spaces spaces
-
-    /// Move the caret to the position dictated by the given MotionResult value
-    member x.MoveCaretToMotionResult (result: MotionResult) =
-
-        let useVirtualSpace = _vimTextBuffer.UseVirtualSpace
-        let shouldMaintainCaretColumn = Util.IsFlagSet result.MotionResultFlags MotionResultFlags.MaintainCaretColumn
-        match shouldMaintainCaretColumn, result.CaretColumn with
-        | true, CaretColumn.InLastLine columnNumber ->
-
-            // Mappings should occur visually 
-            let visualLastLine = x.GetDirectionLastLineInVisualSnapshot result
-
-            // First calculate the column in terms of spaces for the maintained caret.
-            let caretColumnSpaces = 
-                let motionCaretColumnSpaces =
-                    if useVirtualSpace then
-                        x.GetSpacesToVirtualColumnNumber x.CaretLine columnNumber
-                    else
-                        x.GetSpacesToColumnNumber x.CaretLine columnNumber
-                match x.MaintainCaretColumn with
-                | MaintainCaretColumn.None -> motionCaretColumnSpaces
-                | MaintainCaretColumn.Spaces maintainCaretColumnSpaces -> max maintainCaretColumnSpaces motionCaretColumnSpaces
-                | MaintainCaretColumn.EndOfLine -> max 0 (visualLastLine.Length - 1)
-
-            // Record the old setting.
-            let oldMaintainCaretColumn = x.MaintainCaretColumn
-
-            // The CaretColumn union is expressed in a position offset not a space offset 
-            // which can differ with tabs.  Recalculate as appropriate.  
-            let caretColumn = 
-                if useVirtualSpace then
-                    let column = x.GetVirtualColumnForSpaces visualLastLine caretColumnSpaces
-                    column.VirtualColumnNumber
-                else
-                    let column = x.GetColumnForSpacesOrEnd visualLastLine caretColumnSpaces
-                    column.ColumnNumber
-                |> CaretColumn.InLastLine
-            let result = 
-                { result with CaretColumn = caretColumn }
-
-            // Complete the motion with the updated value then reset the maintain caret.  Need
-            // to do the save after the caret move since the move will clear out the saved value
-            x.MoveCaretToMotionResultCore result 
-            x.MaintainCaretColumn <-
-                match oldMaintainCaretColumn with
-                | MaintainCaretColumn.EndOfLine -> MaintainCaretColumn.EndOfLine
-                | _ ->
-                    if Util.IsFlagSet result.MotionResultFlags MotionResultFlags.EndOfLine then
-                        MaintainCaretColumn.EndOfLine
-                    else
-                        MaintainCaretColumn.Spaces caretColumnSpaces
-
-        | _ -> 
-
-            // Not maintaining caret column so just do a normal movement
-            x.MoveCaretToMotionResultCore result
-
-            //If the motion wanted to maintain a specific column for the caret, we need to
-            //save it.
-            x.MaintainCaretColumn <-
-                if Util.IsFlagSet result.MotionResultFlags MotionResultFlags.EndOfLine then
-                    MaintainCaretColumn.EndOfLine
-                else 
-                    match result.CaretColumn with
-                    | CaretColumn.ScreenColumn column -> MaintainCaretColumn.Spaces column
-                    | _ -> MaintainCaretColumn.None
-
-    /// Many operations for moving a motion result need to be calculated in the
-    /// visual snapshot.  This method will return the DirectionLastLine value
-    /// in that snapshot or the original value if no mapping is possible. 
-    member x.GetDirectionLastLineInVisualSnapshot (result: MotionResult): ITextSnapshotLine =
-        let line = result.DirectionLastLine
-        x.AdjustEditLineForVisualSnapshotLine line
-
-    /// Move the caret to the position dictated by the given MotionResult value
-    ///
-    /// Note: This method mixes points from the edit and visual snapshot.  Take care
-    /// when changing this function to account for both. 
-    member x.MoveCaretToMotionResultCore (result: MotionResult) =
-
-        let point = 
-
-            // All issues around caret column position should be calculated on the visual 
-            // snapshot 
-            let visualLine = x.GetDirectionLastLineInVisualSnapshot result
-            if not result.IsForward then
-                match result.MotionKind, result.CaretColumn with
-                | MotionKind.LineWise, CaretColumn.InLastLine columnNumber -> 
-                    // If we are moving linewise, but to a specific column, use
-                    // that column as the target of the motion
-                    let column = SnapshotColumn.GetForColumnNumberOrEnd(visualLine, columnNumber)
-                    column.StartPoint
-                | _, _ -> 
-                    result.Span.Start
-            else
-
-                match result.MotionKind with 
-                | MotionKind.CharacterWiseExclusive ->
-                    // Exclusive motions are straight forward.  Move to the end of the SnapshotSpan
-                    // which was recorded.  Exclusive doesn't include the last point in the span 
-                    // but does move to it when going forward so End works here
-                    result.Span.End
-                | MotionKind.CharacterWiseInclusive -> 
-                    // Normal inclusive motion should move the caret to the last real point on the 
-                    // SnapshotSpan.  The exception is when we are in visual mode with an
-                    // exclusive selection.  In that case we move as if it's an exclusive motion.  
-                    // Couldn't find any documentation on this but it's indicated by several behavior 
-                    // tests ('e', 'w' movements in particular).  However, dollar is a special case.
-                    // In vim, it is allowed to move one further in visual mode regardless of
-                    // the selection kind. See issue #2258 and vim ':help $'.
-                    let adjustBackwards =
-                        if VisualKind.IsAnyVisual _vimTextBuffer.ModeKind then
-                            if _globalSettings.SelectionKind = SelectionKind.Exclusive then
-                                false
-                            elif result.MotionResultFlags.HasFlag MotionResultFlags.EndOfLine then
-                                false
-                            else
-                                true
-                        else
-                            true
-
-                    if adjustBackwards then
-                        SnapshotPointUtil.TryGetPreviousPointOnLine result.Span.End 1 
-                        |> OptionUtil.getOrDefault result.Span.End
-                    else
-                        result.Span.End
-                | MotionKind.LineWise -> 
-                    match result.CaretColumn with
-                    | CaretColumn.None -> 
-                        visualLine.End
-                    | CaretColumn.InLastLine columnNumber ->
-                        let column = SnapshotColumn.GetForColumnNumberOrEnd(visualLine, columnNumber)
-                        column.StartPoint
-                    | CaretColumn.ScreenColumn columnNumber ->
-                        let column = SnapshotColumn.GetForColumnNumberOrEnd(visualLine, columnNumber)
-                        column.StartPoint
-                    | CaretColumn.AfterLastLine ->
-                        match SnapshotUtil.TryGetLine visualLine.Snapshot (visualLine.LineNumber + 1) with
-                        | None -> visualLine.End
-                        | Some visualLine -> visualLine.Start
-
-        // The value 'point' may be in either the visual or edit snapshot at this point.  Map to 
-        // ensure it's in the edit.
-        let point = 
-            match BufferGraphUtil.MapPointDownToSnapshot _textView.BufferGraph point x.CurrentSnapshot PointTrackingMode.Negative PositionAffinity.Predecessor with
-            | None -> point
-            | Some point -> point
-
-        let viewFlags = 
-            if result.OperationKind = OperationKind.LineWise && not (Util.IsFlagSet result.MotionResultFlags MotionResultFlags.ExclusiveLineWise) then
-                // Line wise motions should not cause any collapsed regions to be expanded.  Instead they
-                // should leave the regions collapsed and just move the point into the region
-                ViewFlags.All &&& (~~~ViewFlags.TextExpanded)
-            else
-                // Character wise motions should expand regions
-                ViewFlags.All
-
-        match _vimTextBuffer.UseVirtualSpace, result.CaretColumn with
-        | true, CaretColumn.InLastLine column ->
-            let columnNumber = SnapshotColumn(point).ColumnNumber
-            let virtualSpaces = max 0 (column - columnNumber)
-            point
-            |> VirtualSnapshotPointUtil.OfPoint
-            |> VirtualSnapshotPointUtil.AddOnSameLine virtualSpaces
-            |> (fun point -> x.MoveCaretToVirtualPoint point viewFlags)
-        | _ ->
-            x.MoveCaretToPoint point viewFlags
-
-        _editorOperations.ResetSelection()
-
-    /// Move the caret to the proper indentation on a newly created line.  The context line 
-    /// is provided to calculate an indentation off of
-    member x.GetNewLineIndent  (contextLine: ITextSnapshotLine) (newLine: ITextSnapshotLine) =
-        match _vimHost.GetNewLineIndent _textView contextLine newLine _localSettings with
-        | Some indent -> Some indent
-        | None ->
-            if _localSettings.AutoIndent then
-                EditUtil.GetAutoIndent contextLine _localSettings.TabStop |> Some
-            else
-                None
-
-    /// Get the standard ReplaceData for the given SnapshotPoint in the ITextBuffer
-    member x.GetReplaceData point = 
-        let newLineText = x.GetNewLineText point
-        {
-            PreviousReplacement =
-                _vimTextBuffer.Vim.VimData.LastSubstituteData
-                |> Option.map (fun substituteData -> substituteData.Substitute)
-                |> Option.defaultValue ""
-            NewLine = newLineText
-            Magic = _globalSettings.Magic
-            Count = VimRegexReplaceCount.One }
-
-    member x.GoToDefinition() =
-        let before = TextViewUtil.GetCaretVirtualPoint _textView
-        if _vimHost.GoToDefinition() then
-            _jumpList.Add before
-            Result.Succeeded
-        else
-            match _wordUtil.GetFullWordSpan WordKind.BigWord _textView.Caret.Position.BufferPosition with
-            | Some(span) -> 
-                let msg = Resources.Common_GotoDefFailed (span.GetText())
-                Result.Failed(msg)
-            | None ->  Result.Failed(Resources.Common_GotoDefNoWordUnderCursor) 
-
-    member x.GoToLocalDeclaration() = 
-        let caretPoint = x.CaretVirtualPoint
-        if _vimHost.GoToLocalDeclaration _textView x.WordUnderCursorOrEmpty then
-            _jumpList.Add caretPoint
-        else
-            _vimHost.Beep()
-
-    member x.GoToGlobalDeclaration () = 
-        let caretPoint = x.CaretVirtualPoint
-        if _vimHost.GoToGlobalDeclaration _textView x.WordUnderCursorOrEmpty then 
-            _jumpList.Add caretPoint
-        else
-            _vimHost.Beep()
-
-    member x.GoToFile () = 
-        x.GoToFile x.WordUnderCursorOrEmpty 
-
-    member x.GoToFile name =
-        x.CheckDirty (fun () ->
-            if not (_vimHost.LoadFileIntoExistingWindow name _textView) then
-                _statusUtil.OnError (Resources.NormalMode_CantFindFile name))
-
-    /// Look for a word under the cursor and go to the specified file in a new window.
-    member x.GoToFileInNewWindow () =
-        x.GoToFileInNewWindow x.WordUnderCursorOrEmpty 
-
-    /// No need to check for dirty since we are opening a new window
-    member x.GoToFileInNewWindow name =
-        if not (_vimHost.LoadFileIntoNewWindow name (Some 0) None) then
-            _statusUtil.OnError (Resources.NormalMode_CantFindFile name)
-
-    member x.GoToNextTab path count = 
-
-        let tabCount = _vimHost.TabCount
-        let mutable tabIndex = _vimHost.GetTabIndex _textView
-        if tabCount >= 0 && tabIndex >= 0 && tabIndex < tabCount then
-            let count = count % tabCount
-            match path with
-            | SearchPath.Forward -> 
-                tabIndex <- tabIndex + count
-                tabIndex <- tabIndex % tabCount
-            | SearchPath.Backward -> 
-                tabIndex <- tabIndex - count
-                if tabIndex < 0 then
-                    tabIndex <- tabIndex + tabCount
-
-            _vimHost.GoToTab tabIndex
-
-    member x.GoToTab index = 
-
-        // Normalize out the specified tabIndex to a 0 based value.  Vim uses some odd
-        // logic here but the host represents the tab as a 0 based list of tabs
-        let mutable tabIndex = index
-        let tabCount = _vimHost.TabCount
-        if tabCount > 0 then
-            if tabIndex < 0 then
-                tabIndex <- tabCount - 1
-            elif tabIndex > 0 then
-                tabIndex <- tabIndex - 1
-
-            if tabIndex >= 0 && tabIndex < tabCount then
-                _vimHost.GoToTab tabIndex
-
-    /// Return the full word under the cursor or an empty string
-    member x.WordUnderCursorOrEmpty =
-        let point =  TextViewUtil.GetCaretPoint _textView
-        _wordUtil.GetFullWordSpan WordKind.BigWord point 
-        |> OptionUtil.getOrDefault (SnapshotSpanUtil.CreateEmpty point)
-        |> SnapshotSpanUtil.GetText
-
-    member x.NavigateToPoint (point: VirtualSnapshotPoint) = 
-        let textBuffer = point.Position.Snapshot.TextBuffer
-        if textBuffer = _textView.TextBuffer then 
-            x.MoveCaretToPoint point.Position (ViewFlags.Visible ||| ViewFlags.ScrollOffset)
-            true
-        else
-            _vimHost.NavigateTo point 
-
-    /// Convert the provided whitespace into spaces.  The conversion of tabs into spaces will be 
-    /// done based on the TabSize setting
-    member x.GetAndNormalizeLeadingBlanksToSpaces span = 
-        let text = 
-            span
-            |> SnapshotSpanUtil.GetText
-            |> Seq.takeWhile CharUtil.IsBlank
-            |> StringUtil.OfCharSeq
-        x.NormalizeBlanksToSpaces text 0, text.Length
-
-    /// Normalize any blanks to the appropriate number of space characters based on the 
-    /// Vim settings
-    member x.NormalizeBlanksToSpaces (text: string) spacesToColumn =
-        StringUtil.ExpandTabsForColumn text spacesToColumn _localSettings.TabStop
-
-    /// Normalize spaces into tabs / spaces based on the ExpandTab and TabSize
-    /// settings
-    member x.NormalizeSpaces text spacesToColumn =
-        x.NormalizeSpacesForTabStop text spacesToColumn _localSettings.TabStop
-
-    /// Normalize spaces into tabs / spaces based on the ExpandTab setting
-    /// and the specified TabStop setting
-    member x.NormalizeSpacesForTabStop (text: string) spacesToColumn tabStop =
-        Contract.Assert(Seq.forall (fun c -> c = ' ') text)
-        if _localSettings.ExpandTab || text.Length <= 1 then
-            text
-        else
-            let endSpaces = spacesToColumn + text.Length
-            let startSpaces, tabsCount =
-                let endTabs = endSpaces - endSpaces % tabStop
-                if endTabs > spacesToColumn
-                then endTabs, (endTabs - spacesToColumn + tabStop - 1) / tabStop
-                else spacesToColumn, 0
-            let spacesCount = endSpaces - startSpaces
-            let prefix = StringUtil.RepeatChar tabsCount '\t'
-            let suffix = StringUtil.RepeatChar spacesCount ' '
-            prefix + suffix
-
-    /// Fully normalize white space into tabs / spaces based on the ExpandTab
-    /// and TabSize settings
-    member x.NormalizeBlanks text spacesToColumn =
-        x.NormalizeBlanksForNewTabStop text spacesToColumn _localSettings.TabStop
-
-    /// Fully normalize white space into tabs / spaces based on the current
-    /// ExpandTab and TabStop settings to a new TabStop setting
-    member x.NormalizeBlanksForNewTabStop text spacesToColumn tabStop =
-        Contract.Assert(StringUtil.IsBlanks text)
-        text
-        |> (fun text -> x.NormalizeBlanksToSpaces text spacesToColumn)
-        |> (fun text -> x.NormalizeSpacesForTabStop text spacesToColumn tabStop)
-
-    /// Given the specified blank 'text' at the specified column normalize it out to the
-    /// correct spaces / tab based on the 'expandtab' setting.  This has to consider the 
-    /// difficulty of mixed spaces and tabs filling up the remaining tab boundary 
-    member x.NormalizeBlanksAtColumn text (column: SnapshotColumn) = 
-        let spacesToColumn = column.GetSpacesToColumn _localSettings.TabStop
-        if spacesToColumn % _localSettings.TabStop = 0 then
-            // If the column is on a 'tabstop' boundary then there is no difficulty here
-            // with accounting for partial tabs.  Just normalize as we would for any other
-            // function 
-            x.NormalizeBlanks text spacesToColumn
-        else
-            // First step is to trim away the start of the 'text' string which will fill up
-            // the gap to the next tab boundary.  
-            let gap = _localSettings.TabStop - spacesToColumn % _localSettings.TabStop
-            let mutable index = 0
-            let mutable count = 0
-            while count < gap && index < text.Length do
-                let c = text.[index]
-                Contract.Assert (CharUtil.IsBlank c)
-                if c = '\t' then
-                    count <- gap
-                else
-                    count <- count + 1
-
-                index <- index + 1
-
-            if count < gap then
-                // There isn't enough text here to even fill up the gap.  This can only happen when
-                // it is comprised of spaces anyways and they can't be a tab since there isn't enough
-                // of them so this just returns the input text
-                text
-            else
-                let gapText = 
-                    if _localSettings.ExpandTab then 
-                        StringUtil.RepeatChar gap ' '
-                    else 
-                        "\t"
-
-                let remainder = text.Substring(index)
-                gapText + x.NormalizeBlanks remainder 0
-
-    member x.ScrollLines dir count =
-        for i = 1 to count do
-            match dir with
-            | ScrollDirection.Down -> _editorOperations.ScrollDownAndMoveCaretIfNecessary()
-            | ScrollDirection.Up -> _editorOperations.ScrollUpAndMoveCaretIfNecessary()
-            | _ -> failwith "Invalid enum value"
-
-    /// Shifts a block of lines to the left
-    member x.ShiftLineBlockLeft (col: SnapshotSpan seq) multiplier =
-        let count = _localSettings.ShiftWidth * multiplier
-        use edit = _textBuffer.CreateEdit()
-
-        col |> Seq.iter (fun span ->
-            // Get the span we are formatting within the line.  The span we are given
-            // here is the actual span of the selection.  What we want to shift though
-            // involves all whitespace from the start of the span through the remainder
-            // of the line
-            let span = 
-                let line = SnapshotPointUtil.GetContainingLine span.Start
-                SnapshotSpan(span.Start, line.End)
-
-            let ws, originalLength = x.GetAndNormalizeLeadingBlanksToSpaces span
-            let ws = 
-                let length = max (ws.Length - count) 0
-                let spaces = StringUtil.RepeatChar length ' '
-                x.NormalizeSpaces spaces 0
-            edit.Replace(span.Start.Position, originalLength, ws) |> ignore)
-
-        edit.Apply() |> ignore
-
-    /// Shift a block of lines to the right
-    member x.ShiftLineBlockRight (col: SnapshotSpan seq) multiplier =
-        let shiftText = 
-            let count = _localSettings.ShiftWidth * multiplier
-            StringUtil.RepeatChar count ' '
-
-        use edit = _textBuffer.CreateEdit()
-
-        col |> Seq.iter (fun span ->
-            // Get the span we are formatting within the line
-            let ws, originalLength = x.GetAndNormalizeLeadingBlanksToSpaces span
-            let ws = x.NormalizeSpaces (ws + shiftText) 0
-            edit.Replace(span.Start.Position, originalLength, ws) |> ignore)
-
-        edit.Apply() |> ignore
-
-    /// Shift lines in the specified range to the left by one shiftwidth
-    /// item.  The shift will done against 'column' in the line
-    member x.ShiftLineRangeLeft (range: SnapshotLineRange) multiplier =
-        let count = _localSettings.ShiftWidth * multiplier
-
-        use edit = _textBuffer.CreateEdit()
-        range.Lines
-        |> Seq.iter (fun line ->
-
-            // Get the span we are formatting within the line
-            let span = line.Extent
-            let ws, originalLength = x.GetAndNormalizeLeadingBlanksToSpaces span
-            let ws = 
-                let length = max (ws.Length - count) 0
-                let spaces = StringUtil.RepeatChar length ' '
-                x.NormalizeSpaces spaces 0
-            edit.Replace(span.Start.Position, originalLength, ws) |> ignore)
-        edit.Apply() |> ignore
-
-    /// Shift lines in the specified range to the right by one shiftwidth 
-    /// item.  The shift will occur against column 'column'
-    member x.ShiftLineRangeRight (range: SnapshotLineRange) multiplier =
-        let shiftText = 
-            let count = _localSettings.ShiftWidth * multiplier
-            StringUtil.RepeatChar count ' '
-
-        use edit = _textBuffer.CreateEdit()
-        range.Lines
-        |> Seq.iter (fun line ->
-
-            // Only shift lines if they are non-empty
-            if line.Length > 0 then
-
-                // Get the span we are formatting within the line
-                let span = line.Extent
-                let ws, originalLength = x.GetAndNormalizeLeadingBlanksToSpaces span
-                let ws = x.NormalizeSpaces (ws + shiftText) 0
-                edit.Replace(line.Start.Position, originalLength, ws) |> ignore)
-
-        edit.Apply() |> ignore
-
-    /// Sort the given line range
-    member x.SortLines (range: SnapshotLineRange) reverseOrder flags (pattern: string option) =
-
-        // Extract the lines to be sorted.
-        let lines = range.Lines |> Seq.map SnapshotLineUtil.GetText
-
-        // Convert a line to lowercase.
-        let toLower (line: string) = line.ToLower()
-
-        // Compile sort pattern.
-        let pattern =
-            match pattern with
-            | Some pattern ->
-
-                // If the pattern is empty, use the last search pattern instead.
-                let pattern = 
-                    if pattern = "" then 
-                        _vimData.LastSearchData.Pattern
-                    else
-                        pattern
-
-                // Convert from vim regex syntax to native regex syntax.
-                let options = VimRegexFactory.CreateRegexOptions _globalSettings
-                match VimRegexFactory.Create pattern options with
-                | Some vimRegex -> Some vimRegex.Regex
-                | None -> None
-
-            | None -> None
-
-        // Sort the lines.
-        let sortedLines =
-
-            // Define a sort by function that handles reverse ordering.
-            let sortByFunction (keyFunction: (string -> 'Key)) =
-                (if reverseOrder then Seq.sortByDescending else Seq.sortBy) keyFunction
-
-            // Project line using sort pattern.
-            let projectLine (line: string) =
-                match pattern with
-                | Some pattern ->
-                    let patternMatch = pattern.Match(line)
-                    if patternMatch.Success then
-                        let capture = patternMatch.Captures.[0]
-                        if Util.IsFlagSet flags SortFlags.MatchPattern then
-                            capture.ToString()
-                        else
-                            line.Substring(capture.Index + capture.Length)
-                    else
-                        ""
-                | None -> line
-
-            // Extract a key using a regular expression.
-            let extractKey (keyPattern: Regex) (line: string) =
-
-                // Project the line.
-                let line = projectLine line
-
-                // Extract key using key pattern.
-                let keyMatch = keyPattern.Match(line)
-                if keyMatch.Success then
-                    keyMatch.Captures.[0].ToString()
-                else
-                    ""
-
-            // Handle numeric or textual sorting.
-            let anyInteger = (
-                SortFlags.Decimal |||
-                SortFlags.Hexidecimal |||
-                SortFlags.Octal |||
-                SortFlags.Binary
-            )
-            if Util.IsFlagSet flags anyInteger then
-
-                // Define a function to convert a string to an integer.
-                let parseInteger (keyPattern: Regex) (fromBase: int) (line: string) =
-                    let defaultValue = System.Int64.MinValue
-                    let key = extractKey keyPattern line
-                    match key with
-                    | "" -> defaultValue
-                    | _ ->
-                        try
-                            if fromBase = 16 && key.StartsWith("-") then
-                                -Convert.ToInt64(key.Substring(1), 16)
-                            else
-                                Convert.ToInt64(key, fromBase)
-                        with
-                        | _ -> defaultValue
-
-                // Precompile the regular expression.
-                let getKeyFunction (keyPattern: string) (fromBase: int) =
-                    parseInteger (new Regex(keyPattern)) fromBase
-
-                // Given a text line, extract an integer key.
-                let keyFunction =
-                    if Util.IsFlagSet flags SortFlags.Decimal then
-                        getKeyFunction @"-?[0-9]+" 10
-                    else if Util.IsFlagSet flags SortFlags.Hexidecimal then
-                        getKeyFunction @"-?(0[xX])?[0-9a-fA-F]+" 16
-                    else if Util.IsFlagSet flags SortFlags.Octal then
-                        getKeyFunction @"[0-7]+" 8
-                    else
-                        getKeyFunction @"[0-1]+" 2
-
-                sortByFunction keyFunction lines
-
-            else if Util.IsFlagSet flags SortFlags.Float then
-
-                // Define a function to convert a string to a float.
-                let parseFloat (keyPattern: Regex) (line: string) =
-                    let defaultValue = Double.MinValue
-                    let key = extractKey keyPattern line
-                    match key with
-                    | "" -> defaultValue
-                    | _ ->
-                        try
-                            Convert.ToDouble(key)
-                        with
-                        | _ -> defaultValue
-
-                // Precompile the regular expression.
-                let getKeyFunction (keyPattern: string) =
-                    parseFloat (new Regex(keyPattern))
-
-                // Given a text line, extract a float key.
-                let floatPattern = @"[-+]?([0-9]*\.?[0-9]+|[0-9]+\.)([eE][-+]?[0-9]+)?"
-                let keyFunction = getKeyFunction floatPattern
-
-                sortByFunction keyFunction lines
-
-            else
-
-                // Given a text line, extract a text key.
-                let keyFunction =
-                    if Util.IsFlagSet flags SortFlags.IgnoreCase then
-                        projectLine >> toLower
-                    else
-                        projectLine
-
-                sortByFunction keyFunction lines
-
-        // Optionally filter out duplicates.
-        let sortedLines =
-            if Util.IsFlagSet flags SortFlags.Unique then
-                if Util.IsFlagSet flags SortFlags.IgnoreCase then
-                    sortedLines |> Seq.distinctBy toLower
-                else
-                    sortedLines |> Seq.distinct
-            else
-                sortedLines
-
-        // Concatenate the sorted lines.
-        let newLine = EditUtil.NewLine _editorOptions
-        let replacement = sortedLines |> String.concat newLine
-
-        // Replace the old lines with the sorted lines.
-        _textBuffer.Replace(range.Extent.Span, replacement) |> ignore
-
-        // Place the cursor on the first non-blank character of the first line sorted.
-        let firstLine = SnapshotUtil.GetLine _textView.TextSnapshot range.StartLineNumber
-        TextViewUtil.MoveCaretToPoint _textView firstLine.Start
-        _editorOperations.MoveToStartOfLineAfterWhiteSpace(false)
-
-    /// Perform a regular expression substitution within the specified regions
-    member x.SubstituteCore (regex: VimRegex) (replace: string) (flags: SubstituteFlags) (searchSpan: SnapshotSpan) (replacementSpan: SnapshotSpan) = 
-
-        // This is complicated by the fact that vim allows patterns to
-        // start within the line range but extend arbitarily far beyond
-        // it into the buffer. So we have two concepts in play here:
-        // - search region: The valid region for the search to start in
-        // - replacement region: The valid region for the search to end in
-        // Both regions should always start at same place.  For normal
-        // (non-multiline) patterns, the two regions can be the same.
-        // For multiline patterns, the second region should extend to
-        // the end of the buffer.
-        let snapshot = _textView.TextSnapshot;
-
-        // Use an edit to apply all the changes at once after
-        // we've found all the matches.
-        use edit = _textView.TextBuffer.CreateEdit()
-
-        // The start and end position delineate the bounds of the search region.
-        let startPosition = searchSpan.Start.Position
-        let endPosition = searchSpan.End.Position
-
-        let replacementRegion = replacementSpan.GetText()
-        let lastLineHasNoLineBreak = not (SnapshotUtil.AllLinesHaveLineBreaks snapshot)
-
-        // The following code assumes we can use indexes arising from
-        // the replacement region string as offsets into the snapshot.
-        Contract.Assert(replacementRegion.Length = replacementSpan.Length)
-
-        // Get a snapshot line corresponding to a replacement region index.
-        let getLineForIndex (index: int) =
-            new SnapshotPoint(snapshot, startPosition + index)
-            |> SnapshotPointUtil.GetContainingLine
-
-        // Does the match start within the specified limits?
-        let isMatchValid (capture: Match) =
-            if capture.Success then
-                let index = capture.Index
-                let length = endPosition - startPosition
-
-                // We can only match at the very end of the search
-                // region if the last line doesn't have a linebreak
-                // and we're at the end of the buffer.
-                if index < length || (index = length && lastLineHasNoLineBreak && index = snapshot.Length) then
-                    if regex.MatchesVisualSelection then
-
-                        // If the pattern includes '\%V', we need to check the match
-                        // against the last visual selection.
-                        let visualSelection = _vimTextBuffer.LastVisualSelection
-                        match visualSelection with
-                        | None -> false
-                        | Some visualSelection ->
-
-                            // Is the match entirely within the visual selection?
-                            let selectionStartIndex = visualSelection.VisualSpan.Start.Position - startPosition
-                            let selectionEndIndex = visualSelection.VisualSpan.End.Position - startPosition
-                            index >= selectionStartIndex && index + capture.Length <= selectionEndIndex
-                    else
-                        true
-                else
-                    false
-            else
-                false
-
-        // Get a snapshot span corresponding to a regex match.
-        let getSpanforCapture (capture: Match) =
-            let matchStartPosition = startPosition + capture.Index
-            let matchLength = capture.Length
-            new SnapshotSpan(snapshot, matchStartPosition, matchLength)
-
-        // Replace one match.
-        let replaceOne (capture: Match) =
-            let matchSpan = getSpanforCapture capture
-
-            // Get the new text to replace the match span with.
-            let newText =
-                if Util.IsFlagSet flags SubstituteFlags.LiteralReplacement then
-                    replace
-                else
-                    let replaceData = x.GetReplaceData x.CaretPoint
-                    let oldText = matchSpan.GetText()
-                    regex.Replace oldText replace replaceData _registerMap
-
-            // Perform the replacement.
-            edit.Replace(matchSpan.Span, newText) |> ignore
-
-        // Update the status for the substitute operation
-        let printMessage (matches: ITextSnapshotLine list) =
-
-            // Get the replace message for multiple lines.
-            let replaceMessage =
-                let replaceCount = matches.Length
-                let lineCount =
-                    matches
-                    |> Seq.distinctBy (fun line -> line.LineNumber)
-                    |> Seq.length
-                if replaceCount > 1 then Resources.Common_SubstituteComplete replaceCount lineCount |> Some
-                else None
-
-            let printReplaceMessage () =
-                match replaceMessage with
-                | None -> ()
-                | Some(msg) -> _statusUtil.OnStatus msg
-
-            // Find the last line in the replace sequence.  This is printed out to the
-            // user and needs to represent the current state of the line, not the previous
-            let lastLine =
-                if Seq.isEmpty matches then
-                    None
-                else
-                    let line = matches |> SeqUtil.last
-                    let span = line.ExtentIncludingLineBreak
-                    let tracking = span.Snapshot.CreateTrackingSpan(span.Span, SpanTrackingMode.EdgeInclusive)
-                    match TrackingSpanUtil.GetSpan _textView.TextSnapshot tracking with
-                    | None -> None
-                    | Some(span) -> SnapshotSpanUtil.GetStartLine span |> Some
-
-            // Now consider the options.
-            match lastLine with
-            | None -> printReplaceMessage()
-            | Some(line) ->
-
-                let printBoth msg =
-                    match replaceMessage with
-                    | None -> _statusUtil.OnStatus msg
-                    | Some(replaceMessage) -> _statusUtil.OnStatusLong [replaceMessage; msg]
-
-                if Util.IsFlagSet flags SubstituteFlags.PrintLast then
-                    printBoth (line.GetText())
-                elif Util.IsFlagSet flags SubstituteFlags.PrintLastWithNumber then
-                    sprintf "  %d %s" (line.LineNumber+1) (line.GetText()) |> printBoth
-                elif Util.IsFlagSet flags SubstituteFlags.PrintLastWithList then
-                    sprintf "%s$" (line.GetText()) |> printBoth
-                else printReplaceMessage()
-
-        // Get all the matches in the replacement region.
-        let matches =
-            regex.Regex.Matches(replacementRegion)
-            |> Seq.cast<Match>
-            |> Seq.filter isMatchValid
-            |> Seq.map (fun capture -> (capture, getLineForIndex capture.Index))
-            |> Seq.toList
-
-        // Obey the 'replace all' flag by using only the first
-        // match from each line group.
-        let matches =
-            if Util.IsFlagSet flags SubstituteFlags.ReplaceAll then
-                matches
-            else
-                matches
-                |> Seq.groupBy (fun (_, line) -> line.LineNumber)
-                |> Seq.map (fun (lineNumber, group) -> Seq.head group)
-                |> Seq.toList
-
-        // Actually do the replace unless the 'report only' flag was specified.
-        if not (Util.IsFlagSet flags SubstituteFlags.ReportOnly) then
-            matches |> Seq.iter (fun (capture, _) -> replaceOne capture)
-
-        // Discard the capture information.
-        let matches =
-            matches
-            |> Seq.map (fun (_, line) -> line)
-            |> Seq.toList
-
-        if edit.HasEffectiveChanges then
-            edit.Apply() |> ignore
-            printMessage matches
-        elif Util.IsFlagSet flags SubstituteFlags.ReportOnly then
-            edit.Cancel()
-            printMessage matches
-        elif Util.IsFlagSet flags SubstituteFlags.SuppressError then
-            edit.Cancel()
-        else
-            edit.Cancel()
-            _statusUtil.OnError (Resources.Common_PatternNotFound regex.VimPattern)
-
-    /// Perform a pattern substitution on the specifed line range
-    member x.Substitute (pattern: string) (replace: string) (range: SnapshotLineRange) (flags: SubstituteFlags) =
-
-        match VimRegexFactory.CreateForSubstituteFlags pattern _globalSettings flags with
-        | None ->
-            _statusUtil.OnError (Resources.Common_PatternNotFound pattern)
-        | Some regex ->
-            let snapshot = _textView.TextSnapshot;
-
-            // The beginning of a match can occur within the search region.
-            let searchSpan = range.ExtentIncludingLineBreak
-
-            // The end of the match can occur within the replacement region.
-            let replacementSpan =
-                if regex.IncludesNewLine then
-
-                    // Grow the replacement span to the end of the
-                    // buffer if the regex could match a newline.
-                    new SnapshotSpan(searchSpan.Start, SnapshotUtil.GetEndPoint snapshot)
-                else
-                    range.ExtentIncludingLineBreak
-
-            // Check for expression replace (see vim ':help :s\=').
-            if replace.StartsWith(@"\=") then
-                let expressionText = replace.Substring(2)
-                let vim = _vimBufferData.Vim
-                match vim.TryGetVimBuffer _textView with
-                | true, vimBuffer ->
-                    let vimInterpreter = vim.GetVimInterpreter vimBuffer
-                    match vimInterpreter.EvaluateExpression expressionText with
-                    | EvaluateResult.Succeeded variableValue ->
-                        let replace = variableValue.StringValue
-                        let flags = flags ||| SubstituteFlags.LiteralReplacement
-                        x.SubstituteCore regex replace flags searchSpan replacementSpan
-                    | EvaluateResult.Failed message ->
-                        _statusUtil.OnError message
-                | _ ->
-                    _statusUtil.OnError Resources.Parser_InvalidArgument
-            else
-                x.SubstituteCore regex replace flags searchSpan replacementSpan
-
-            // Make sure to update the saved state.  Note that there are 2 patterns stored 
-            // across buffers.
-            //
-            // 1. Last substituted pattern
-            // 2. Last searched for pattern.
-            //
-            // A substitute command should update both of them 
-            _vimData.LastSubstituteData <- Some { SearchPattern = pattern; Substitute = replace; Flags = flags}
-            _vimData.LastSearchData <- SearchData(pattern, SearchPath.Forward, _globalSettings.WrapScan)
-
-    /// Convert the provided whitespace into spaces.  The conversion of 
-    /// tabs into spaces will be done based on the TabSize setting
-    member x.GetAndNormalizeLeadingBlanksToSpaces line = 
-        let text = 
-            line
-            |> SnapshotLineUtil.GetText
-            |> Seq.takeWhile CharUtil.IsWhiteSpace
-            |> List.ofSeq
-        let builder = System.Text.StringBuilder()
-        let tabSize = _localSettings.TabStop
-        for c in text do
-            match c with 
-            | ' ' -> 
-                builder.AppendChar ' '
-            | '\t' ->
-                // Insert spaces up to the next tab size modulus.  
-                let count = 
-                    let remainder = builder.Length % tabSize
-                    if remainder = 0 then tabSize else remainder
-                for i = 1 to count do
-                    builder.AppendChar ' '
-            | _ -> 
-                builder.AppendChar ' '
-        builder.ToString(), text.Length
-
-    /// Join the lines in the specified line range together. 
-    member x.Join (lineRange: SnapshotLineRange) joinKind = 
-
-        if lineRange.Count > 1 then
-
-            use edit = _textBuffer.CreateEdit()
-
-            // Get the collection of ITextSnapshotLine instances that we need to perform 
-            // the edit one.  The last line doesn't need anything done to it. 
-            let lines = lineRange.Lines |> Seq.take (lineRange.Count - 1)
-
-            match joinKind with
-            | JoinKind.KeepEmptySpaces ->
-
-                // Simplest implementation.  Just delete relevant line breaks from the 
-                // ITextBuffer
-                for line in lines do
-                    let span = Span(line.End.Position, line.LineBreakLength)
-                    edit.Delete span |> ignore
-
-            | JoinKind.RemoveEmptySpaces -> 
-
-                for line in lines do
-
-                    // Getting the next line is safe here.  By excluding the last line above we've
-                    // guaranteed there is at least one more line below us
-                    let nextLine = SnapshotUtil.GetLine lineRange.Snapshot (line.LineNumber + 1)
-
-                    let nextLineStartsWithCloseParen = SnapshotPointUtil.IsChar ')' nextLine.Start
-
-                    let replaceText =
-                        match SnapshotLineUtil.GetLastIncludedPoint line with
-                        | None ->
-                            if nextLineStartsWithCloseParen then 
-                                "" 
-                            else 
-                                " "
-                        | Some point ->
-                            let c = SnapshotPointUtil.GetChar point
-                            if CharUtil.IsBlank c || nextLineStartsWithCloseParen then
-                                // When the line ends with a blank then we don't insert any new spaces
-                                // for the EOL
-                                ""
-                            elif (c = '.' || c = '!' || c = '?') && _globalSettings.JoinSpaces then
-                                "  "
-                            else
-                                " "
-
-                    let span = Span(line.End.Position, line.LineBreakLength)
-                    edit.Replace(span, replaceText) |> ignore
-
-                    // Also need to delete any blanks at the start of the next line
-                    let blanksEnd = SnapshotLineUtil.GetFirstNonBlankOrEnd nextLine
-                    if blanksEnd <> nextLine.Start then
-                        let span = Span.FromBounds(nextLine.Start.Position, blanksEnd.Position)
-                        edit.Delete(span) |> ignore
-
-            // Now position the caret on the new snapshot
-            edit.Apply() |> ignore
-
-    // Puts the provided StringData at the given point in the ITextBuffer.  Does not attempt
-    // to move the caret as a result of this operation
-    member x.Put point stringData opKind =
-
-        match stringData with
-        | StringData.Simple str -> 
-
-            // Before inserting normalize the new lines in the string to the newline at the 
-            // put position in the buffer.  This doesn't appear to be documented anywhere but
-            // can be verified experimentally
-            let str = 
-                let newLine = x.GetNewLineText point
-                EditUtil.NormalizeNewLines str newLine
-
-            // Simple strings can go directly in at the position.  Need to adjust the text if 
-            // we are inserting at the end of the buffer
-            let text = 
-                let newLine = EditUtil.NewLine _editorOptions
-                match opKind with
-                | OperationKind.LineWise -> 
-                    if SnapshotPointUtil.IsEndPoint point && not (SnapshotPointUtil.IsStartOfLine point) then
-                        // At the end of the file without a trailing line break so we need to
-                        // manipulate the new line character a bit.
-                        // It's typically at the end of the line but at the end of the 
-                        // ITextBuffer we need it to be at the beginning since there is no newline 
-                        // to append after at the end of the buffer.  
-                        let str = EditUtil.RemoveEndingNewLine str
-                        newLine + str
-                    elif not (SnapshotPointUtil.IsStartOfLine point) then
-                        // Edit in the middle of the line.  Need to prefix the string with a newline
-                        // in order to correctly insert here.  
-                        //
-                        // This type of put will occur when a linewise register value is inserted 
-                        // from a visual mode character selection
-                        newLine + str
-                    elif not (EditUtil.EndsWithNewLine str) then
-                        // All other linewise operation should have a trailing newline to ensure a
-                        // new line is actually inserted
-                        str + newLine
-                    else
-                        str
-                | OperationKind.CharacterWise ->
-                    // Simplest insert.  No changes needed
-                    str
-
-            _textBuffer.Insert(point.Position, text) |> ignore
-
-        | StringData.Block col -> 
-
-            use edit = _textBuffer.CreateEdit()
-
-            match opKind with
-            | OperationKind.CharacterWise ->
-
-                // Collection strings are inserted at the original character
-                // position down the set of lines creating whitespace as needed
-                // to match the indent
-                let column = SnapshotColumn(point)
-                let lineNumber, columnNumber = column.LineNumber, column.ColumnNumber
-    
-                // First break the strings into the collection to edit against
-                // existing lines and those which need to create new lines at
-                // the end of the buffer
-                let originalSnapshot = point.Snapshot
-                let insertCol, appendCol = 
-                    let lastLineNumber = SnapshotUtil.GetLastLineNumber originalSnapshot
-                    let insertCount = min ((lastLineNumber - lineNumber) + 1) col.Count
-                    (Seq.take insertCount col, Seq.skip insertCount col)
-    
-                // Insert the text into each of the existing lines.
-                insertCol |> Seq.iteri (fun offset str -> 
-                    let line =
-                        lineNumber + offset
-                        |> SnapshotUtil.GetLine originalSnapshot
-                    let column = SnapshotColumn(line)
-                    let columnCount = SnapshotLineUtil.GetColumnsCount SearchPath.Forward line
-                    if columnCount < columnNumber then
-                        let prefix = String.replicate (columnNumber - columnCount) " "
-                        edit.Insert(line.End.Position, prefix + str) |> ignore
-                    else
-                        let offset = column.Add(columnNumber).Offset
-                        edit.Insert(line.Start.Position + offset, str) |> ignore)
-    
-                // Add the text to the end of the buffer.
-                if not (Seq.isEmpty appendCol) then
-                    let prefix = (EditUtil.NewLine _editorOptions) + (String.replicate columnNumber " ")
-                    let text = Seq.fold (fun text str -> text + prefix + str) "" appendCol
-                    let endPoint = SnapshotUtil.GetEndPoint originalSnapshot
-                    edit.Insert(endPoint.Position, text) |> ignore
-
-            | OperationKind.LineWise ->
-
-                // Strings are inserted line wise into the ITextBuffer.  Build up an
-                // aggregate string and insert it here
-                let text = col |> Seq.fold (fun state elem -> state + elem + (EditUtil.NewLine _editorOptions)) StringUtil.Empty
-
-                edit.Insert(point.Position, text) |> ignore
-
-            edit.Apply() |> ignore
-
-    member x.Beep() = if not _localSettings.GlobalSettings.VisualBell then _vimHost.Beep()
-
-    member x.DoWithOutlining func = 
-        match _outliningManager with
-        | None -> x.Beep()
-        | Some outliningManager -> func outliningManager
-
-    member x.CheckDirty func = 
-        if _vimHost.IsDirty _textView.TextBuffer then 
-            _statusUtil.OnError Resources.Common_NoWriteSinceLastChange
-        else
-            func()
-
-    member x.RaiseSearchResultMessage searchResult = 
-        CommonUtil.RaiseSearchResultMessage _statusUtil searchResult
-
-    /// Record last change start and end positions
-    /// (spans must be from different snapshots)
-    member x.RecordLastChange (oldSpan: SnapshotSpan) (newSpan: SnapshotSpan) =
-        Contract.Requires(oldSpan.Snapshot <> newSpan.Snapshot)
-        x.RecordLastChangeOrYank oldSpan newSpan
-
-    /// Record last yank start and end positions
-    member x.RecordLastYank span =
-        x.RecordLastChangeOrYank span span
-
-    /// Record last change or yankstart and end positions
-    /// (it is a yank if the old span and the new span are the same)
-    member x.RecordLastChangeOrYank oldSpan newSpan =
-        let startPoint = SnapshotSpanUtil.GetStartPoint newSpan
-        let endPoint = SnapshotSpanUtil.GetEndPoint newSpan
-        let endPoint =
-            match SnapshotSpanUtil.GetLastIncludedPoint newSpan with
-            | Some point ->
-                if SnapshotPointUtil.IsInsideLineBreak point then point else endPoint
-            | None ->
-                endPoint
-        _vimTextBuffer.LastChangeOrYankStart <- Some startPoint
-        _vimTextBuffer.LastChangeOrYankEnd <- Some endPoint
-        let lineRange =
-            if newSpan.Length = 0 then
-                oldSpan
-            else
-                newSpan
-            |> SnapshotLineRange.CreateForSpan
-        let lineCount = lineRange.Count
-        if lineCount >= 3 then
-            if newSpan.Length = 0 then
-                Resources.Common_LinesDeleted lineCount
-            elif oldSpan = newSpan then
-                Resources.Common_LinesYanked lineCount
-            else
-                Resources.Common_LinesChanged lineCount
-            |> _statusUtil.OnStatus
-
-    /// Undo 'count' operations in the ITextBuffer and ensure the caret is on the screen
-    /// after the undo completes
-    member x.Undo count = 
-        x.EnsureUndoHasView()
-        _undoRedoOperations.Undo count
-        x.AdjustCaretForVirtualEdit()
-        x.EnsureAtPoint x.CaretPoint ViewFlags.Standard
-
-    /// Redo 'count' operations in the ITextBuffer and ensure the caret is on the screen
-    /// after the redo completes
-    member x.Redo count = 
-        x.EnsureUndoHasView()
-        _undoRedoOperations.Redo count
-        x.AdjustCaretForVirtualEdit()
-        x.EnsureAtPoint x.CaretPoint ViewFlags.Standard
-
-    /// Restore spaces to caret, or move to start of line if 'startofline' is set
-    member x.RestoreSpacesToCaret (spacesToCaret: int) (useStartOfLine: bool) =
-        if useStartOfLine && _globalSettings.StartOfLine then
-            let point = SnapshotLineUtil.GetFirstNonBlankOrEnd x.CaretLine
-            TextViewUtil.MoveCaretToPoint _textView point
-        else
-            let virtualColumn = 
-                if _vimTextBuffer.UseVirtualSpace then
-                    VirtualSnapshotColumn.GetColumnForSpaces(x.CaretLine, spacesToCaret, _localSettings.TabStop)
-                else
-                    let column = SnapshotColumn.GetColumnForSpacesOrEnd(x.CaretLine, spacesToCaret, _localSettings.TabStop)
-                    VirtualSnapshotColumn(column)
-            x.MoveCaretToVirtualPoint virtualColumn.VirtualStartPoint ViewFlags.VirtualEdit
-            x.MaintainCaretColumn <- MaintainCaretColumn.Spaces spacesToCaret
-
-    /// Ensure the given view properties are met at the given point
-    member x.EnsureAtPoint point viewFlags = 
-        if Util.IsFlagSet viewFlags ViewFlags.TextExpanded then
-            x.EnsurePointExpanded point
-        if Util.IsFlagSet viewFlags ViewFlags.Visible then
-            x.EnsurePointVisible point
-        if Util.IsFlagSet viewFlags ViewFlags.ScrollOffset then
-            x.AdjustTextViewForScrollOffsetAtPoint point
-        if Util.IsFlagSet viewFlags ViewFlags.VirtualEdit && point.Position = x.CaretPoint.Position then
-            x.AdjustCaretForVirtualEdit()
-
-    /// Ensure the given SnapshotPoint is not in a collapsed region on the screen
-    member x.EnsurePointExpanded point = 
-        match _outliningManager with
-        | None ->
-            ()
-        | Some outliningManager -> 
-            let span = SnapshotSpan(point, 0)
-            outliningManager.ExpandAll(span, fun _ -> true) |> ignore
-
-    /// Ensure the point is on screen / visible
-    member x.EnsurePointVisible (point: SnapshotPoint) = 
-        TextViewUtil.CheckScrollToPoint _textView point
-        if point.Position = x.CaretPoint.Position then
-            TextViewUtil.EnsureCaretOnScreen _textView
-        else
-            _vimHost.EnsureVisible _textView point  
-
-    member x.GetRegisterName name =
-        match name with
-        | Some name -> name
-        | None ->
-            if Util.IsFlagSet _globalSettings.ClipboardOptions ClipboardOptions.Unnamed then
-                RegisterName.SelectionAndDrop SelectionAndDropRegister.Star
-            else
-                RegisterName.Unnamed
-
-    member x.GetRegister name = 
-        let name = x.GetRegisterName name
-        _registerMap.GetRegister name
-
-    /// Updates the given register with the specified value.  This will also update 
-    /// other registers based on the type of update that is being performed.  See 
-    /// :help registers for the full details
-    member x.SetRegisterValue (name: RegisterName option) operation (value: RegisterValue) = 
-        let name, isUnnamedOrMissing, isMissing = 
-            match name with 
-            | None -> x.GetRegisterName None, true, true
-            | Some name -> name, name = RegisterName.Unnamed, false
-
-        if name <> RegisterName.Blackhole then
-
-            _registerMap.SetRegisterValue name value
-
-            // If this is not the unnamed register then the unnamed register
-            // needs to  be updated to the value of the register we just set
-            // (or appended to).
-            if name <> RegisterName.Unnamed then
-                _registerMap.GetRegister name
-                |> (fun register -> register.RegisterValue)
-                |> _registerMap.SetRegisterValue RegisterName.Unnamed
-
-            let hasNewLine = 
-                match value.StringData with 
-                | StringData.Block col -> Seq.exists EditUtil.HasNewLine col 
-                | StringData.Simple str -> EditUtil.HasNewLine str
-
-            // Performs a numbered delete.  Shifts all of the values down and puts 
-            // the new value into register 1
-            //
-            // The documentation for registers 1-9 says this doesn't occur when a named
-            // register is used.  Actual behavior shows this is not the case.
-            let doNumberedDelete () = 
-                for i in [9;8;7;6;5;4;3;2] do
-                    let cur = RegisterNameUtil.NumberToRegister i |> Option.get 
-                    let prev = RegisterNameUtil.NumberToRegister (i - 1) |> Option.get
-                    let prevRegister = _registerMap.GetRegister prev
-                    _registerMap.SetRegisterValue cur prevRegister.RegisterValue
-
-                _registerMap.SetRegisterValue (RegisterName.Numbered NumberedRegister.Number1) value
-
-            // Update the numbered register based on the type of the operation
-            match operation with
-            | RegisterOperation.Delete ->
-                if hasNewLine then
-                    doNumberedDelete()
-                // Use small delete register unless a register was explicitly named
-                else if isMissing then
-                    _registerMap.SetRegisterValue RegisterName.SmallDelete value
-
-            | RegisterOperation.BigDelete ->
-                doNumberedDelete()
-                if not hasNewLine && name = RegisterName.Unnamed then
-                    _registerMap.SetRegisterValue RegisterName.SmallDelete value
-            | RegisterOperation.Yank ->
-                // If the register name was missing or explicitly the unnamed register then it needs 
-                // to update register 0.
-                if isUnnamedOrMissing then
-                    _registerMap.SetRegisterValue (RegisterName.Numbered NumberedRegister.Number0) value
-
-    /// Toggle the use of typing language characters for insert or search
-    /// (see vim ':help i_CTRL-^' and ':help c_CTRL-^')
-    member x.ToggleLanguage isForInsert =
-        let keyMap = _vimBufferData.Vim.KeyMap
-        let languageMappings = keyMap.GetKeyMappingsForMode KeyRemapMode.Language
-        let languageMappingsAreDefined = not languageMappings.IsEmpty
-        if isForInsert || _globalSettings.ImeSearch = -1 then
-            if languageMappingsAreDefined then
-                match _globalSettings.ImeInsert with
-                | 1 -> _globalSettings.ImeInsert <- 0
-                | _ -> _globalSettings.ImeInsert <- 1
-            else
-                match _globalSettings.ImeInsert with
-                | 2 -> _globalSettings.ImeInsert <- 0
-                | _ -> _globalSettings.ImeInsert <- 2
-        else
-            if languageMappingsAreDefined then
-                match _globalSettings.ImeSearch with
-                | 1 -> _globalSettings.ImeSearch <- 0
-                | _ -> _globalSettings.ImeSearch <- 1
-            else
-                match _globalSettings.ImeSearch with
-                | 2 -> _globalSettings.ImeSearch <- 0
-                | _ -> _globalSettings.ImeSearch <- 2
-
-    interface ICommonOperations with
-        member x.VimBufferData = _vimBufferData
-        member x.TextView = _textView 
-        member x.MaintainCaretColumn 
-            with get() = x.MaintainCaretColumn
-            and set value = x.MaintainCaretColumn <- value
-        member x.EditorOperations = _editorOperations
-        member x.EditorOptions = _editorOptions
-        member x.MousePoint = x.MousePoint
-
-        member x.AdjustTextViewForScrollOffset() = x.AdjustTextViewForScrollOffset()
-        member x.AdjustCaretForScrollOffset() = x.AdjustCaretForScrollOffset()
-        member x.AdjustCaretForVirtualEdit() = x.AdjustCaretForVirtualEdit()
-        member x.Beep() = x.Beep()
-        member x.CloseWindowUnlessDirty() = x.CloseWindowUnlessDirty()
-        member x.CreateRegisterValue point stringData operationKind = x.CreateRegisterValue point stringData operationKind
-        member x.DeleteLines startLine count registerName = x.DeleteLines startLine count registerName
-        member x.EnsureAtCaret viewFlags = x.EnsureAtPoint x.CaretPoint viewFlags
-        member x.EnsureAtPoint point viewFlags = x.EnsureAtPoint point viewFlags
-        member x.FillInVirtualSpace() = x.FillInVirtualSpace()
-        member x.FilterLines range command = x.FilterLines range command
-        member x.FormatCodeLines range = x.FormatCodeLines range
-        member x.FormatTextLines range preserveCaretPosition = x.FormatTextLines range preserveCaretPosition
-        member x.GetRegister registerName = x.GetRegister registerName
-        member x.GetNewLineText point = x.GetNewLineText point
-        member x.GetNewLineIndent contextLine newLine = x.GetNewLineIndent contextLine newLine
-        member x.GetReplaceData point = x.GetReplaceData point
-<<<<<<< HEAD
-        member x.GetSpacesToPoint point = x.GetSpacesToPoint point
-=======
-        member x.GetSpacesToCaret() = x.GetSpacesToCaret()
-        member x.GetSpacesToColumn column = x.GetSpacesToColumn column
->>>>>>> 78339d1b
-        member x.GetColumnForSpacesOrEnd contextLine spaces = x.GetColumnForSpacesOrEnd contextLine spaces
-        member x.GetSpacesToVirtualColumn column = x.GetSpacesToVirtualColumn column
-        member x.GetVirtualColumnForSpaces contextLine spaces = x.GetVirtualColumnForSpaces contextLine spaces
-        member x.GoToLocalDeclaration() = x.GoToLocalDeclaration()
-        member x.GoToGlobalDeclaration() = x.GoToGlobalDeclaration()
-        member x.GoToFile() = x.GoToFile()
-        member x.GoToFile name = x.GoToFile name
-        member x.GoToFileInNewWindow() = x.GoToFileInNewWindow()
-        member x.GoToFileInNewWindow name = x.GoToFileInNewWindow name
-        member x.GoToDefinition() = x.GoToDefinition()
-        member x.GoToNextTab direction count = x.GoToNextTab direction count
-        member x.GoToTab index = x.GoToTab index
-        member x.Join range kind = x.Join range kind
-        member x.MoveCaret caretMovement = x.MoveCaret caretMovement
-        member x.MoveCaretWithArrow caretMovement = x.MoveCaretWithArrow caretMovement
-        member x.MoveCaretToColumn column viewFlags =  x.MoveCaretToColumn column viewFlags
-        member x.MoveCaretToVirtualColumn column viewFlags =  x.MoveCaretToVirtualColumn column viewFlags
-        member x.MoveCaretToPoint point viewFlags =  x.MoveCaretToPoint point viewFlags
-        member x.MoveCaretToVirtualPoint point viewFlags =  x.MoveCaretToVirtualPoint point viewFlags
-        member x.MoveCaretToMotionResult data = x.MoveCaretToMotionResult data
-        member x.NavigateToPoint point = x.NavigateToPoint point
-        member x.NormalizeBlanks text spacesToColumn = x.NormalizeBlanks text spacesToColumn
-        member x.NormalizeBlanksAtColumn text column = x.NormalizeBlanksAtColumn text column
-        member x.NormalizeBlanksForNewTabStop text spacesToColumn tabStop = x.NormalizeBlanksForNewTabStop text spacesToColumn tabStop
-        member x.NormalizeBlanksToSpaces text spacesToColumn = x.NormalizeBlanksToSpaces text spacesToColumn
-        member x.Put point stringData opKind = x.Put point stringData opKind
-        member x.RaiseSearchResultMessage searchResult = x.RaiseSearchResultMessage searchResult
-        member x.RecordLastChange oldSpan newSpan = x.RecordLastChange oldSpan newSpan
-        member x.RecordLastYank span = x.RecordLastYank span
-        member x.Redo count = x.Redo count
-        member x.RestoreSpacesToCaret spacesToCaret useStartOfLine = x.RestoreSpacesToCaret spacesToCaret useStartOfLine
-        member x.SetRegisterValue name operation value = x.SetRegisterValue name operation value
-        member x.ScrollLines dir count = x.ScrollLines dir count
-        member x.ShiftLineBlockLeft col multiplier = x.ShiftLineBlockLeft col multiplier
-        member x.ShiftLineBlockRight col multiplier = x.ShiftLineBlockRight col multiplier
-        member x.ShiftLineRangeLeft range multiplier = x.ShiftLineRangeLeft range multiplier
-        member x.ShiftLineRangeRight range multiplier = x.ShiftLineRangeRight range multiplier
-        member x.SortLines range reverseOrder flags pattern = x.SortLines range reverseOrder flags pattern
-        member x.Substitute pattern replace range flags = x.Substitute pattern replace range flags
-        member x.ToggleLanguage isForInsert = x.ToggleLanguage isForInsert
-        member x.Undo count = x.Undo count
-
-[<Export(typeof<ICommonOperationsFactory>)>]
-type CommonOperationsFactory
-    [<ImportingConstructor>]
-    (
-        _editorOperationsFactoryService: IEditorOperationsFactoryService,
-        _outliningManagerService: IOutliningManagerService,
-        _undoManagerProvider: ITextBufferUndoManagerProvider,
-        _mouseDevice: IMouseDevice
-    ) = 
-
-    /// Use an object instance as a key.  Makes it harder for components to ignore this
-    /// service and instead manually query by a predefined key
-    let _key = System.Object()
-
-    /// Create an ICommonOperations instance for the given VimBufferData
-    member x.CreateCommonOperations (vimBufferData: IVimBufferData) =
-        let textView = vimBufferData.TextView
-        let editorOperations = _editorOperationsFactoryService.GetEditorOperations(textView)
-
-        let outlining = 
-            // This will return null in ITextBuffer instances where there is no IOutliningManager such
-            // as TFS annotated buffers.
-            let ret = _outliningManagerService.GetOutliningManager(textView)
-            if ret = null then None else Some ret
-
-        CommonOperations(vimBufferData, editorOperations, outlining, _mouseDevice) :> ICommonOperations
-
-    /// Get or create the ICommonOperations for the given buffer
-    member x.GetCommonOperations (bufferData: IVimBufferData) = 
-        let properties = bufferData.TextView.Properties
-        properties.GetOrCreateSingletonProperty(_key, (fun () -> x.CreateCommonOperations bufferData))
-
-    interface ICommonOperationsFactory with
-        member x.GetCommonOperations bufferData = x.GetCommonOperations bufferData
+﻿#light
+
+namespace Vim
+open Vim.Interpreter
+open Microsoft.VisualStudio.Text
+open Microsoft.VisualStudio.Text.Editor
+open Microsoft.VisualStudio.Text.Editor.OptionsExtensionMethods
+open Microsoft.VisualStudio.Text.Formatting
+open Microsoft.VisualStudio.Text.Operations
+open Microsoft.VisualStudio.Text.Outlining
+open System
+open System.ComponentModel.Composition
+open System.Text.RegularExpressions
+open StringBuilderExtensions
+
+module internal CommonUtil = 
+
+    /// Raise the error / warning messages for a given SearchResult
+    let RaiseSearchResultMessage (statusUtil: IStatusUtil) searchResult =
+
+        match searchResult with 
+        | SearchResult.Found (searchData, _, _, didWrap) ->
+            if didWrap then
+                let message = 
+                    if searchData.Kind.IsAnyForward then Resources.Common_SearchForwardWrapped
+                    else Resources.Common_SearchBackwardWrapped
+                statusUtil.OnWarning message
+        | SearchResult.NotFound (searchData, isOutsidePath) ->
+            let format = 
+                if isOutsidePath then
+                    match searchData.Kind.Path with
+                    | SearchPath.Forward -> Resources.Common_SearchHitBottomWithout
+                    | SearchPath.Backward -> Resources.Common_SearchHitTopWithout 
+                else
+                    Resources.Common_PatternNotFound
+
+            statusUtil.OnError (format searchData.Pattern)
+        | SearchResult.Cancelled _ -> statusUtil.OnError Resources.Common_SearchCancelled
+        | SearchResult.Error (_, msg) -> statusUtil.OnError msg
+
+type internal CommonOperations
+    (
+        _vimBufferData: IVimBufferData,
+        _editorOperations: IEditorOperations,
+        _outliningManager: IOutliningManager option,
+        _mouseDevice: IMouseDevice
+    ) as this =
+
+    let _vimTextBuffer = _vimBufferData.VimTextBuffer
+    let _textBuffer = _vimBufferData.TextBuffer
+    let _textView = _vimBufferData.TextView
+    let _editorOptions = _textView.Options
+    let _bufferGraph = _textView.BufferGraph
+    let _jumpList = _vimBufferData.JumpList
+    let _wordUtil = _vimBufferData.WordUtil
+    let _statusUtil = _vimBufferData.StatusUtil
+    let _vim = _vimBufferData.Vim
+    let _vimData = _vim.VimData
+    let _vimHost = _vim.VimHost
+    let _registerMap = _vim.RegisterMap
+    let _localSettings = _vimBufferData.LocalSettings
+    let _undoRedoOperations = _vimBufferData.UndoRedoOperations
+    let _globalSettings = _localSettings.GlobalSettings
+    let _eventHandlers = new DisposableBag()
+    let mutable _maintainCaretColumn = MaintainCaretColumn.None
+
+    do
+        _textView.Caret.PositionChanged
+        |> Observable.subscribe (fun _ -> this.MaintainCaretColumn <- MaintainCaretColumn.None)
+        |> _eventHandlers.Add
+
+        _textView.Closed
+        |> Observable.subscribe (fun _ -> _eventHandlers.DisposeAll())
+        |> _eventHandlers.Add
+
+    member x.CurrentSnapshot = _textBuffer.CurrentSnapshot
+
+    member x.CaretPoint = TextViewUtil.GetCaretPoint _textView
+
+    member x.CaretVirtualPoint = TextViewUtil.GetCaretVirtualPoint _textView
+
+    member x.CaretColumn = SnapshotColumn(x.CaretPoint)
+
+    member x.CaretVirtualColumn = VirtualSnapshotColumn(x.CaretVirtualPoint)
+
+    member x.CaretLine = TextViewUtil.GetCaretLine _textView
+
+    /// The snapshot point in the buffer under the mouse cursor
+    member x.MousePoint =
+        match TextViewUtil.GetTextViewLines _textView, _mouseDevice.GetPosition _textView with
+        | Some textViewLines, Some position ->
+            let xCoordinate = position.X + _textView.ViewportLeft
+            let yCoordinate = position.Y + _textView.ViewportTop
+            let textViewLine = textViewLines.GetTextViewLineContainingYCoordinate(yCoordinate)
+
+            // Avoid the phantom line.
+            let textViewLine =
+                if textViewLine <> null then
+                    let isPhantomLine =
+                        textViewLine.Start
+                        |> SnapshotPointUtil.GetContainingLine
+                        |> SnapshotLineUtil.IsPhantomLine
+                    if isPhantomLine then
+                        let index = textViewLines.GetIndexOfTextLine textViewLine
+                        if index > 0 then
+                            textViewLines.[index - 1]
+                        else
+                            textViewLine
+                    else
+                        textViewLine
+                else
+                    textViewLine
+
+            // Get the point in the line under the mouse cursor or the
+            // start/end of the line.
+            if textViewLine <> null then
+                match xCoordinate >= textViewLine.Left, xCoordinate <= textViewLine.Right with
+                | true, true ->
+                    textViewLine.GetBufferPositionFromXCoordinate(xCoordinate)
+                    |> NullableUtil.ToOption
+                    |> OptionUtil.map2 (VirtualSnapshotPointUtil.OfPoint >> Some)
+                | false, true ->
+                    textViewLine.Start
+                    |> VirtualSnapshotPointUtil.OfPoint
+                    |> Some
+                | true, false ->
+                    if _vimTextBuffer.UseVirtualSpace then
+                        textViewLine.GetVirtualBufferPositionFromXCoordinate(xCoordinate)
+                        |> Some
+                    else
+                        textViewLine.End
+                        |> VirtualSnapshotPointUtil.OfPoint
+                        |> Some
+                | false, false ->
+                    None
+            else
+                None
+
+        | _ ->
+            None
+
+    member x.MaintainCaretColumn 
+        with get() = _maintainCaretColumn
+        and set value = _maintainCaretColumn <- value
+
+    member x.CloseWindowUnlessDirty() = 
+        if _vimHost.IsDirty _textView.TextBuffer then
+            _statusUtil.OnError Resources.Common_NoWriteSinceLastChange
+        else
+            _vimHost.Close _textView
+
+    /// Create a possibly LineWise register value with the specified string value at the given 
+    /// point.  This is factored out here because a LineWise value in vim should always
+    /// end with a new line but we can't always guarantee the text we are working with 
+    /// contains a new line.  This normalizes out the process needed to make this correct
+    /// while respecting the settings of the ITextBuffer
+    member x.CreateRegisterValue point stringData operationKind = 
+        let stringData = 
+            match operationKind, stringData with
+            | OperationKind.LineWise, StringData.Simple str -> 
+                if EditUtil.EndsWithNewLine str then
+                    stringData
+                else
+                    let newLine = x.GetNewLineText point
+                    StringData.Simple (str + newLine)
+            | _ -> stringData
+
+        RegisterValue(stringData, operationKind)
+
+    /// Get the current number of spaces to caret we are maintaining
+    member x.GetSpacesToCaret () =
+        let spacesToCaret = x.GetSpacesToVirtualColumn x.CaretVirtualColumn
+        match x.MaintainCaretColumn with
+        | MaintainCaretColumn.None -> spacesToCaret
+        | MaintainCaretColumn.Spaces spaces -> max spaces spacesToCaret
+        | MaintainCaretColumn.EndOfLine -> spacesToCaret
+
+    /// Get the count of spaces to get to the specified absolute column offset.  This will count
+    /// tabs as counting for 'tabstop' spaces
+    member x.GetSpacesToColumnNumber line columnNumber = 
+        SnapshotColumn.GetSpacesToColumnNumber(line, columnNumber, _localSettings.TabStop)
+
+    /// Get the count of virtual spaces to get to the specified absolute column offset.  This will count
+    /// tabs as counting for 'tabstop' spaces
+    member x.GetVirtualSpacesToColumnNumber line columnNumber =
+        VirtualSnapshotColumn.GetSpacesToColumnNumber(line, columnNumber, _localSettings.TabStop)
+
+    /// Get the count of spaces to get to the specified point in it's line when tabs are expanded
+    member x.GetSpacesToPoint (point: SnapshotPoint) =
+        SnapshotPointUtil.GetSpacesToPoint point  _localSettings.TabStop
+
+    // Get the point in the given line which is count "spaces" into the line.  Returns End if 
+    // it goes beyond the last point in the string
+    member x.GetColumnForSpacesOrEnd line spaces = 
+        SnapshotColumn.GetColumnForSpacesOrEnd(line, spaces, _localSettings.TabStop)
+
+    /// Get the count of spaces to get to the specified virtual point in it's line when tabs are expanded
+    member x.GetSpacesToVirtualColumn (column: VirtualSnapshotColumn) = 
+        column.GetSpacesToColumn _localSettings.TabStop
+
+    /// Get the count of spaces to get to the specified virtual point in it's line when tabs are expanded
+    member x.GetSpacesToVirtualColumnNumber line columnNumber = 
+        VirtualSnapshotColumn.GetSpacesToColumnNumber(line, columnNumber, _localSettings.TabStop)
+
+    // Get the virtual point in the given line which is count "spaces" into the line.  Returns End if
+    // it goes beyond the last point in the string
+    member x.GetVirtualColumnForSpaces line spaces =
+        VirtualSnapshotColumn.GetColumnForSpaces(line, spaces, _localSettings.TabStop)
+
+    /// Get the new line text which should be used for inserts at the provided point.  This is done
+    /// by looking at the current line and potentially the line above and simply re-using it's
+    /// value
+    member x.GetNewLineText point = 
+        if not (_editorOptions.GetReplicateNewLineCharacter()) then
+
+            // If we're not supposed to replicate the current new line character then just go ahead
+            // and use the default new line character (so odd they call it character when it's 
+            // by default 2 characters)
+            _editorOptions.GetNewLineCharacter()
+        else
+            let line = SnapshotPointUtil.GetContainingLine point
+            let line = 
+                // If this line has no line break, use the line above
+                let snapshot = point.Snapshot
+                if not (SnapshotLineUtil.HasLineBreak line) && line.LineNumber > 0 then
+                    SnapshotUtil.GetLine snapshot (line.LineNumber - 1)
+                else
+                    line
+            if line.LineBreakLength > 0 then
+                line.GetLineBreakText()
+            else
+                _editorOptions.GetNewLineCharacter()
+
+    /// In order for Undo / Redo to function properly there needs to be an ITextView for the ITextBuffer
+    /// accessible in the property bag of the ITextUndoHistory object. In 2017 and before this was added
+    /// during AfterTextBufferChangeUndoPrimitive.Create. In 2019 this stopped happening and hence undo /
+    /// redo is broken. Forcing it to be present here. 
+    /// https://github.com/jaredpar/VsVim/issues/2463
+    member x.EnsureUndoHasView() =
+        match _undoRedoOperations.TextUndoHistory with
+        | None -> ()
+        | Some textUndoHistory -> 
+            let key = typeof<ITextView>
+            let properties = textUndoHistory.Properties
+            if not (PropertyCollectionUtil.ContainsKey key properties) then
+                properties.AddProperty(key, _textView)
+
+    // Convert any virtual spaces to real normalized spaces
+    member x.FillInVirtualSpace () =
+
+        // This is an awkward situation if 'expandtab' is in effect because
+        // Visual Studio uses tabs when filling in virtual space, but vim
+        // doesn't. VsVim needs to insert tabs when filling in leading virtual
+        // space to emulate the way vim copies leading tabs from surrounding
+        // lines, but shouldn't insert tabs when filling in non-leading virtual
+        // space because vim never inserts tabs in that situation.
+        if x.CaretVirtualPoint.IsInVirtualSpace then
+            let blanks: string = 
+                let blanks = StringUtil.RepeatChar x.CaretVirtualColumn.VirtualSpaces ' '
+                if x.CaretPoint = x.CaretLine.Start then
+
+                    // The line is completely empty so use tabs if appropriate.
+                    let spacesToColumn = x.GetSpacesToPoint x.CaretPoint
+                    x.NormalizeBlanks blanks spacesToColumn
+                else
+                    blanks
+
+            // Make sure to position the caret to the end of the newly inserted spaces
+            let position = x.CaretColumn.StartPosition + blanks.Length
+            _textBuffer.Insert(x.CaretColumn.StartPosition, blanks) |> ignore
+            TextViewUtil.MoveCaretToPosition _textView position
+
+    /// Filter the specified line range through the specified program
+    member x.FilterLines (range: SnapshotLineRange) program =
+
+        // Extract the lines to be filtered.
+        let newLine = EditUtil.NewLine _editorOptions
+        let input =
+            range.Lines
+            |> Seq.map SnapshotLineUtil.GetText
+            |> Seq.map (fun line -> line + newLine)
+            |> String.concat StringUtil.Empty
+
+        // Filter the input to the output.
+        let workingDirectory = _vimBufferData.WorkingDirectory
+        let shell = _globalSettings.Shell
+        let results = _vimHost.RunCommand workingDirectory shell program input
+
+        // Display error output and error code, if any.
+        let error = results.Error
+        let error =
+            if results.ExitCode <> 0 then
+                let message = Resources.Filter_CommandReturned results.ExitCode
+                message + newLine + error
+            else
+                error
+        let error = EditUtil.RemoveEndingNewLine error
+        _statusUtil.OnStatus error
+
+        // Prepare the replacement.
+        let replacement = results.Output
+
+        if replacement.Length = 0 then
+
+            // Forward to delete lines to handle special cases.
+            let startLine = range.StartLine
+            let count = range.Count
+            let registerName = None
+            x.DeleteLines startLine count registerName
+
+        else
+
+            // Remove final linebreak.
+            let replacement = EditUtil.RemoveEndingNewLine replacement
+
+            // Normalize linebreaks.
+            let replacement = EditUtil.NormalizeNewLines replacement newLine
+
+            // Replace the old lines with the filtered lines.
+            _textBuffer.Replace(range.Extent.Span, replacement) |> ignore
+
+            // Place the cursor on the first non-blank character of the first line filtered.
+            let firstLine = SnapshotUtil.GetLine _textView.TextSnapshot range.StartLineNumber
+            TextViewUtil.MoveCaretToPoint _textView firstLine.Start
+            _editorOperations.MoveToStartOfLineAfterWhiteSpace(false)
+
+    /// Format the code lines in the specified line range
+    member x.FormatCodeLines range =
+        _vimHost.FormatLines _textView range
+
+        // Place the cursor on the first non-blank character of the first line formatted.
+        let firstLine = SnapshotUtil.GetLine _textView.TextSnapshot range.StartLineNumber
+        TextViewUtil.MoveCaretToPoint _textView firstLine.Start
+        _editorOperations.MoveToStartOfLineAfterWhiteSpace(false)
+
+    /// Format the text lines in the specified line range
+    member x.FormatTextLines (range: SnapshotLineRange) preserveCaretPosition =
+
+        // Get formatting configuration values.
+        let autoIndent = _localSettings.AutoIndent
+        let textWidth =
+            if _localSettings.TextWidth = 0 then
+                VimConstants.DefaultFormatTextWidth
+            else
+                _localSettings.TextWidth
+        let comments = _localSettings.Comments
+        let tabStop = _localSettings.TabStop
+
+        // Extract the lines to be formatted and the first line.
+        let lines = range.Lines |> Seq.map SnapshotLineUtil.GetText
+        let firstLine = lines |> Seq.head
+
+        // Extract the leader string from a comment specification, e.g. "//".
+        let getLeaderFromSpec (spec: string) =
+            let colonIndex = spec.IndexOf(':')
+            if colonIndex = -1 then
+                spec
+            else
+                spec.Substring(colonIndex + 1)
+
+        // Get the leader pattern for a leader string.
+        let getLeaderPattern (leader: string) =
+            if leader = "" then
+                @"^\s*"
+            else
+                @"^\s*" + Regex.Escape(leader) + @"+\s*"
+
+        // Convert the comment specifications into leader patterns.
+        let patterns =
+            comments + ",:"
+            |> StringUtil.Split ','
+            |> Seq.map getLeaderFromSpec
+            |> Seq.map getLeaderPattern
+
+        // Check the first line against a potential comment pattern.
+        let checkPattern pattern =
+            let capture = Regex.Match(firstLine, pattern)
+            if capture.Success then
+                true, pattern, capture.Value
+            else
+                false, pattern, ""
+
+        // Choose a pattern and a leader.
+        let _, pattern, leader =
+            patterns
+            |> Seq.map checkPattern
+            |> Seq.filter (fun (matches, _, _) -> matches)
+            |> Seq.head
+
+        // Decide whether to use the leader for all lines.
+        let useLeaderForAllLines =
+            not (StringUtil.IsWhiteSpace leader) || autoIndent
+
+        // Strip the leader from a line.
+        let stripLeader (line: string) =
+            let capture = Regex.Match(line, pattern)
+            if capture.Success then
+                line.Substring(capture.Length)
+            else
+                line
+
+        // Strip the leader from all the lines.
+        let strippedLines =
+            lines
+            |> Seq.map stripLeader
+
+        // Split a line into words on whitespace.
+        let splitWords (line: string) =
+            if StringUtil.IsWhiteSpace line then
+                seq { yield "" }
+            else
+                Regex.Matches(line + " ", @"\S+\s+")
+                |> Seq.cast<Capture>
+                |> Seq.map (fun capture -> capture.Value)
+
+        // Concatenate a reversed list of words into a line.
+        let concatWords (words: string list) =
+            words
+            |> Seq.rev
+            |> String.concat ""
+            |> (fun line -> line.TrimEnd())
+
+        // Concatenate words into a line and prepend it to a list of lines.
+        let prependLine (words: string list) (lines: string list) =
+            if words.IsEmpty then
+                lines
+            else
+                concatWords words :: lines
+
+        // Calculate the length of the leader with tabs expanded.
+        let leaderLength =
+            StringUtil.ExpandTabsForColumn leader 0 tabStop
+            |> StringUtil.GetLength
+
+        // Aggregrate individual words into lines of limited length.
+        let takeWord ((column: int), (words: string list), (lines: string list)) (word: string) =
+
+            // Calculate the working limit for line length.
+            let limit =
+                if lines.IsEmpty || useLeaderForAllLines then
+                    textWidth - leaderLength
+                else
+                    textWidth
+
+            if word = "" then
+                0, List.Empty, "" :: prependLine words lines
+            elif column = 0 || column + word.TrimEnd().Length <= limit then
+                column + word.Length, word :: words, lines
+            else
+                word.Length, word :: List.Empty, concatWords words :: lines
+
+        // Add a leader to the formatted line if appropriate.
+        let addLeader (i: int) (line: string) =
+            if i = 0 || useLeaderForAllLines then
+                (leader + line).TrimEnd()
+            else
+                line
+
+        // Split the lines into words and then format them into lines using the aggregator.
+        let formattedLines =
+            let _, words, lines =
+                strippedLines
+                |> Seq.collect splitWords
+                |> Seq.fold takeWord (0, List.Empty, List.Empty)
+            prependLine words lines
+            |> Seq.rev
+            |> Seq.mapi addLeader
+
+        // Concatenate the formatted lines.
+        let newLine = EditUtil.NewLine _editorOptions
+        let replacement = formattedLines |> String.concat newLine
+
+        // Replace the old lines with the formatted lines.
+        _textBuffer.Replace(range.Extent.Span, replacement) |> ignore
+
+
+        // Place the cursor on the first non-blank character of the first line formatted.
+        let firstLine = SnapshotUtil.GetLine _textView.TextSnapshot range.StartLineNumber
+        TextViewUtil.MoveCaretToPoint _textView firstLine.Start
+        _editorOperations.MoveToStartOfLineAfterWhiteSpace(false)
+
+    /// The caret sometimes needs to be adjusted after an Up or Down movement.  Caret position
+    /// and virtual space is actually quite a predicament for VsVim because of how Vim standard 
+    /// works.  Vim has no concept of Virtual Space and is designed to work in a fixed width
+    /// font buffer.  Visual Studio has essentially the exact opposite.  Non-fixed width fonts are
+    /// the most problematic because it makes the natural Vim motion of column based up and down
+    /// make little sense visually.  Instead we rely on the core editor for up and down motions.
+    ///
+    /// The two exceptions to this are the Virtual Edit and exclusive setting in Visual Mode.  By
+    /// default the 'l' motion will only move you to the last character on the line and no 
+    /// further.  Visual Studio up and down though acts like virtualedit=onemore.  We correct 
+    /// this here
+    member x.AdjustCaretForVirtualEdit() =
+
+        // Vim allows the caret past the end of the line if we are in a
+        // one-time command and returning to insert mode momentarily.
+        let allowPastEndOfLine = 
+            _vimTextBuffer.ModeKind = ModeKind.Insert ||
+            _globalSettings.IsVirtualEditOneMore ||
+            VisualKind.IsAnySelect _vimTextBuffer.ModeKind ||
+            _vimTextBuffer.InOneTimeCommand.IsSome
+
+        if not allowPastEndOfLine && not (VisualKind.IsAnyVisual _vimTextBuffer.ModeKind) then
+            let column = TextViewUtil.GetCaretColumn _textView
+            let line = column.Line
+            if column.StartPosition >= line.End.Position && line.Length > 0 then 
+                let column = column.SubtractOrStart 1
+                TextViewUtil.MoveCaretToColumn _textView column
+
+    /// Adjust the ITextView scrolling to account for the 'scrolloff' setting after a move operation
+    /// completes
+    member x.AdjustTextViewForScrollOffset() =
+        x.AdjustTextViewForScrollOffsetAtPoint x.CaretPoint
+
+    member x.AdjustTextViewForScrollOffsetAtPoint point = 
+        if _globalSettings.ScrollOffset > 0 then
+            x.AdjustTextViewForScrollOffsetAtPointCore point _globalSettings.ScrollOffset
+    
+    /// The most efficient API for moving the scroll is DisplayTextLineContainingBufferPosition.  This is actually
+    /// what the scrolling APIs use to implement scrolling.  Unfortunately this API deals is in buffer positions
+    /// but we want to scroll visually.  
+    ///
+    /// This is easier to explain with folding.  If the line just above the caret is 300 lines folded into 1 then 
+    /// we want to consider only the folded line for scroll offset, not the 299 invisible lines.  In order to do 
+    /// this we need to map the caret position up to the visual buffer, do the line math there, find the correct 
+    /// visual line, then map the start of that line back down to the edit buffer.  
+    ///
+    /// This function also suffers from another problem.  The font in Visual Studio is not guaranteed to be fixed
+    /// width / height.  Adornments can also cause lines to be taller or shorter than they should be.  Hence we
+    /// have to approximate the number of lines that can be on the screen in order to calculate the proper 
+    /// offset to use.  
+    member x.AdjustTextViewForScrollOffsetAtPointCore contextPoint offset = 
+        Contract.Requires(offset > 0)
+
+        // If the text view is still being initialized, the viewport will have zero height
+        // which will force offset to zero. Likewise, if there are no text view lines,
+        // trying to scroll is pointless.
+        match _textView.ViewportHeight, TextViewUtil.GetTextViewLines _textView with
+        | height, Some textViewLines when height <> 0.0 && textViewLines.Count <> 0 ->
+
+            // First calculate the actual offset.  The actual offset can't be more than half of the lines which
+            // are visible on the screen.  It's tempting to use the ITextViewLinesCollection.Count to see how
+            // many possible lines are displayed.  This value will be wrong though when the view is scrolled 
+            // to the bottom because it will be displaying the last few lines and several blanks which don't
+            // count.  Instead we average out the height of the lines and divide that into the height of 
+            // the view port 
+            let offset =
+                let lineHeight = textViewLines |> Seq.averageBy (fun l -> l.Height)
+                let lineCount = int (_textView.ViewportHeight / lineHeight)
+                let maxOffset = lineCount / 2
+                min maxOffset offset
+
+            // This function will do the actual positioning of the scroll based on the calculated lines 
+            // in the buffer
+            let doScroll topPoint bottomPoint =
+                let firstVisibleLineNumber = SnapshotPointUtil.GetLineNumber textViewLines.FirstVisibleLine.Start 
+                let lastVisibleLineNumber = SnapshotPointUtil.GetLineNumber textViewLines.LastVisibleLine.End 
+                let topLineNumber = SnapshotPointUtil.GetLineNumber topPoint
+                let bottomLineNumber = SnapshotPointUtil.GetLineNumber bottomPoint
+
+                if topLineNumber < firstVisibleLineNumber then
+                    _textView.DisplayTextLineContainingBufferPosition(topPoint, 0.0, ViewRelativePosition.Top)
+                elif bottomLineNumber > lastVisibleLineNumber then
+                    _textView.DisplayTextLineContainingBufferPosition(bottomPoint, 0.0, ViewRelativePosition.Bottom)
+
+            // Time to map up and down the buffer graph to find the correct top and bottom point that the scroll
+            // needs tobe adjusted to 
+            let visualSnapshot = _textView.VisualSnapshot
+            let editSnapshot = _textView.TextSnapshot
+            match BufferGraphUtil.MapPointUpToSnapshotStandard _textView.BufferGraph contextPoint visualSnapshot with
+            | None -> ()
+            | Some visualPoint ->
+                let visualLine = SnapshotPointUtil.GetContainingLine visualPoint
+                let visualLineNumber = visualLine.LineNumber
+
+                // Calculate the line information in the visual buffer
+                let topLineNumber = max 0 (visualLineNumber - offset) 
+                let bottomLineNumber = min (visualLineNumber + offset) (visualSnapshot.LineCount - 1)
+                let visualTopLine = SnapshotUtil.GetLine visualSnapshot topLineNumber
+                let visualBottomLine = SnapshotUtil.GetLine visualSnapshot bottomLineNumber
+
+                // Map it back down to the edit buffer and then scroll
+                let editTopPoint = BufferGraphUtil.MapPointDownToSnapshotStandard _textView.BufferGraph visualTopLine.Start editSnapshot
+                let editBottomPoint = BufferGraphUtil.MapPointDownToSnapshotStandard _textView.BufferGraph visualBottomLine.Start editSnapshot
+                match editTopPoint, editBottomPoint with
+                | Some p1, Some p2 -> doScroll p1 p2
+                | _ -> ()
+        | _ -> ()
+
+    /// This is the same function as AdjustTextViewForScrollOffsetAtPoint except that it moves the caret 
+    /// not the view port.  Make the caret consistent with the setting not the display 
+    ///
+    /// Once again we are dealing with visual lines, not buffer lines
+    member x.AdjustCaretForScrollOffset () =
+        match TextViewUtil.GetTextViewLines _textView with
+        | None -> ()
+        | Some textViewLines ->
+
+            // This function will do the actual caret positioning based on the top visual and bottom
+            // visual line.  The return will be the position within the visual buffer, not the edit
+            // buffer 
+            let getLinePosition caretLineNumber topLineNumber bottomLineNumber =
+                if _globalSettings.ScrollOffset <= 0 || _globalSettings.ScrollOffset * 2 >= (bottomLineNumber - topLineNumber) then
+                    None
+                elif caretLineNumber < (topLineNumber + _globalSettings.ScrollOffset) || caretLineNumber > (bottomLineNumber - _globalSettings.ScrollOffset) then
+                    let lineNumber = caretLineNumber
+                    let topOffset = min caretLineNumber _globalSettings.ScrollOffset
+                    let lastVisualLineNumber = _textView.VisualSnapshot.LineCount - 1
+                    let bottomOffset = min (lastVisualLineNumber - caretLineNumber) _globalSettings.ScrollOffset
+                    let lineNumber = max lineNumber (topLineNumber + topOffset)
+                    let lineNumber = min lineNumber (bottomLineNumber - bottomOffset)
+                    if lineNumber <> caretLineNumber then
+                        Some lineNumber
+                    else
+                        None
+                else
+                    None
+
+            let visualSnapshot = _textView.VisualSnapshot
+            let editSnapshot = _textView.TextSnapshot
+            let bufferGraph = _textView.BufferGraph
+            let topVisualPoint = BufferGraphUtil.MapPointUpToSnapshotStandard bufferGraph textViewLines.FirstVisibleLine.Start visualSnapshot 
+            let bottomVisualPoint = BufferGraphUtil.MapPointUpToSnapshotStandard bufferGraph textViewLines.LastVisibleLine.Start visualSnapshot
+            let caretVisualPoint = BufferGraphUtil.MapPointUpToSnapshotStandard bufferGraph x.CaretPoint visualSnapshot
+
+            match topVisualPoint, bottomVisualPoint, caretVisualPoint with
+            | Some topVisualPoint, Some bottomVisualPoint, Some caretVisualPoint ->
+                let topLineNumber = SnapshotPointUtil.GetLineNumber topVisualPoint
+                let bottomLineNumber = SnapshotPointUtil.GetLineNumber bottomVisualPoint
+                let caretLineNumber = SnapshotPointUtil.GetLineNumber caretVisualPoint
+                match getLinePosition caretLineNumber topLineNumber bottomLineNumber with
+                | Some visualLineNumber -> 
+                    let visualLine = visualSnapshot.GetLineFromLineNumber visualLineNumber
+                    match BufferGraphUtil.MapPointDownToSnapshotStandard bufferGraph visualLine.Start editSnapshot with
+                    | Some editPoint -> x.MoveCaretToLine (editPoint.GetContainingLine())
+                    | None -> ()
+                | None -> ()
+            | _ -> ()
+
+    /// This method is used to essentially find a line in the edit buffer which represents 
+    /// the start of a visual line.  The context provided is a line in the edit buffer 
+    /// which maps to some point on that visual line.  
+    ///
+    /// This is needed in outlining cases where a visual line has a different edit line 
+    /// at the start and line break of the visual line.  The function will map the line at the
+    /// line break back to the line of the start. 
+    member x.AdjustEditLineForVisualSnapshotLine (line: ITextSnapshotLine) = 
+        let bufferGraph = _textView.BufferGraph
+        let visualSnapshot = _textView.TextViewModel.VisualBuffer.CurrentSnapshot
+        match BufferGraphUtil.MapSpanUpToSnapshot bufferGraph line.ExtentIncludingLineBreak SpanTrackingMode.EdgeInclusive visualSnapshot with
+        | None -> line
+        | Some col ->
+            if col.Count = 0 then
+                line
+            else
+                let span = NormalizedSnapshotSpanCollectionUtil.GetOverarchingSpan col
+                span.Start.GetContainingLine()
+
+    /// Delete count lines from the the specified line.  The caret should be
+    /// positioned on the first line for both undo / redo
+    member x.DeleteLines (startLine: ITextSnapshotLine) count registerName =
+
+        // Function to actually perform the delete
+        let doDelete spanOnVisualSnapshot caretPointOnVisualSnapshot includesLastLine =  
+
+            // Make sure to map the SnapshotSpan back into the text / edit
+            // buffer.
+            let span = BufferGraphUtil.MapSpanDownToSingle _bufferGraph spanOnVisualSnapshot x.CurrentSnapshot
+            let point = BufferGraphUtil.MapPointDownToSnapshotStandard _bufferGraph caretPointOnVisualSnapshot x.CurrentSnapshot
+            match span, point with
+            | Some span, Some caretPoint ->
+
+                // Use a transaction to properly position the caret for undo /
+                // redo.  We want it in the same place for undo / redo so move
+                // it before the transaction.
+                let spaces = x.GetSpacesToCaret()
+                TextViewUtil.MoveCaretToPoint _textView span.Start
+                x.RestoreSpacesToCaret spaces true
+                _undoRedoOperations.EditWithUndoTransaction "Delete Lines" _textView (fun () ->
+                    _textBuffer.Delete(span.Span) |> ignore
+
+                    // After delete the caret should move to the line of the
+                    // same number.
+                    SnapshotPointUtil.GetLineNumber caretPoint
+                    |> SnapshotUtil.GetLineOrLast x.CurrentSnapshot
+                    |> (fun line -> TextViewUtil.MoveCaretToPoint _textView line.Start)
+                    x.RestoreSpacesToCaret spaces true)
+
+                // Need to manipulate the StringData so that it includes the expected trailing newline
+                let stringData = 
+                    if includesLastLine then
+                        let newLineText = x.GetNewLineText x.CaretPoint
+                        (span.GetText()) + newLineText |> EditUtil.RemoveBeginingNewLine |> StringData.Simple
+                    else               
+                        span |> StringData.OfSpan
+
+                // Now update the register after the delete completes
+                let value = x.CreateRegisterValue x.CaretPoint stringData OperationKind.LineWise
+                x.SetRegisterValue registerName RegisterOperation.Delete value
+
+            | _ ->
+                // If we couldn't map back down raise an error
+                _statusUtil.OnError Resources.Internal_ErrorMappingToVisual
+
+        // First we need to remap the 'startLine' value.  To do the delete we need to know the 
+        // correct start line in the edit buffer.  What we are provided is a value in the edit
+        // buffer but it may be a line further down in the buffer due to folding.
+        let startLine = x.AdjustEditLineForVisualSnapshotLine startLine
+
+        // The span should be calculated using the visual snapshot if available.  Binding 
+        // it as 'x' here will help prevent us from accidentally mixing the visual and text
+        // snapshot values
+        let x = TextViewUtil.GetVisualSnapshotDataOrEdit _textView
+
+        // Map the start line into the visual snapshot
+        match BufferGraphUtil.MapPointUpToSnapshotStandard _bufferGraph startLine.Start x.CurrentSnapshot with
+        | None -> 
+            // If we couldn't map back down raise an error
+            _statusUtil.OnError Resources.Internal_ErrorMappingToVisual
+        | Some point ->
+
+            // Calculate the range in the visual snapshot
+            let range = 
+                let line = SnapshotPointUtil.GetContainingLine point
+                SnapshotLineRangeUtil.CreateForLineAndMaxCount line count
+
+            // The last line without a line break is an unfortunate special case.  Hence 
+            // in order to delete the line we must delete the line break at the end of the preceding line.  
+            //
+            // This cannot be normalized by always deleting the line break from the previous line because
+            // it would still break for the first line.  This is an unfortunate special case we must 
+            // deal with
+            let lastLineHasLineBreak = SnapshotLineUtil.HasLineBreak range.LastLine
+            if not lastLineHasLineBreak && range.StartLineNumber > 0 then
+                let aboveLine = SnapshotUtil.GetLine x.CurrentSnapshot (range.StartLineNumber - 1)
+                let span = SnapshotSpan(aboveLine.End, range.End)
+                doDelete span range.StartLine.Start true
+            else 
+                // Simpler case.  Get the line range and delete
+                let stringData = range.ExtentIncludingLineBreak |> StringData.OfSpan
+                doDelete range.ExtentIncludingLineBreak range.StartLine.Start false
+
+    /// Move the caret in the given direction
+    member x.MoveCaret caretMovement = 
+
+        /// Move the caret to the same virtual position in line as the current caret line
+        let moveToLineVirtual (line: ITextSnapshotLine) =
+            if _vimTextBuffer.UseVirtualSpace then
+                let caretPoint = x.CaretVirtualPoint
+                let tabStop = _localSettings.TabStop
+                let currentSpaces = VirtualSnapshotPointUtil.GetSpacesToPoint caretPoint tabStop
+                let lineSpaces = SnapshotPointUtil.GetSpacesToPoint line.End tabStop
+                if lineSpaces < currentSpaces then
+                    let virtualSpaces = currentSpaces - lineSpaces
+                    line.End
+                    |> VirtualSnapshotPointUtil.OfPoint
+                    |> VirtualSnapshotPointUtil.AddOnSameLine virtualSpaces
+                    |> (fun point -> x.MoveCaretToVirtualPoint point ViewFlags.Standard)
+                    true
+                else
+                    false
+            else
+                false
+
+        /// Move the caret up
+        let moveUp () =
+            match SnapshotUtil.TryGetLine x.CurrentSnapshot (x.CaretLine.LineNumber - 1) with
+            | None -> false
+            | Some line ->
+                if not (moveToLineVirtual line) then
+                    _editorOperations.MoveLineUp(false)
+                true
+
+        /// Move the caret down
+        let moveDown () =
+            match SnapshotUtil.TryGetLine x.CurrentSnapshot (x.CaretLine.LineNumber + 1) with
+            | None -> false
+            | Some line ->
+                if SnapshotLineUtil.IsPhantomLine line then
+                    false
+                else
+                    if not (moveToLineVirtual line) then
+                        _editorOperations.MoveLineDown(false)
+                    true
+
+        /// Move the caret left.  Don't go past the start of the line 
+        let moveLeft () = 
+            match x.CaretColumn.TrySubtractInLine 1 with
+            | Some column ->
+                x.MoveCaretToPoint column.StartPoint ViewFlags.Standard
+                true
+            | None ->
+                false
+
+        /// Move the caret right.  Don't go off the end of the line
+        let moveRight () =
+            match x.CaretColumn.TryAddInLine(1, includeLineBreak = true) with
+            | Some column ->
+                x.MoveCaretToPoint column.StartPoint ViewFlags.Standard
+                true
+            | None ->
+                false
+
+        let moveHome () =
+            _editorOperations.MoveToStartOfLine(false)
+            true
+
+        let moveEnd () =
+            _editorOperations.MoveToEndOfLine(false)
+            true
+
+        let movePageUp () =
+            _editorOperations.PageUp(false)
+            true
+
+        let movePageDown () =
+            _editorOperations.PageDown(false)
+            true
+
+        let moveControlUp () =
+            moveUp()
+
+        let moveControlDown () =
+            moveDown()
+
+        let moveControlLeft () =
+            _editorOperations.MoveToPreviousWord(false)
+            true
+
+        let moveControlRight () =
+            _editorOperations.MoveToNextWord(false)
+            true
+
+        let moveControlHome () =
+            _editorOperations.MoveToStartOfDocument(false)
+            true
+
+        let moveControlEnd () =
+            _editorOperations.MoveToEndOfDocument(false)
+            true
+
+        match caretMovement with
+        | CaretMovement.Up -> moveUp()
+        | CaretMovement.Down -> moveDown()
+        | CaretMovement.Left -> moveLeft()
+        | CaretMovement.Right -> moveRight()
+        | CaretMovement.Home -> moveHome()
+        | CaretMovement.End -> moveEnd()
+        | CaretMovement.PageUp -> movePageUp()
+        | CaretMovement.PageDown -> movePageDown()
+        | CaretMovement.ControlUp -> moveControlUp()
+        | CaretMovement.ControlDown -> moveControlDown()
+        | CaretMovement.ControlLeft -> moveControlLeft()
+        | CaretMovement.ControlRight -> moveControlRight()
+        | CaretMovement.ControlHome -> moveControlHome()
+        | CaretMovement.ControlEnd -> moveControlEnd()
+
+    /// Move the caret in the given direction with an arrow key
+    member x.MoveCaretWithArrow caretMovement =
+
+        /// Move left one character taking into account 'whichwrap'
+        let moveLeft () =
+            let caretPoint = x.CaretVirtualPoint
+            if _vimTextBuffer.UseVirtualSpace && caretPoint.IsInVirtualSpace then
+                caretPoint
+                |> VirtualSnapshotPointUtil.SubtractOneOrCurrent
+                |> (fun point -> x.MoveCaretToVirtualPoint point ViewFlags.Standard)
+                true
+            elif _globalSettings.IsWhichWrapArrowLeftInsert then
+                if SnapshotPointUtil.IsStartPoint x.CaretPoint then
+                    false
+                else
+                    let point = SnapshotPointUtil.GetPreviousCharacterSpanWithWrap x.CaretPoint
+                    x.MoveCaretToPoint point ViewFlags.Standard
+                    true
+            else
+                x.MoveCaret caretMovement
+
+        /// Move right one character taking into account 'whichwrap'
+        let moveRight () =
+            let caretPoint = x.CaretVirtualPoint
+            if _vimTextBuffer.UseVirtualSpace && caretPoint.Position = x.CaretLine.End then
+                caretPoint
+                |> VirtualSnapshotPointUtil.AddOneOnSameLine
+                |> (fun point -> x.MoveCaretToVirtualPoint point ViewFlags.Standard)
+                true
+            elif _globalSettings.IsWhichWrapArrowRightInsert then
+                if SnapshotPointUtil.IsEndPoint x.CaretPoint then
+                    false
+                else
+                    let point = SnapshotPointUtil.GetNextCharacterSpanWithWrap x.CaretPoint
+                    x.MoveCaretToPoint point ViewFlags.Standard
+                    true
+            else
+                x.MoveCaret caretMovement
+
+        match caretMovement with
+        | CaretMovement.Left -> moveLeft()
+        | CaretMovement.Right -> moveRight()
+        | _ -> x.MoveCaret caretMovement
+
+    member x.MoveCaretToColumn (point: SnapshotColumn) viewFlags = 
+        x.MoveCaretToPoint point.StartPoint viewFlags
+
+    member x.MoveCaretToVirtualColumn (point: VirtualSnapshotColumn) viewFlags = 
+        x.MoveCaretToVirtualPoint point.VirtualStartPoint viewFlags
+
+    /// Move the caret to the specified point with the specified view properties
+    member x.MoveCaretToPoint (point: SnapshotPoint) viewFlags =
+        let virtualPoint = VirtualSnapshotPointUtil.OfPoint point
+        x.MoveCaretToVirtualPoint virtualPoint viewFlags
+
+    /// Move the caret to the specified virtual point with the specified view properties
+    member x.MoveCaretToVirtualPoint (point: VirtualSnapshotPoint) viewFlags =
+
+        // In the case where we want to expand the text we are moving to we need to do the expansion
+        // first before the move.  Before the text is expanded the point we are moving to will map to
+        // the collapsed region.  When the text is subsequently expanded it has no memory and will
+        // just stay in place.
+        if Util.IsFlagSet viewFlags ViewFlags.TextExpanded then
+            x.EnsurePointExpanded point.Position
+
+        TextViewUtil.MoveCaretToVirtualPoint _textView point
+        x.EnsureAtPoint point.Position viewFlags
+
+    /// Move the caret to the specified line maintaining it's current column
+    member x.MoveCaretToLine line = 
+        let spaces = x.CaretColumn.GetSpacesToColumn _localSettings.TabStop
+        let column = SnapshotColumn.GetColumnForSpacesOrEnd(line, spaces, _localSettings.TabStop)
+        TextViewUtil.MoveCaretToColumn _textView column
+        x.MaintainCaretColumn <- MaintainCaretColumn.Spaces spaces
+
+    /// Move the caret to the position dictated by the given MotionResult value
+    member x.MoveCaretToMotionResult (result: MotionResult) =
+
+        let useVirtualSpace = _vimTextBuffer.UseVirtualSpace
+        let shouldMaintainCaretColumn = Util.IsFlagSet result.MotionResultFlags MotionResultFlags.MaintainCaretColumn
+        match shouldMaintainCaretColumn, result.CaretColumn with
+        | true, CaretColumn.InLastLine columnNumber ->
+
+            // Mappings should occur visually 
+            let visualLastLine = x.GetDirectionLastLineInVisualSnapshot result
+
+            // First calculate the column in terms of spaces for the maintained caret.
+            let caretColumnSpaces = 
+                let motionCaretColumnSpaces =
+                    if useVirtualSpace then
+                        x.GetSpacesToVirtualColumnNumber x.CaretLine columnNumber
+                    else
+                        x.GetSpacesToColumnNumber x.CaretLine columnNumber
+                match x.MaintainCaretColumn with
+                | MaintainCaretColumn.None -> motionCaretColumnSpaces
+                | MaintainCaretColumn.Spaces maintainCaretColumnSpaces -> max maintainCaretColumnSpaces motionCaretColumnSpaces
+                | MaintainCaretColumn.EndOfLine -> max 0 (visualLastLine.Length - 1)
+
+            // Record the old setting.
+            let oldMaintainCaretColumn = x.MaintainCaretColumn
+
+            // The CaretColumn union is expressed in a position offset not a space offset 
+            // which can differ with tabs.  Recalculate as appropriate.  
+            let caretColumn = 
+                if useVirtualSpace then
+                    let column = x.GetVirtualColumnForSpaces visualLastLine caretColumnSpaces
+                    column.VirtualColumnNumber
+                else
+                    let column = x.GetColumnForSpacesOrEnd visualLastLine caretColumnSpaces
+                    column.ColumnNumber
+                |> CaretColumn.InLastLine
+            let result = 
+                { result with CaretColumn = caretColumn }
+
+            // Complete the motion with the updated value then reset the maintain caret.  Need
+            // to do the save after the caret move since the move will clear out the saved value
+            x.MoveCaretToMotionResultCore result 
+            x.MaintainCaretColumn <-
+                match oldMaintainCaretColumn with
+                | MaintainCaretColumn.EndOfLine -> MaintainCaretColumn.EndOfLine
+                | _ ->
+                    if Util.IsFlagSet result.MotionResultFlags MotionResultFlags.EndOfLine then
+                        MaintainCaretColumn.EndOfLine
+                    else
+                        MaintainCaretColumn.Spaces caretColumnSpaces
+
+        | _ -> 
+
+            // Not maintaining caret column so just do a normal movement
+            x.MoveCaretToMotionResultCore result
+
+            //If the motion wanted to maintain a specific column for the caret, we need to
+            //save it.
+            x.MaintainCaretColumn <-
+                if Util.IsFlagSet result.MotionResultFlags MotionResultFlags.EndOfLine then
+                    MaintainCaretColumn.EndOfLine
+                else 
+                    match result.CaretColumn with
+                    | CaretColumn.ScreenColumn column -> MaintainCaretColumn.Spaces column
+                    | _ -> MaintainCaretColumn.None
+
+    /// Many operations for moving a motion result need to be calculated in the
+    /// visual snapshot.  This method will return the DirectionLastLine value
+    /// in that snapshot or the original value if no mapping is possible. 
+    member x.GetDirectionLastLineInVisualSnapshot (result: MotionResult): ITextSnapshotLine =
+        let line = result.DirectionLastLine
+        x.AdjustEditLineForVisualSnapshotLine line
+
+    /// Move the caret to the position dictated by the given MotionResult value
+    ///
+    /// Note: This method mixes points from the edit and visual snapshot.  Take care
+    /// when changing this function to account for both. 
+    member x.MoveCaretToMotionResultCore (result: MotionResult) =
+
+        let point = 
+
+            // All issues around caret column position should be calculated on the visual 
+            // snapshot 
+            let visualLine = x.GetDirectionLastLineInVisualSnapshot result
+            if not result.IsForward then
+                match result.MotionKind, result.CaretColumn with
+                | MotionKind.LineWise, CaretColumn.InLastLine columnNumber -> 
+                    // If we are moving linewise, but to a specific column, use
+                    // that column as the target of the motion
+                    let column = SnapshotColumn.GetForColumnNumberOrEnd(visualLine, columnNumber)
+                    column.StartPoint
+                | _, _ -> 
+                    result.Span.Start
+            else
+
+                match result.MotionKind with 
+                | MotionKind.CharacterWiseExclusive ->
+                    // Exclusive motions are straight forward.  Move to the end of the SnapshotSpan
+                    // which was recorded.  Exclusive doesn't include the last point in the span 
+                    // but does move to it when going forward so End works here
+                    result.Span.End
+                | MotionKind.CharacterWiseInclusive -> 
+                    // Normal inclusive motion should move the caret to the last real point on the 
+                    // SnapshotSpan.  The exception is when we are in visual mode with an
+                    // exclusive selection.  In that case we move as if it's an exclusive motion.  
+                    // Couldn't find any documentation on this but it's indicated by several behavior 
+                    // tests ('e', 'w' movements in particular).  However, dollar is a special case.
+                    // In vim, it is allowed to move one further in visual mode regardless of
+                    // the selection kind. See issue #2258 and vim ':help $'.
+                    let adjustBackwards =
+                        if VisualKind.IsAnyVisual _vimTextBuffer.ModeKind then
+                            if _globalSettings.SelectionKind = SelectionKind.Exclusive then
+                                false
+                            elif result.MotionResultFlags.HasFlag MotionResultFlags.EndOfLine then
+                                false
+                            else
+                                true
+                        else
+                            true
+
+                    if adjustBackwards then
+                        SnapshotPointUtil.TryGetPreviousPointOnLine result.Span.End 1 
+                        |> OptionUtil.getOrDefault result.Span.End
+                    else
+                        result.Span.End
+                | MotionKind.LineWise -> 
+                    match result.CaretColumn with
+                    | CaretColumn.None -> 
+                        visualLine.End
+                    | CaretColumn.InLastLine columnNumber ->
+                        let column = SnapshotColumn.GetForColumnNumberOrEnd(visualLine, columnNumber)
+                        column.StartPoint
+                    | CaretColumn.ScreenColumn columnNumber ->
+                        let column = SnapshotColumn.GetForColumnNumberOrEnd(visualLine, columnNumber)
+                        column.StartPoint
+                    | CaretColumn.AfterLastLine ->
+                        match SnapshotUtil.TryGetLine visualLine.Snapshot (visualLine.LineNumber + 1) with
+                        | None -> visualLine.End
+                        | Some visualLine -> visualLine.Start
+
+        // The value 'point' may be in either the visual or edit snapshot at this point.  Map to 
+        // ensure it's in the edit.
+        let point = 
+            match BufferGraphUtil.MapPointDownToSnapshot _textView.BufferGraph point x.CurrentSnapshot PointTrackingMode.Negative PositionAffinity.Predecessor with
+            | None -> point
+            | Some point -> point
+
+        let viewFlags = 
+            if result.OperationKind = OperationKind.LineWise && not (Util.IsFlagSet result.MotionResultFlags MotionResultFlags.ExclusiveLineWise) then
+                // Line wise motions should not cause any collapsed regions to be expanded.  Instead they
+                // should leave the regions collapsed and just move the point into the region
+                ViewFlags.All &&& (~~~ViewFlags.TextExpanded)
+            else
+                // Character wise motions should expand regions
+                ViewFlags.All
+
+        match _vimTextBuffer.UseVirtualSpace, result.CaretColumn with
+        | true, CaretColumn.InLastLine column ->
+            let columnNumber = SnapshotColumn(point).ColumnNumber
+            let virtualSpaces = max 0 (column - columnNumber)
+            point
+            |> VirtualSnapshotPointUtil.OfPoint
+            |> VirtualSnapshotPointUtil.AddOnSameLine virtualSpaces
+            |> (fun point -> x.MoveCaretToVirtualPoint point viewFlags)
+        | _ ->
+            x.MoveCaretToPoint point viewFlags
+
+        _editorOperations.ResetSelection()
+
+    /// Move the caret to the proper indentation on a newly created line.  The context line 
+    /// is provided to calculate an indentation off of
+    member x.GetNewLineIndent  (contextLine: ITextSnapshotLine) (newLine: ITextSnapshotLine) =
+        match _vimHost.GetNewLineIndent _textView contextLine newLine _localSettings with
+        | Some indent -> Some indent
+        | None ->
+            if _localSettings.AutoIndent then
+                EditUtil.GetAutoIndent contextLine _localSettings.TabStop |> Some
+            else
+                None
+
+    /// Get the standard ReplaceData for the given SnapshotPoint in the ITextBuffer
+    member x.GetReplaceData point = 
+        let newLineText = x.GetNewLineText point
+        {
+            PreviousReplacement =
+                _vimTextBuffer.Vim.VimData.LastSubstituteData
+                |> Option.map (fun substituteData -> substituteData.Substitute)
+                |> Option.defaultValue ""
+            NewLine = newLineText
+            Magic = _globalSettings.Magic
+            Count = VimRegexReplaceCount.One }
+
+    member x.GoToDefinition() =
+        let before = TextViewUtil.GetCaretVirtualPoint _textView
+        if _vimHost.GoToDefinition() then
+            _jumpList.Add before
+            Result.Succeeded
+        else
+            match _wordUtil.GetFullWordSpan WordKind.BigWord _textView.Caret.Position.BufferPosition with
+            | Some(span) -> 
+                let msg = Resources.Common_GotoDefFailed (span.GetText())
+                Result.Failed(msg)
+            | None ->  Result.Failed(Resources.Common_GotoDefNoWordUnderCursor) 
+
+    member x.GoToLocalDeclaration() = 
+        let caretPoint = x.CaretVirtualPoint
+        if _vimHost.GoToLocalDeclaration _textView x.WordUnderCursorOrEmpty then
+            _jumpList.Add caretPoint
+        else
+            _vimHost.Beep()
+
+    member x.GoToGlobalDeclaration () = 
+        let caretPoint = x.CaretVirtualPoint
+        if _vimHost.GoToGlobalDeclaration _textView x.WordUnderCursorOrEmpty then 
+            _jumpList.Add caretPoint
+        else
+            _vimHost.Beep()
+
+    member x.GoToFile () = 
+        x.GoToFile x.WordUnderCursorOrEmpty 
+
+    member x.GoToFile name =
+        x.CheckDirty (fun () ->
+            if not (_vimHost.LoadFileIntoExistingWindow name _textView) then
+                _statusUtil.OnError (Resources.NormalMode_CantFindFile name))
+
+    /// Look for a word under the cursor and go to the specified file in a new window.
+    member x.GoToFileInNewWindow () =
+        x.GoToFileInNewWindow x.WordUnderCursorOrEmpty 
+
+    /// No need to check for dirty since we are opening a new window
+    member x.GoToFileInNewWindow name =
+        if not (_vimHost.LoadFileIntoNewWindow name (Some 0) None) then
+            _statusUtil.OnError (Resources.NormalMode_CantFindFile name)
+
+    member x.GoToNextTab path count = 
+
+        let tabCount = _vimHost.TabCount
+        let mutable tabIndex = _vimHost.GetTabIndex _textView
+        if tabCount >= 0 && tabIndex >= 0 && tabIndex < tabCount then
+            let count = count % tabCount
+            match path with
+            | SearchPath.Forward -> 
+                tabIndex <- tabIndex + count
+                tabIndex <- tabIndex % tabCount
+            | SearchPath.Backward -> 
+                tabIndex <- tabIndex - count
+                if tabIndex < 0 then
+                    tabIndex <- tabIndex + tabCount
+
+            _vimHost.GoToTab tabIndex
+
+    member x.GoToTab index = 
+
+        // Normalize out the specified tabIndex to a 0 based value.  Vim uses some odd
+        // logic here but the host represents the tab as a 0 based list of tabs
+        let mutable tabIndex = index
+        let tabCount = _vimHost.TabCount
+        if tabCount > 0 then
+            if tabIndex < 0 then
+                tabIndex <- tabCount - 1
+            elif tabIndex > 0 then
+                tabIndex <- tabIndex - 1
+
+            if tabIndex >= 0 && tabIndex < tabCount then
+                _vimHost.GoToTab tabIndex
+
+    /// Return the full word under the cursor or an empty string
+    member x.WordUnderCursorOrEmpty =
+        let point =  TextViewUtil.GetCaretPoint _textView
+        _wordUtil.GetFullWordSpan WordKind.BigWord point 
+        |> OptionUtil.getOrDefault (SnapshotSpanUtil.CreateEmpty point)
+        |> SnapshotSpanUtil.GetText
+
+    member x.NavigateToPoint (point: VirtualSnapshotPoint) = 
+        let textBuffer = point.Position.Snapshot.TextBuffer
+        if textBuffer = _textView.TextBuffer then 
+            x.MoveCaretToPoint point.Position (ViewFlags.Visible ||| ViewFlags.ScrollOffset)
+            true
+        else
+            _vimHost.NavigateTo point 
+
+    /// Convert the provided whitespace into spaces.  The conversion of tabs into spaces will be 
+    /// done based on the TabSize setting
+    member x.GetAndNormalizeLeadingBlanksToSpaces span = 
+        let text = 
+            span
+            |> SnapshotSpanUtil.GetText
+            |> Seq.takeWhile CharUtil.IsBlank
+            |> StringUtil.OfCharSeq
+        x.NormalizeBlanksToSpaces text 0, text.Length
+
+    /// Normalize any blanks to the appropriate number of space characters based on the 
+    /// Vim settings
+    member x.NormalizeBlanksToSpaces (text: string) spacesToColumn =
+        StringUtil.ExpandTabsForColumn text spacesToColumn _localSettings.TabStop
+
+    /// Normalize spaces into tabs / spaces based on the ExpandTab and TabSize
+    /// settings
+    member x.NormalizeSpaces text spacesToColumn =
+        x.NormalizeSpacesForTabStop text spacesToColumn _localSettings.TabStop
+
+    /// Normalize spaces into tabs / spaces based on the ExpandTab setting
+    /// and the specified TabStop setting
+    member x.NormalizeSpacesForTabStop (text: string) spacesToColumn tabStop =
+        Contract.Assert(Seq.forall (fun c -> c = ' ') text)
+        if _localSettings.ExpandTab || text.Length <= 1 then
+            text
+        else
+            let endSpaces = spacesToColumn + text.Length
+            let startSpaces, tabsCount =
+                let endTabs = endSpaces - endSpaces % tabStop
+                if endTabs > spacesToColumn
+                then endTabs, (endTabs - spacesToColumn + tabStop - 1) / tabStop
+                else spacesToColumn, 0
+            let spacesCount = endSpaces - startSpaces
+            let prefix = StringUtil.RepeatChar tabsCount '\t'
+            let suffix = StringUtil.RepeatChar spacesCount ' '
+            prefix + suffix
+
+    /// Fully normalize white space into tabs / spaces based on the ExpandTab
+    /// and TabSize settings
+    member x.NormalizeBlanks text spacesToColumn =
+        x.NormalizeBlanksForNewTabStop text spacesToColumn _localSettings.TabStop
+
+    /// Fully normalize white space into tabs / spaces based on the current
+    /// ExpandTab and TabStop settings to a new TabStop setting
+    member x.NormalizeBlanksForNewTabStop text spacesToColumn tabStop =
+        Contract.Assert(StringUtil.IsBlanks text)
+        text
+        |> (fun text -> x.NormalizeBlanksToSpaces text spacesToColumn)
+        |> (fun text -> x.NormalizeSpacesForTabStop text spacesToColumn tabStop)
+
+    /// Given the specified blank 'text' at the specified column normalize it out to the
+    /// correct spaces / tab based on the 'expandtab' setting.  This has to consider the 
+    /// difficulty of mixed spaces and tabs filling up the remaining tab boundary 
+    member x.NormalizeBlanksAtColumn text (column: SnapshotColumn) = 
+        let spacesToColumn = column.GetSpacesToColumn _localSettings.TabStop
+        if spacesToColumn % _localSettings.TabStop = 0 then
+            // If the column is on a 'tabstop' boundary then there is no difficulty here
+            // with accounting for partial tabs.  Just normalize as we would for any other
+            // function 
+            x.NormalizeBlanks text spacesToColumn
+        else
+            // First step is to trim away the start of the 'text' string which will fill up
+            // the gap to the next tab boundary.  
+            let gap = _localSettings.TabStop - spacesToColumn % _localSettings.TabStop
+            let mutable index = 0
+            let mutable count = 0
+            while count < gap && index < text.Length do
+                let c = text.[index]
+                Contract.Assert (CharUtil.IsBlank c)
+                if c = '\t' then
+                    count <- gap
+                else
+                    count <- count + 1
+
+                index <- index + 1
+
+            if count < gap then
+                // There isn't enough text here to even fill up the gap.  This can only happen when
+                // it is comprised of spaces anyways and they can't be a tab since there isn't enough
+                // of them so this just returns the input text
+                text
+            else
+                let gapText = 
+                    if _localSettings.ExpandTab then 
+                        StringUtil.RepeatChar gap ' '
+                    else 
+                        "\t"
+
+                let remainder = text.Substring(index)
+                gapText + x.NormalizeBlanks remainder 0
+
+    member x.ScrollLines dir count =
+        for i = 1 to count do
+            match dir with
+            | ScrollDirection.Down -> _editorOperations.ScrollDownAndMoveCaretIfNecessary()
+            | ScrollDirection.Up -> _editorOperations.ScrollUpAndMoveCaretIfNecessary()
+            | _ -> failwith "Invalid enum value"
+
+    /// Shifts a block of lines to the left
+    member x.ShiftLineBlockLeft (col: SnapshotSpan seq) multiplier =
+        let count = _localSettings.ShiftWidth * multiplier
+        use edit = _textBuffer.CreateEdit()
+
+        col |> Seq.iter (fun span ->
+            // Get the span we are formatting within the line.  The span we are given
+            // here is the actual span of the selection.  What we want to shift though
+            // involves all whitespace from the start of the span through the remainder
+            // of the line
+            let span = 
+                let line = SnapshotPointUtil.GetContainingLine span.Start
+                SnapshotSpan(span.Start, line.End)
+
+            let ws, originalLength = x.GetAndNormalizeLeadingBlanksToSpaces span
+            let ws = 
+                let length = max (ws.Length - count) 0
+                let spaces = StringUtil.RepeatChar length ' '
+                x.NormalizeSpaces spaces 0
+            edit.Replace(span.Start.Position, originalLength, ws) |> ignore)
+
+        edit.Apply() |> ignore
+
+    /// Shift a block of lines to the right
+    member x.ShiftLineBlockRight (col: SnapshotSpan seq) multiplier =
+        let shiftText = 
+            let count = _localSettings.ShiftWidth * multiplier
+            StringUtil.RepeatChar count ' '
+
+        use edit = _textBuffer.CreateEdit()
+
+        col |> Seq.iter (fun span ->
+            // Get the span we are formatting within the line
+            let ws, originalLength = x.GetAndNormalizeLeadingBlanksToSpaces span
+            let ws = x.NormalizeSpaces (ws + shiftText) 0
+            edit.Replace(span.Start.Position, originalLength, ws) |> ignore)
+
+        edit.Apply() |> ignore
+
+    /// Shift lines in the specified range to the left by one shiftwidth
+    /// item.  The shift will done against 'column' in the line
+    member x.ShiftLineRangeLeft (range: SnapshotLineRange) multiplier =
+        let count = _localSettings.ShiftWidth * multiplier
+
+        use edit = _textBuffer.CreateEdit()
+        range.Lines
+        |> Seq.iter (fun line ->
+
+            // Get the span we are formatting within the line
+            let span = line.Extent
+            let ws, originalLength = x.GetAndNormalizeLeadingBlanksToSpaces span
+            let ws = 
+                let length = max (ws.Length - count) 0
+                let spaces = StringUtil.RepeatChar length ' '
+                x.NormalizeSpaces spaces 0
+            edit.Replace(span.Start.Position, originalLength, ws) |> ignore)
+        edit.Apply() |> ignore
+
+    /// Shift lines in the specified range to the right by one shiftwidth 
+    /// item.  The shift will occur against column 'column'
+    member x.ShiftLineRangeRight (range: SnapshotLineRange) multiplier =
+        let shiftText = 
+            let count = _localSettings.ShiftWidth * multiplier
+            StringUtil.RepeatChar count ' '
+
+        use edit = _textBuffer.CreateEdit()
+        range.Lines
+        |> Seq.iter (fun line ->
+
+            // Only shift lines if they are non-empty
+            if line.Length > 0 then
+
+                // Get the span we are formatting within the line
+                let span = line.Extent
+                let ws, originalLength = x.GetAndNormalizeLeadingBlanksToSpaces span
+                let ws = x.NormalizeSpaces (ws + shiftText) 0
+                edit.Replace(line.Start.Position, originalLength, ws) |> ignore)
+
+        edit.Apply() |> ignore
+
+    /// Sort the given line range
+    member x.SortLines (range: SnapshotLineRange) reverseOrder flags (pattern: string option) =
+
+        // Extract the lines to be sorted.
+        let lines = range.Lines |> Seq.map SnapshotLineUtil.GetText
+
+        // Convert a line to lowercase.
+        let toLower (line: string) = line.ToLower()
+
+        // Compile sort pattern.
+        let pattern =
+            match pattern with
+            | Some pattern ->
+
+                // If the pattern is empty, use the last search pattern instead.
+                let pattern = 
+                    if pattern = "" then 
+                        _vimData.LastSearchData.Pattern
+                    else
+                        pattern
+
+                // Convert from vim regex syntax to native regex syntax.
+                let options = VimRegexFactory.CreateRegexOptions _globalSettings
+                match VimRegexFactory.Create pattern options with
+                | Some vimRegex -> Some vimRegex.Regex
+                | None -> None
+
+            | None -> None
+
+        // Sort the lines.
+        let sortedLines =
+
+            // Define a sort by function that handles reverse ordering.
+            let sortByFunction (keyFunction: (string -> 'Key)) =
+                (if reverseOrder then Seq.sortByDescending else Seq.sortBy) keyFunction
+
+            // Project line using sort pattern.
+            let projectLine (line: string) =
+                match pattern with
+                | Some pattern ->
+                    let patternMatch = pattern.Match(line)
+                    if patternMatch.Success then
+                        let capture = patternMatch.Captures.[0]
+                        if Util.IsFlagSet flags SortFlags.MatchPattern then
+                            capture.ToString()
+                        else
+                            line.Substring(capture.Index + capture.Length)
+                    else
+                        ""
+                | None -> line
+
+            // Extract a key using a regular expression.
+            let extractKey (keyPattern: Regex) (line: string) =
+
+                // Project the line.
+                let line = projectLine line
+
+                // Extract key using key pattern.
+                let keyMatch = keyPattern.Match(line)
+                if keyMatch.Success then
+                    keyMatch.Captures.[0].ToString()
+                else
+                    ""
+
+            // Handle numeric or textual sorting.
+            let anyInteger = (
+                SortFlags.Decimal |||
+                SortFlags.Hexidecimal |||
+                SortFlags.Octal |||
+                SortFlags.Binary
+            )
+            if Util.IsFlagSet flags anyInteger then
+
+                // Define a function to convert a string to an integer.
+                let parseInteger (keyPattern: Regex) (fromBase: int) (line: string) =
+                    let defaultValue = System.Int64.MinValue
+                    let key = extractKey keyPattern line
+                    match key with
+                    | "" -> defaultValue
+                    | _ ->
+                        try
+                            if fromBase = 16 && key.StartsWith("-") then
+                                -Convert.ToInt64(key.Substring(1), 16)
+                            else
+                                Convert.ToInt64(key, fromBase)
+                        with
+                        | _ -> defaultValue
+
+                // Precompile the regular expression.
+                let getKeyFunction (keyPattern: string) (fromBase: int) =
+                    parseInteger (new Regex(keyPattern)) fromBase
+
+                // Given a text line, extract an integer key.
+                let keyFunction =
+                    if Util.IsFlagSet flags SortFlags.Decimal then
+                        getKeyFunction @"-?[0-9]+" 10
+                    else if Util.IsFlagSet flags SortFlags.Hexidecimal then
+                        getKeyFunction @"-?(0[xX])?[0-9a-fA-F]+" 16
+                    else if Util.IsFlagSet flags SortFlags.Octal then
+                        getKeyFunction @"[0-7]+" 8
+                    else
+                        getKeyFunction @"[0-1]+" 2
+
+                sortByFunction keyFunction lines
+
+            else if Util.IsFlagSet flags SortFlags.Float then
+
+                // Define a function to convert a string to a float.
+                let parseFloat (keyPattern: Regex) (line: string) =
+                    let defaultValue = Double.MinValue
+                    let key = extractKey keyPattern line
+                    match key with
+                    | "" -> defaultValue
+                    | _ ->
+                        try
+                            Convert.ToDouble(key)
+                        with
+                        | _ -> defaultValue
+
+                // Precompile the regular expression.
+                let getKeyFunction (keyPattern: string) =
+                    parseFloat (new Regex(keyPattern))
+
+                // Given a text line, extract a float key.
+                let floatPattern = @"[-+]?([0-9]*\.?[0-9]+|[0-9]+\.)([eE][-+]?[0-9]+)?"
+                let keyFunction = getKeyFunction floatPattern
+
+                sortByFunction keyFunction lines
+
+            else
+
+                // Given a text line, extract a text key.
+                let keyFunction =
+                    if Util.IsFlagSet flags SortFlags.IgnoreCase then
+                        projectLine >> toLower
+                    else
+                        projectLine
+
+                sortByFunction keyFunction lines
+
+        // Optionally filter out duplicates.
+        let sortedLines =
+            if Util.IsFlagSet flags SortFlags.Unique then
+                if Util.IsFlagSet flags SortFlags.IgnoreCase then
+                    sortedLines |> Seq.distinctBy toLower
+                else
+                    sortedLines |> Seq.distinct
+            else
+                sortedLines
+
+        // Concatenate the sorted lines.
+        let newLine = EditUtil.NewLine _editorOptions
+        let replacement = sortedLines |> String.concat newLine
+
+        // Replace the old lines with the sorted lines.
+        _textBuffer.Replace(range.Extent.Span, replacement) |> ignore
+
+        // Place the cursor on the first non-blank character of the first line sorted.
+        let firstLine = SnapshotUtil.GetLine _textView.TextSnapshot range.StartLineNumber
+        TextViewUtil.MoveCaretToPoint _textView firstLine.Start
+        _editorOperations.MoveToStartOfLineAfterWhiteSpace(false)
+
+    /// Perform a regular expression substitution within the specified regions
+    member x.SubstituteCore (regex: VimRegex) (replace: string) (flags: SubstituteFlags) (searchSpan: SnapshotSpan) (replacementSpan: SnapshotSpan) = 
+
+        // This is complicated by the fact that vim allows patterns to
+        // start within the line range but extend arbitarily far beyond
+        // it into the buffer. So we have two concepts in play here:
+        // - search region: The valid region for the search to start in
+        // - replacement region: The valid region for the search to end in
+        // Both regions should always start at same place.  For normal
+        // (non-multiline) patterns, the two regions can be the same.
+        // For multiline patterns, the second region should extend to
+        // the end of the buffer.
+        let snapshot = _textView.TextSnapshot;
+
+        // Use an edit to apply all the changes at once after
+        // we've found all the matches.
+        use edit = _textView.TextBuffer.CreateEdit()
+
+        // The start and end position delineate the bounds of the search region.
+        let startPosition = searchSpan.Start.Position
+        let endPosition = searchSpan.End.Position
+
+        let replacementRegion = replacementSpan.GetText()
+        let lastLineHasNoLineBreak = not (SnapshotUtil.AllLinesHaveLineBreaks snapshot)
+
+        // The following code assumes we can use indexes arising from
+        // the replacement region string as offsets into the snapshot.
+        Contract.Assert(replacementRegion.Length = replacementSpan.Length)
+
+        // Get a snapshot line corresponding to a replacement region index.
+        let getLineForIndex (index: int) =
+            new SnapshotPoint(snapshot, startPosition + index)
+            |> SnapshotPointUtil.GetContainingLine
+
+        // Does the match start within the specified limits?
+        let isMatchValid (capture: Match) =
+            if capture.Success then
+                let index = capture.Index
+                let length = endPosition - startPosition
+
+                // We can only match at the very end of the search
+                // region if the last line doesn't have a linebreak
+                // and we're at the end of the buffer.
+                if index < length || (index = length && lastLineHasNoLineBreak && index = snapshot.Length) then
+                    if regex.MatchesVisualSelection then
+
+                        // If the pattern includes '\%V', we need to check the match
+                        // against the last visual selection.
+                        let visualSelection = _vimTextBuffer.LastVisualSelection
+                        match visualSelection with
+                        | None -> false
+                        | Some visualSelection ->
+
+                            // Is the match entirely within the visual selection?
+                            let selectionStartIndex = visualSelection.VisualSpan.Start.Position - startPosition
+                            let selectionEndIndex = visualSelection.VisualSpan.End.Position - startPosition
+                            index >= selectionStartIndex && index + capture.Length <= selectionEndIndex
+                    else
+                        true
+                else
+                    false
+            else
+                false
+
+        // Get a snapshot span corresponding to a regex match.
+        let getSpanforCapture (capture: Match) =
+            let matchStartPosition = startPosition + capture.Index
+            let matchLength = capture.Length
+            new SnapshotSpan(snapshot, matchStartPosition, matchLength)
+
+        // Replace one match.
+        let replaceOne (capture: Match) =
+            let matchSpan = getSpanforCapture capture
+
+            // Get the new text to replace the match span with.
+            let newText =
+                if Util.IsFlagSet flags SubstituteFlags.LiteralReplacement then
+                    replace
+                else
+                    let replaceData = x.GetReplaceData x.CaretPoint
+                    let oldText = matchSpan.GetText()
+                    regex.Replace oldText replace replaceData _registerMap
+
+            // Perform the replacement.
+            edit.Replace(matchSpan.Span, newText) |> ignore
+
+        // Update the status for the substitute operation
+        let printMessage (matches: ITextSnapshotLine list) =
+
+            // Get the replace message for multiple lines.
+            let replaceMessage =
+                let replaceCount = matches.Length
+                let lineCount =
+                    matches
+                    |> Seq.distinctBy (fun line -> line.LineNumber)
+                    |> Seq.length
+                if replaceCount > 1 then Resources.Common_SubstituteComplete replaceCount lineCount |> Some
+                else None
+
+            let printReplaceMessage () =
+                match replaceMessage with
+                | None -> ()
+                | Some(msg) -> _statusUtil.OnStatus msg
+
+            // Find the last line in the replace sequence.  This is printed out to the
+            // user and needs to represent the current state of the line, not the previous
+            let lastLine =
+                if Seq.isEmpty matches then
+                    None
+                else
+                    let line = matches |> SeqUtil.last
+                    let span = line.ExtentIncludingLineBreak
+                    let tracking = span.Snapshot.CreateTrackingSpan(span.Span, SpanTrackingMode.EdgeInclusive)
+                    match TrackingSpanUtil.GetSpan _textView.TextSnapshot tracking with
+                    | None -> None
+                    | Some(span) -> SnapshotSpanUtil.GetStartLine span |> Some
+
+            // Now consider the options.
+            match lastLine with
+            | None -> printReplaceMessage()
+            | Some(line) ->
+
+                let printBoth msg =
+                    match replaceMessage with
+                    | None -> _statusUtil.OnStatus msg
+                    | Some(replaceMessage) -> _statusUtil.OnStatusLong [replaceMessage; msg]
+
+                if Util.IsFlagSet flags SubstituteFlags.PrintLast then
+                    printBoth (line.GetText())
+                elif Util.IsFlagSet flags SubstituteFlags.PrintLastWithNumber then
+                    sprintf "  %d %s" (line.LineNumber+1) (line.GetText()) |> printBoth
+                elif Util.IsFlagSet flags SubstituteFlags.PrintLastWithList then
+                    sprintf "%s$" (line.GetText()) |> printBoth
+                else printReplaceMessage()
+
+        // Get all the matches in the replacement region.
+        let matches =
+            regex.Regex.Matches(replacementRegion)
+            |> Seq.cast<Match>
+            |> Seq.filter isMatchValid
+            |> Seq.map (fun capture -> (capture, getLineForIndex capture.Index))
+            |> Seq.toList
+
+        // Obey the 'replace all' flag by using only the first
+        // match from each line group.
+        let matches =
+            if Util.IsFlagSet flags SubstituteFlags.ReplaceAll then
+                matches
+            else
+                matches
+                |> Seq.groupBy (fun (_, line) -> line.LineNumber)
+                |> Seq.map (fun (lineNumber, group) -> Seq.head group)
+                |> Seq.toList
+
+        // Actually do the replace unless the 'report only' flag was specified.
+        if not (Util.IsFlagSet flags SubstituteFlags.ReportOnly) then
+            matches |> Seq.iter (fun (capture, _) -> replaceOne capture)
+
+        // Discard the capture information.
+        let matches =
+            matches
+            |> Seq.map (fun (_, line) -> line)
+            |> Seq.toList
+
+        if edit.HasEffectiveChanges then
+            edit.Apply() |> ignore
+            printMessage matches
+        elif Util.IsFlagSet flags SubstituteFlags.ReportOnly then
+            edit.Cancel()
+            printMessage matches
+        elif Util.IsFlagSet flags SubstituteFlags.SuppressError then
+            edit.Cancel()
+        else
+            edit.Cancel()
+            _statusUtil.OnError (Resources.Common_PatternNotFound regex.VimPattern)
+
+    /// Perform a pattern substitution on the specifed line range
+    member x.Substitute (pattern: string) (replace: string) (range: SnapshotLineRange) (flags: SubstituteFlags) =
+
+        match VimRegexFactory.CreateForSubstituteFlags pattern _globalSettings flags with
+        | None ->
+            _statusUtil.OnError (Resources.Common_PatternNotFound pattern)
+        | Some regex ->
+            let snapshot = _textView.TextSnapshot;
+
+            // The beginning of a match can occur within the search region.
+            let searchSpan = range.ExtentIncludingLineBreak
+
+            // The end of the match can occur within the replacement region.
+            let replacementSpan =
+                if regex.IncludesNewLine then
+
+                    // Grow the replacement span to the end of the
+                    // buffer if the regex could match a newline.
+                    new SnapshotSpan(searchSpan.Start, SnapshotUtil.GetEndPoint snapshot)
+                else
+                    range.ExtentIncludingLineBreak
+
+            // Check for expression replace (see vim ':help :s\=').
+            if replace.StartsWith(@"\=") then
+                let expressionText = replace.Substring(2)
+                let vim = _vimBufferData.Vim
+                match vim.TryGetVimBuffer _textView with
+                | true, vimBuffer ->
+                    let vimInterpreter = vim.GetVimInterpreter vimBuffer
+                    match vimInterpreter.EvaluateExpression expressionText with
+                    | EvaluateResult.Succeeded variableValue ->
+                        let replace = variableValue.StringValue
+                        let flags = flags ||| SubstituteFlags.LiteralReplacement
+                        x.SubstituteCore regex replace flags searchSpan replacementSpan
+                    | EvaluateResult.Failed message ->
+                        _statusUtil.OnError message
+                | _ ->
+                    _statusUtil.OnError Resources.Parser_InvalidArgument
+            else
+                x.SubstituteCore regex replace flags searchSpan replacementSpan
+
+            // Make sure to update the saved state.  Note that there are 2 patterns stored 
+            // across buffers.
+            //
+            // 1. Last substituted pattern
+            // 2. Last searched for pattern.
+            //
+            // A substitute command should update both of them 
+            _vimData.LastSubstituteData <- Some { SearchPattern = pattern; Substitute = replace; Flags = flags}
+            _vimData.LastSearchData <- SearchData(pattern, SearchPath.Forward, _globalSettings.WrapScan)
+
+    /// Convert the provided whitespace into spaces.  The conversion of 
+    /// tabs into spaces will be done based on the TabSize setting
+    member x.GetAndNormalizeLeadingBlanksToSpaces line = 
+        let text = 
+            line
+            |> SnapshotLineUtil.GetText
+            |> Seq.takeWhile CharUtil.IsWhiteSpace
+            |> List.ofSeq
+        let builder = System.Text.StringBuilder()
+        let tabSize = _localSettings.TabStop
+        for c in text do
+            match c with 
+            | ' ' -> 
+                builder.AppendChar ' '
+            | '\t' ->
+                // Insert spaces up to the next tab size modulus.  
+                let count = 
+                    let remainder = builder.Length % tabSize
+                    if remainder = 0 then tabSize else remainder
+                for i = 1 to count do
+                    builder.AppendChar ' '
+            | _ -> 
+                builder.AppendChar ' '
+        builder.ToString(), text.Length
+
+    /// Join the lines in the specified line range together. 
+    member x.Join (lineRange: SnapshotLineRange) joinKind = 
+
+        if lineRange.Count > 1 then
+
+            use edit = _textBuffer.CreateEdit()
+
+            // Get the collection of ITextSnapshotLine instances that we need to perform 
+            // the edit one.  The last line doesn't need anything done to it. 
+            let lines = lineRange.Lines |> Seq.take (lineRange.Count - 1)
+
+            match joinKind with
+            | JoinKind.KeepEmptySpaces ->
+
+                // Simplest implementation.  Just delete relevant line breaks from the 
+                // ITextBuffer
+                for line in lines do
+                    let span = Span(line.End.Position, line.LineBreakLength)
+                    edit.Delete span |> ignore
+
+            | JoinKind.RemoveEmptySpaces -> 
+
+                for line in lines do
+
+                    // Getting the next line is safe here.  By excluding the last line above we've
+                    // guaranteed there is at least one more line below us
+                    let nextLine = SnapshotUtil.GetLine lineRange.Snapshot (line.LineNumber + 1)
+
+                    let nextLineStartsWithCloseParen = SnapshotPointUtil.IsChar ')' nextLine.Start
+
+                    let replaceText =
+                        match SnapshotLineUtil.GetLastIncludedPoint line with
+                        | None ->
+                            if nextLineStartsWithCloseParen then 
+                                "" 
+                            else 
+                                " "
+                        | Some point ->
+                            let c = SnapshotPointUtil.GetChar point
+                            if CharUtil.IsBlank c || nextLineStartsWithCloseParen then
+                                // When the line ends with a blank then we don't insert any new spaces
+                                // for the EOL
+                                ""
+                            elif (c = '.' || c = '!' || c = '?') && _globalSettings.JoinSpaces then
+                                "  "
+                            else
+                                " "
+
+                    let span = Span(line.End.Position, line.LineBreakLength)
+                    edit.Replace(span, replaceText) |> ignore
+
+                    // Also need to delete any blanks at the start of the next line
+                    let blanksEnd = SnapshotLineUtil.GetFirstNonBlankOrEnd nextLine
+                    if blanksEnd <> nextLine.Start then
+                        let span = Span.FromBounds(nextLine.Start.Position, blanksEnd.Position)
+                        edit.Delete(span) |> ignore
+
+            // Now position the caret on the new snapshot
+            edit.Apply() |> ignore
+
+    // Puts the provided StringData at the given point in the ITextBuffer.  Does not attempt
+    // to move the caret as a result of this operation
+    member x.Put point stringData opKind =
+
+        match stringData with
+        | StringData.Simple str -> 
+
+            // Before inserting normalize the new lines in the string to the newline at the 
+            // put position in the buffer.  This doesn't appear to be documented anywhere but
+            // can be verified experimentally
+            let str = 
+                let newLine = x.GetNewLineText point
+                EditUtil.NormalizeNewLines str newLine
+
+            // Simple strings can go directly in at the position.  Need to adjust the text if 
+            // we are inserting at the end of the buffer
+            let text = 
+                let newLine = EditUtil.NewLine _editorOptions
+                match opKind with
+                | OperationKind.LineWise -> 
+                    if SnapshotPointUtil.IsEndPoint point && not (SnapshotPointUtil.IsStartOfLine point) then
+                        // At the end of the file without a trailing line break so we need to
+                        // manipulate the new line character a bit.
+                        // It's typically at the end of the line but at the end of the 
+                        // ITextBuffer we need it to be at the beginning since there is no newline 
+                        // to append after at the end of the buffer.  
+                        let str = EditUtil.RemoveEndingNewLine str
+                        newLine + str
+                    elif not (SnapshotPointUtil.IsStartOfLine point) then
+                        // Edit in the middle of the line.  Need to prefix the string with a newline
+                        // in order to correctly insert here.  
+                        //
+                        // This type of put will occur when a linewise register value is inserted 
+                        // from a visual mode character selection
+                        newLine + str
+                    elif not (EditUtil.EndsWithNewLine str) then
+                        // All other linewise operation should have a trailing newline to ensure a
+                        // new line is actually inserted
+                        str + newLine
+                    else
+                        str
+                | OperationKind.CharacterWise ->
+                    // Simplest insert.  No changes needed
+                    str
+
+            _textBuffer.Insert(point.Position, text) |> ignore
+
+        | StringData.Block col -> 
+
+            use edit = _textBuffer.CreateEdit()
+
+            match opKind with
+            | OperationKind.CharacterWise ->
+
+                // Collection strings are inserted at the original character
+                // position down the set of lines creating whitespace as needed
+                // to match the indent
+                let column = SnapshotColumn(point)
+                let lineNumber, columnNumber = column.LineNumber, column.ColumnNumber
+    
+                // First break the strings into the collection to edit against
+                // existing lines and those which need to create new lines at
+                // the end of the buffer
+                let originalSnapshot = point.Snapshot
+                let insertCol, appendCol = 
+                    let lastLineNumber = SnapshotUtil.GetLastLineNumber originalSnapshot
+                    let insertCount = min ((lastLineNumber - lineNumber) + 1) col.Count
+                    (Seq.take insertCount col, Seq.skip insertCount col)
+    
+                // Insert the text into each of the existing lines.
+                insertCol |> Seq.iteri (fun offset str -> 
+                    let line =
+                        lineNumber + offset
+                        |> SnapshotUtil.GetLine originalSnapshot
+                    let column = SnapshotColumn(line)
+                    let columnCount = SnapshotLineUtil.GetColumnsCount SearchPath.Forward line
+                    if columnCount < columnNumber then
+                        let prefix = String.replicate (columnNumber - columnCount) " "
+                        edit.Insert(line.End.Position, prefix + str) |> ignore
+                    else
+                        let offset = column.Add(columnNumber).Offset
+                        edit.Insert(line.Start.Position + offset, str) |> ignore)
+    
+                // Add the text to the end of the buffer.
+                if not (Seq.isEmpty appendCol) then
+                    let prefix = (EditUtil.NewLine _editorOptions) + (String.replicate columnNumber " ")
+                    let text = Seq.fold (fun text str -> text + prefix + str) "" appendCol
+                    let endPoint = SnapshotUtil.GetEndPoint originalSnapshot
+                    edit.Insert(endPoint.Position, text) |> ignore
+
+            | OperationKind.LineWise ->
+
+                // Strings are inserted line wise into the ITextBuffer.  Build up an
+                // aggregate string and insert it here
+                let text = col |> Seq.fold (fun state elem -> state + elem + (EditUtil.NewLine _editorOptions)) StringUtil.Empty
+
+                edit.Insert(point.Position, text) |> ignore
+
+            edit.Apply() |> ignore
+
+    member x.Beep() = if not _localSettings.GlobalSettings.VisualBell then _vimHost.Beep()
+
+    member x.DoWithOutlining func = 
+        match _outliningManager with
+        | None -> x.Beep()
+        | Some outliningManager -> func outliningManager
+
+    member x.CheckDirty func = 
+        if _vimHost.IsDirty _textView.TextBuffer then 
+            _statusUtil.OnError Resources.Common_NoWriteSinceLastChange
+        else
+            func()
+
+    member x.RaiseSearchResultMessage searchResult = 
+        CommonUtil.RaiseSearchResultMessage _statusUtil searchResult
+
+    /// Record last change start and end positions
+    /// (spans must be from different snapshots)
+    member x.RecordLastChange (oldSpan: SnapshotSpan) (newSpan: SnapshotSpan) =
+        Contract.Requires(oldSpan.Snapshot <> newSpan.Snapshot)
+        x.RecordLastChangeOrYank oldSpan newSpan
+
+    /// Record last yank start and end positions
+    member x.RecordLastYank span =
+        x.RecordLastChangeOrYank span span
+
+    /// Record last change or yankstart and end positions
+    /// (it is a yank if the old span and the new span are the same)
+    member x.RecordLastChangeOrYank oldSpan newSpan =
+        let startPoint = SnapshotSpanUtil.GetStartPoint newSpan
+        let endPoint = SnapshotSpanUtil.GetEndPoint newSpan
+        let endPoint =
+            match SnapshotSpanUtil.GetLastIncludedPoint newSpan with
+            | Some point ->
+                if SnapshotPointUtil.IsInsideLineBreak point then point else endPoint
+            | None ->
+                endPoint
+        _vimTextBuffer.LastChangeOrYankStart <- Some startPoint
+        _vimTextBuffer.LastChangeOrYankEnd <- Some endPoint
+        let lineRange =
+            if newSpan.Length = 0 then
+                oldSpan
+            else
+                newSpan
+            |> SnapshotLineRange.CreateForSpan
+        let lineCount = lineRange.Count
+        if lineCount >= 3 then
+            if newSpan.Length = 0 then
+                Resources.Common_LinesDeleted lineCount
+            elif oldSpan = newSpan then
+                Resources.Common_LinesYanked lineCount
+            else
+                Resources.Common_LinesChanged lineCount
+            |> _statusUtil.OnStatus
+
+    /// Undo 'count' operations in the ITextBuffer and ensure the caret is on the screen
+    /// after the undo completes
+    member x.Undo count = 
+        x.EnsureUndoHasView()
+        _undoRedoOperations.Undo count
+        x.AdjustCaretForVirtualEdit()
+        x.EnsureAtPoint x.CaretPoint ViewFlags.Standard
+
+    /// Redo 'count' operations in the ITextBuffer and ensure the caret is on the screen
+    /// after the redo completes
+    member x.Redo count = 
+        x.EnsureUndoHasView()
+        _undoRedoOperations.Redo count
+        x.AdjustCaretForVirtualEdit()
+        x.EnsureAtPoint x.CaretPoint ViewFlags.Standard
+
+    /// Restore spaces to caret, or move to start of line if 'startofline' is set
+    member x.RestoreSpacesToCaret (spacesToCaret: int) (useStartOfLine: bool) =
+        if useStartOfLine && _globalSettings.StartOfLine then
+            let point = SnapshotLineUtil.GetFirstNonBlankOrEnd x.CaretLine
+            TextViewUtil.MoveCaretToPoint _textView point
+        else
+            let virtualColumn = 
+                if _vimTextBuffer.UseVirtualSpace then
+                    VirtualSnapshotColumn.GetColumnForSpaces(x.CaretLine, spacesToCaret, _localSettings.TabStop)
+                else
+                    let column = SnapshotColumn.GetColumnForSpacesOrEnd(x.CaretLine, spacesToCaret, _localSettings.TabStop)
+                    VirtualSnapshotColumn(column)
+            x.MoveCaretToVirtualPoint virtualColumn.VirtualStartPoint ViewFlags.VirtualEdit
+            x.MaintainCaretColumn <- MaintainCaretColumn.Spaces spacesToCaret
+
+    /// Ensure the given view properties are met at the given point
+    member x.EnsureAtPoint point viewFlags = 
+        if Util.IsFlagSet viewFlags ViewFlags.TextExpanded then
+            x.EnsurePointExpanded point
+        if Util.IsFlagSet viewFlags ViewFlags.Visible then
+            x.EnsurePointVisible point
+        if Util.IsFlagSet viewFlags ViewFlags.ScrollOffset then
+            x.AdjustTextViewForScrollOffsetAtPoint point
+        if Util.IsFlagSet viewFlags ViewFlags.VirtualEdit && point.Position = x.CaretPoint.Position then
+            x.AdjustCaretForVirtualEdit()
+
+    /// Ensure the given SnapshotPoint is not in a collapsed region on the screen
+    member x.EnsurePointExpanded point = 
+        match _outliningManager with
+        | None ->
+            ()
+        | Some outliningManager -> 
+            let span = SnapshotSpan(point, 0)
+            outliningManager.ExpandAll(span, fun _ -> true) |> ignore
+
+    /// Ensure the point is on screen / visible
+    member x.EnsurePointVisible (point: SnapshotPoint) = 
+        TextViewUtil.CheckScrollToPoint _textView point
+        if point.Position = x.CaretPoint.Position then
+            TextViewUtil.EnsureCaretOnScreen _textView
+        else
+            _vimHost.EnsureVisible _textView point  
+
+    member x.GetRegisterName name =
+        match name with
+        | Some name -> name
+        | None ->
+            if Util.IsFlagSet _globalSettings.ClipboardOptions ClipboardOptions.Unnamed then
+                RegisterName.SelectionAndDrop SelectionAndDropRegister.Star
+            else
+                RegisterName.Unnamed
+
+    member x.GetRegister name = 
+        let name = x.GetRegisterName name
+        _registerMap.GetRegister name
+
+    /// Updates the given register with the specified value.  This will also update 
+    /// other registers based on the type of update that is being performed.  See 
+    /// :help registers for the full details
+    member x.SetRegisterValue (name: RegisterName option) operation (value: RegisterValue) = 
+        let name, isUnnamedOrMissing, isMissing = 
+            match name with 
+            | None -> x.GetRegisterName None, true, true
+            | Some name -> name, name = RegisterName.Unnamed, false
+
+        if name <> RegisterName.Blackhole then
+
+            _registerMap.SetRegisterValue name value
+
+            // If this is not the unnamed register then the unnamed register
+            // needs to  be updated to the value of the register we just set
+            // (or appended to).
+            if name <> RegisterName.Unnamed then
+                _registerMap.GetRegister name
+                |> (fun register -> register.RegisterValue)
+                |> _registerMap.SetRegisterValue RegisterName.Unnamed
+
+            let hasNewLine = 
+                match value.StringData with 
+                | StringData.Block col -> Seq.exists EditUtil.HasNewLine col 
+                | StringData.Simple str -> EditUtil.HasNewLine str
+
+            // Performs a numbered delete.  Shifts all of the values down and puts 
+            // the new value into register 1
+            //
+            // The documentation for registers 1-9 says this doesn't occur when a named
+            // register is used.  Actual behavior shows this is not the case.
+            let doNumberedDelete () = 
+                for i in [9;8;7;6;5;4;3;2] do
+                    let cur = RegisterNameUtil.NumberToRegister i |> Option.get 
+                    let prev = RegisterNameUtil.NumberToRegister (i - 1) |> Option.get
+                    let prevRegister = _registerMap.GetRegister prev
+                    _registerMap.SetRegisterValue cur prevRegister.RegisterValue
+
+                _registerMap.SetRegisterValue (RegisterName.Numbered NumberedRegister.Number1) value
+
+            // Update the numbered register based on the type of the operation
+            match operation with
+            | RegisterOperation.Delete ->
+                if hasNewLine then
+                    doNumberedDelete()
+                // Use small delete register unless a register was explicitly named
+                else if isMissing then
+                    _registerMap.SetRegisterValue RegisterName.SmallDelete value
+
+            | RegisterOperation.BigDelete ->
+                doNumberedDelete()
+                if not hasNewLine && name = RegisterName.Unnamed then
+                    _registerMap.SetRegisterValue RegisterName.SmallDelete value
+            | RegisterOperation.Yank ->
+                // If the register name was missing or explicitly the unnamed register then it needs 
+                // to update register 0.
+                if isUnnamedOrMissing then
+                    _registerMap.SetRegisterValue (RegisterName.Numbered NumberedRegister.Number0) value
+
+    /// Toggle the use of typing language characters for insert or search
+    /// (see vim ':help i_CTRL-^' and ':help c_CTRL-^')
+    member x.ToggleLanguage isForInsert =
+        let keyMap = _vimBufferData.Vim.KeyMap
+        let languageMappings = keyMap.GetKeyMappingsForMode KeyRemapMode.Language
+        let languageMappingsAreDefined = not languageMappings.IsEmpty
+        if isForInsert || _globalSettings.ImeSearch = -1 then
+            if languageMappingsAreDefined then
+                match _globalSettings.ImeInsert with
+                | 1 -> _globalSettings.ImeInsert <- 0
+                | _ -> _globalSettings.ImeInsert <- 1
+            else
+                match _globalSettings.ImeInsert with
+                | 2 -> _globalSettings.ImeInsert <- 0
+                | _ -> _globalSettings.ImeInsert <- 2
+        else
+            if languageMappingsAreDefined then
+                match _globalSettings.ImeSearch with
+                | 1 -> _globalSettings.ImeSearch <- 0
+                | _ -> _globalSettings.ImeSearch <- 1
+            else
+                match _globalSettings.ImeSearch with
+                | 2 -> _globalSettings.ImeSearch <- 0
+                | _ -> _globalSettings.ImeSearch <- 2
+
+    interface ICommonOperations with
+        member x.VimBufferData = _vimBufferData
+        member x.TextView = _textView 
+        member x.MaintainCaretColumn 
+            with get() = x.MaintainCaretColumn
+            and set value = x.MaintainCaretColumn <- value
+        member x.EditorOperations = _editorOperations
+        member x.EditorOptions = _editorOptions
+        member x.MousePoint = x.MousePoint
+
+        member x.AdjustTextViewForScrollOffset() = x.AdjustTextViewForScrollOffset()
+        member x.AdjustCaretForScrollOffset() = x.AdjustCaretForScrollOffset()
+        member x.AdjustCaretForVirtualEdit() = x.AdjustCaretForVirtualEdit()
+        member x.Beep() = x.Beep()
+        member x.CloseWindowUnlessDirty() = x.CloseWindowUnlessDirty()
+        member x.CreateRegisterValue point stringData operationKind = x.CreateRegisterValue point stringData operationKind
+        member x.DeleteLines startLine count registerName = x.DeleteLines startLine count registerName
+        member x.EnsureAtCaret viewFlags = x.EnsureAtPoint x.CaretPoint viewFlags
+        member x.EnsureAtPoint point viewFlags = x.EnsureAtPoint point viewFlags
+        member x.FillInVirtualSpace() = x.FillInVirtualSpace()
+        member x.FilterLines range command = x.FilterLines range command
+        member x.FormatCodeLines range = x.FormatCodeLines range
+        member x.FormatTextLines range preserveCaretPosition = x.FormatTextLines range preserveCaretPosition
+        member x.GetRegister registerName = x.GetRegister registerName
+        member x.GetNewLineText point = x.GetNewLineText point
+        member x.GetNewLineIndent contextLine newLine = x.GetNewLineIndent contextLine newLine
+        member x.GetReplaceData point = x.GetReplaceData point
+        member x.GetSpacesToCaret() = x.GetSpacesToCaret()
+        member x.GetSpacesToPoint point = x.GetSpacesToPoint point
+        member x.GetColumnForSpacesOrEnd contextLine spaces = x.GetColumnForSpacesOrEnd contextLine spaces
+        member x.GetSpacesToVirtualColumn column = x.GetSpacesToVirtualColumn column
+        member x.GetVirtualColumnForSpaces contextLine spaces = x.GetVirtualColumnForSpaces contextLine spaces
+        member x.GoToLocalDeclaration() = x.GoToLocalDeclaration()
+        member x.GoToGlobalDeclaration() = x.GoToGlobalDeclaration()
+        member x.GoToFile() = x.GoToFile()
+        member x.GoToFile name = x.GoToFile name
+        member x.GoToFileInNewWindow() = x.GoToFileInNewWindow()
+        member x.GoToFileInNewWindow name = x.GoToFileInNewWindow name
+        member x.GoToDefinition() = x.GoToDefinition()
+        member x.GoToNextTab direction count = x.GoToNextTab direction count
+        member x.GoToTab index = x.GoToTab index
+        member x.Join range kind = x.Join range kind
+        member x.MoveCaret caretMovement = x.MoveCaret caretMovement
+        member x.MoveCaretWithArrow caretMovement = x.MoveCaretWithArrow caretMovement
+        member x.MoveCaretToColumn column viewFlags =  x.MoveCaretToColumn column viewFlags
+        member x.MoveCaretToVirtualColumn column viewFlags =  x.MoveCaretToVirtualColumn column viewFlags
+        member x.MoveCaretToPoint point viewFlags =  x.MoveCaretToPoint point viewFlags
+        member x.MoveCaretToVirtualPoint point viewFlags =  x.MoveCaretToVirtualPoint point viewFlags
+        member x.MoveCaretToMotionResult data = x.MoveCaretToMotionResult data
+        member x.NavigateToPoint point = x.NavigateToPoint point
+        member x.NormalizeBlanks text spacesToColumn = x.NormalizeBlanks text spacesToColumn
+        member x.NormalizeBlanksAtColumn text column = x.NormalizeBlanksAtColumn text column
+        member x.NormalizeBlanksForNewTabStop text spacesToColumn tabStop = x.NormalizeBlanksForNewTabStop text spacesToColumn tabStop
+        member x.NormalizeBlanksToSpaces text spacesToColumn = x.NormalizeBlanksToSpaces text spacesToColumn
+        member x.Put point stringData opKind = x.Put point stringData opKind
+        member x.RaiseSearchResultMessage searchResult = x.RaiseSearchResultMessage searchResult
+        member x.RecordLastChange oldSpan newSpan = x.RecordLastChange oldSpan newSpan
+        member x.RecordLastYank span = x.RecordLastYank span
+        member x.Redo count = x.Redo count
+        member x.RestoreSpacesToCaret spacesToCaret useStartOfLine = x.RestoreSpacesToCaret spacesToCaret useStartOfLine
+        member x.SetRegisterValue name operation value = x.SetRegisterValue name operation value
+        member x.ScrollLines dir count = x.ScrollLines dir count
+        member x.ShiftLineBlockLeft col multiplier = x.ShiftLineBlockLeft col multiplier
+        member x.ShiftLineBlockRight col multiplier = x.ShiftLineBlockRight col multiplier
+        member x.ShiftLineRangeLeft range multiplier = x.ShiftLineRangeLeft range multiplier
+        member x.ShiftLineRangeRight range multiplier = x.ShiftLineRangeRight range multiplier
+        member x.SortLines range reverseOrder flags pattern = x.SortLines range reverseOrder flags pattern
+        member x.Substitute pattern replace range flags = x.Substitute pattern replace range flags
+        member x.ToggleLanguage isForInsert = x.ToggleLanguage isForInsert
+        member x.Undo count = x.Undo count
+
+[<Export(typeof<ICommonOperationsFactory>)>]
+type CommonOperationsFactory
+    [<ImportingConstructor>]
+    (
+        _editorOperationsFactoryService: IEditorOperationsFactoryService,
+        _outliningManagerService: IOutliningManagerService,
+        _undoManagerProvider: ITextBufferUndoManagerProvider,
+        _mouseDevice: IMouseDevice
+    ) = 
+
+    /// Use an object instance as a key.  Makes it harder for components to ignore this
+    /// service and instead manually query by a predefined key
+    let _key = System.Object()
+
+    /// Create an ICommonOperations instance for the given VimBufferData
+    member x.CreateCommonOperations (vimBufferData: IVimBufferData) =
+        let textView = vimBufferData.TextView
+        let editorOperations = _editorOperationsFactoryService.GetEditorOperations(textView)
+
+        let outlining = 
+            // This will return null in ITextBuffer instances where there is no IOutliningManager such
+            // as TFS annotated buffers.
+            let ret = _outliningManagerService.GetOutliningManager(textView)
+            if ret = null then None else Some ret
+
+        CommonOperations(vimBufferData, editorOperations, outlining, _mouseDevice) :> ICommonOperations
+
+    /// Get or create the ICommonOperations for the given buffer
+    member x.GetCommonOperations (bufferData: IVimBufferData) = 
+        let properties = bufferData.TextView.Properties
+        properties.GetOrCreateSingletonProperty(_key, (fun () -> x.CreateCommonOperations bufferData))
+
+    interface ICommonOperationsFactory with
+        member x.GetCommonOperations bufferData = x.GetCommonOperations bufferData