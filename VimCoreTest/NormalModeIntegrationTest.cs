﻿using Microsoft.VisualStudio.Text;
using Microsoft.VisualStudio.Text.Editor;
using NUnit.Framework;
using Vim;
using Vim.UnitTest;

namespace VimCore.UnitTest
{
    [TestFixture]
    public class NormalModeIntegrationTest
    {
        private IVimBuffer _buffer;
        private IWpfTextView _textView;

        public void CreateBuffer(params string[] lines)
        {
            var tuple = EditorUtil.CreateViewAndOperations(lines);
            _textView = tuple.Item1;
            var service = EditorUtil.FactoryService;
            _buffer = service.vim.CreateBuffer(_textView);
        }

        [TearDown]
        public void TearDown()
        {
            EditorUtil.FactoryService.vim.KeyMap.ClearAll();
            _buffer.Close();
        }

        [Test]
        public void dd_OnLastLine()
        {
            CreateBuffer("foo", "bar");
            _textView.MoveCaretTo(_textView.GetLine(1).Start);
            _buffer.Process("dd");
            Assert.AreEqual("foo", _textView.TextSnapshot.GetText());
            Assert.AreEqual(1, _textView.TextSnapshot.LineCount);
        }

        [Test]
        public void dot_Repeated1()
        {
            CreateBuffer("the fox chased the bird");
            _buffer.Process("dw");
            Assert.AreEqual("fox chased the bird", _textView.TextSnapshot.GetText());
            _buffer.Process(".");
            Assert.AreEqual("chased the bird", _textView.TextSnapshot.GetText());
            _buffer.Process(".");
            Assert.AreEqual("the bird", _textView.TextSnapshot.GetText());
        }

        [Test]
        public void dot_LinkedTextChange1()
        {
            CreateBuffer("the fox chased the bird");
            _buffer.Process("cw");
            _buffer.TextBuffer.Insert(0, "hey ");
            _buffer.Process(KeyInputUtil.EscapeKey);
            _textView.MoveCaretTo(4);
            _buffer.Process(KeyInputUtil.CharToKeyInput('.'));
            Assert.AreEqual("hey hey fox chased the bird", _textView.TextSnapshot.GetText());
        }

        [Test]
        public void dot_LinkedTextChange2()
        {
            CreateBuffer("the fox chased the bird");
            _buffer.Process("cw");
            _buffer.TextBuffer.Insert(0, "hey");
            _buffer.Process(KeyInputUtil.EscapeKey);
            _textView.MoveCaretTo(4);
            _buffer.Process(KeyInputUtil.CharToKeyInput('.'));
            Assert.AreEqual("hey hey chased the bird", _textView.TextSnapshot.GetText());
        }

        [Test]
        public void dot_LinkedTextChange3()
        {
            CreateBuffer("the fox chased the bird");
            _buffer.Process("cw");
            _buffer.TextBuffer.Insert(0, "hey");
            _buffer.Process(KeyInputUtil.EscapeKey);
            _textView.MoveCaretTo(4);
            _buffer.Process(KeyInputUtil.CharToKeyInput('.'));
            _buffer.Process(KeyInputUtil.CharToKeyInput('.'));
            Assert.AreEqual("hey hehey chased the bird", _textView.TextSnapshot.GetText());
        }

        [Test]
        [Description("See issue 288")]
        public void dj_1()
        {
            CreateBuffer("abc", "def", "ghi", "jkl");
            _buffer.Process("dj");
            Assert.AreEqual("ghi", _textView.GetLine(0).GetText());
            Assert.AreEqual("jkl", _textView.GetLine(1).GetText());
        }

        [Test]
        [Description("A d with Enter should delete the line break")]
        public void Issue317_1()
        {
            CreateBuffer("dog", "cat", "jazz", "band");
            _buffer.Process("2d", enter: true);
            Assert.AreEqual("band", _textView.GetLine(0).GetText());
        }

        [Test]
        [Description("Verify the contents after with a paste")]
        public void Issue317_2()
        {
            CreateBuffer("dog", "cat", "jazz", "band");
            _buffer.Process("2d", enter: true);
            _buffer.Process("p");
            Assert.AreEqual("band", _textView.GetLine(0).GetText());
            Assert.AreEqual("dog", _textView.GetLine(1).GetText());
            Assert.AreEqual("cat", _textView.GetLine(2).GetText());
            Assert.AreEqual("jazz", _textView.GetLine(3).GetText());
        }

        [Test]
        [Description("Plain old Enter should just move the cursor one line")]
        public void Issue317_3()
        {
            CreateBuffer("dog", "cat", "jazz", "band");
            _buffer.Process(KeyInputUtil.EnterKey);
            Assert.AreEqual(_textView.GetLine(1).Start, _textView.GetCaretPoint());
        }

        [Test]
        [Description("[[ motion should put the caret on the target character")]
        public void SectionMotion1()
        {
            CreateBuffer("hello", "{world");
            _buffer.Process("]]");
            Assert.AreEqual(_textView.GetLine(1).Start, _textView.GetCaretPoint());
        }

        [Test]
        [Description("[[ motion should put the caret on the target character")]
        public void SectionMotion2()
        {
            CreateBuffer("hello", "\fworld");
            _buffer.Process("]]");
            Assert.AreEqual(_textView.GetLine(1).Start, _textView.GetCaretPoint());
        }

        [Test]
        public void SectionMotion3()
        {
            CreateBuffer("foo", "{", "bar");
            _textView.MoveCaretTo(_textView.GetLine(2).End);
            _buffer.Process("[[");
            Assert.AreEqual(_textView.GetLine(1).Start, _textView.GetCaretPoint());
        }

        [Test]
        public void SectionMotion4()
        {
            CreateBuffer("foo", "{", "bar", "baz");
            _textView.MoveCaretTo(_textView.GetLine(3).End);
            _buffer.Process("[[");
            Assert.AreEqual(_textView.GetLine(1).Start, _textView.GetCaretPoint());
        }

        [Test]
        public void SectionMotion5()
        {
            CreateBuffer("foo", "{", "bar", "baz", "jazz");
            _textView.MoveCaretTo(_textView.GetLine(4).Start);
            _buffer.Process("[[");
            Assert.AreEqual(_textView.GetLine(1).Start, _textView.GetCaretPoint());
        }

        [Test]
        public void ParagraphMotion1()
        {
            CreateBuffer("foo", "{", "bar", "baz", "jazz");
            _textView.MoveCaretTo(_textView.TextSnapshot.GetEndPoint());
            _buffer.Process("{{");
        }

        [Test]
        public void RepeatLastSearch1()
        {
            CreateBuffer("random text", "pig dog cat", "pig dog cat", "pig dog cat");
            _buffer.Process("/pig", enter: true);
            Assert.AreEqual(_textView.GetLine(1).Start, _textView.GetCaretPoint());
            _textView.MoveCaretTo(0);
            _buffer.Process('n');
            Assert.AreEqual(_textView.GetLine(1).Start, _textView.GetCaretPoint());
        }

        [Test]
        public void RepeatLastSearch2()
        {
            CreateBuffer("random text", "pig dog cat", "pig dog cat", "pig dog cat");
            _buffer.Process("/pig", enter: true);
            Assert.AreEqual(_textView.GetLine(1).Start, _textView.GetCaretPoint());
            _buffer.Process('n');
            Assert.AreEqual(_textView.GetLine(2).Start, _textView.GetCaretPoint());
        }

        [Test]
        public void RepeatLastSearch3()
        {
            CreateBuffer("random text", "pig dog cat", "random text", "pig dog cat", "pig dog cat");
            _buffer.Process("/pig", enter: true);
            Assert.AreEqual(_textView.GetLine(1).Start, _textView.GetCaretPoint());
            _textView.MoveCaretTo(_textView.GetLine(2).Start);
            _buffer.Process('N');
            Assert.AreEqual(_textView.GetLine(1).Start, _textView.GetCaretPoint());
        }

        [Test]
        [Description("With no virtual edit the cursor should move backwards after x")]
        public void CursorPositionWith_x_1()
        {
            CreateBuffer("test");
            _buffer.Settings.GlobalSettings.VirtualEdit = string.Empty;
            _textView.MoveCaretTo(3);
            _buffer.Process('x');
            Assert.AreEqual("tes", _textView.GetLineRange(0).GetText());
            Assert.AreEqual(2, _textView.GetCaretPoint().Position);
        }

        [Test]
        [Description("With virtual edit the cursor should not move and stay at the end of the line")]
        public void CursorPositionWith_x_2()
        {
            CreateBuffer("test", "bar");
            _buffer.Settings.GlobalSettings.VirtualEdit = "onemore";
            _textView.MoveCaretTo(3);
            _buffer.Process('x');
            Assert.AreEqual("tes", _textView.GetLineRange(0).GetText());
            Assert.AreEqual(3, _textView.GetCaretPoint().Position);
        }

        [Test]
        [Description("Caret position should remain the same in the middle of a word")]
        public void CursorPositionWith_x_3()
        {
            CreateBuffer("test", "bar");
            _buffer.Settings.GlobalSettings.VirtualEdit = string.Empty;
            _textView.MoveCaretTo(1);
            _buffer.Process('x');
            Assert.AreEqual("tst", _textView.GetLineRange(0).GetText());
            Assert.AreEqual(1, _textView.GetCaretPoint().Position);
        }

        [Test]
        public void RepeatCommand_DeleteWord1()
        {
            CreateBuffer("the cat jumped over the dog");
            _buffer.Process("dw");
            _buffer.Process(".");
            Assert.AreEqual("jumped over the dog", _textView.GetLine(0).GetText());
        }

        [Test]
        [Description("Make sure that movement doesn't reset the last edit command")]
        public void RepeatCommand_DeleteWord2()
        {
            CreateBuffer("the cat jumped over the dog");
            _buffer.Process("dw");
            _buffer.Process(VimKey.Right);
            _buffer.Process(VimKey.Left);
            _buffer.Process(".");
            Assert.AreEqual("jumped over the dog", _textView.GetLine(0).GetText());
        }

        [Test]
        [Description("Delete word with a count")]
        public void RepeatCommand_DeleteWord3()
        {
            CreateBuffer("the cat jumped over the dog");
            _buffer.Process("2dw");
            _buffer.Process(".");
            Assert.AreEqual("the dog", _textView.GetLine(0).GetText());
        }

        [Test]
        public void RepeatCommand_DeleteLine1()
        {
            CreateBuffer("bear", "dog", "cat", "zebra", "fox", "jazz");
            _buffer.Process("dd");
            _buffer.Process(".");
            Assert.AreEqual("cat", _textView.GetLine(0).GetText());
        }

        [Test]
        public void RepeatCommand_DeleteLine2()
        {
            CreateBuffer("bear", "dog", "cat", "zebra", "fox", "jazz");
            _buffer.Process("2dd");
            _buffer.Process(".");
            Assert.AreEqual("fox", _textView.GetLine(0).GetText());
        }

        [Test]
        public void RepeatCommand_ShiftLeft1()
        {
            CreateBuffer("    bear", "    dog", "    cat", "    zebra", "    fox", "    jazz");
            _buffer.Settings.GlobalSettings.ShiftWidth = 1;
            _buffer.Process("<<");
            _buffer.Process(".");
            Assert.AreEqual("  bear", _textView.GetLine(0).GetText());
        }

        [Test]
        public void RepeatCommand_ShiftLeft2()
        {
            CreateBuffer("    bear", "    dog", "    cat", "    zebra", "    fox", "    jazz");
            _buffer.Settings.GlobalSettings.ShiftWidth = 1;
            _buffer.Process("2<<");
            _buffer.Process(".");
            Assert.AreEqual("  bear", _textView.GetLine(0).GetText());
            Assert.AreEqual("  dog", _textView.GetLine(1).GetText());
        }

        [Test]
        public void RepeatCommand_ShiftRight1()
        {
            CreateBuffer("bear", "dog", "cat", "zebra", "fox", "jazz");
            _buffer.Settings.GlobalSettings.ShiftWidth = 1;
            _buffer.Process(">>");
            _buffer.Process(".");
            Assert.AreEqual("  bear", _textView.GetLine(0).GetText());
        }

        [Test]
        public void RepeatCommand_ShiftRight2()
        {
            CreateBuffer("bear", "dog", "cat", "zebra", "fox", "jazz");
            _buffer.Settings.GlobalSettings.ShiftWidth = 1;
            _buffer.Process("2>>");
            _buffer.Process(".");
            Assert.AreEqual("  bear", _textView.GetLine(0).GetText());
            Assert.AreEqual("  dog", _textView.GetLine(1).GetText());
        }

        [Test]
        public void RepeatCommand_DeleteChar1()
        {
            CreateBuffer("longer");
            _buffer.Process("x");
            _buffer.Process(".");
            Assert.AreEqual("nger", _textView.GetLine(0).GetText());
        }

        [Test]
        public void RepeatCommand_DeleteChar2()
        {
            CreateBuffer("longer");
            _buffer.Process("2x");
            _buffer.Process(".");
            Assert.AreEqual("er", _textView.GetLine(0).GetText());
        }

        [Test]
        [Description("After a search operation")]
        public void RepeatCommand_DeleteChar3()
        {
            CreateBuffer("bear", "dog", "cat", "zebra", "fox", "jazz");
            _buffer.Process("/e", enter: true);
            _buffer.Process("x");
            _buffer.Process("n");
            _buffer.Process(".");
            Assert.AreEqual("bar", _textView.GetLine(0).GetText());
            Assert.AreEqual("zbra", _textView.GetLine(3).GetText());
        }

        [Test]
        public void RepeatCommand_Put1()
        {
            CreateBuffer("cat");
            _buffer.RegisterMap.GetRegister(RegisterName.Unnamed).UpdateValue("lo");
            _buffer.Process("p");
            _buffer.Process(".");
            Assert.AreEqual("cloloat", _textView.GetLine(0).GetText());
        }

        [Test]
        public void RepeatCommand_Put2()
        {
            CreateBuffer("cat");
            _buffer.RegisterMap.GetRegister(RegisterName.Unnamed).UpdateValue("lo");
            _buffer.Process("2p");
            _buffer.Process(".");
            Assert.AreEqual("clolololoat", _textView.GetLine(0).GetText());
        }

        [Test]
        public void RepeatCommand_JoinLines1()
        {
            CreateBuffer("bear", "dog", "cat", "zebra", "fox", "jazz");
            _buffer.Process("J");
            _buffer.Process(".");
            Assert.AreEqual("bear dog cat", _textView.GetLine(0).GetText());
        }

        [Test]
        public void RepeatCommand_Change1()
        {
            CreateBuffer("bear", "dog", "cat", "zebra", "fox", "jazz");
            _buffer.Process("cl");
            _buffer.TextBuffer.Delete(new Span(_textView.GetCaretPoint(), 1));
            _buffer.Process(KeyInputUtil.EscapeKey);
            _buffer.Process(VimKey.Down);
            _buffer.Process(".");
            Assert.AreEqual("ar", _textView.GetLine(0).GetText());
            Assert.AreEqual("g", _textView.GetLine(1).GetText());
        }

        [Test]
        public void RepeatCommand_Change2()
        {
            CreateBuffer("bear", "dog", "cat", "zebra", "fox", "jazz");
            _buffer.Process("cl");
            _buffer.TextBuffer.Insert(0, "u");
            _buffer.Process(KeyInputUtil.EscapeKey);
            _buffer.Process(VimKey.Down);
            _buffer.Process(".");
            Assert.AreEqual("uear", _textView.GetLine(0).GetText());
            Assert.AreEqual("uog", _textView.GetLine(1).GetText());
        }

        [Test]
        public void RepeatCommand_Substitute1()
        {
            CreateBuffer("bear", "dog", "cat", "zebra", "fox", "jazz");
            _buffer.Process("s");
            _buffer.TextBuffer.Insert(0, "u");
            _buffer.Process(KeyInputUtil.EscapeKey);
            _buffer.Process(VimKey.Down);
            _buffer.Process(".");
            Assert.AreEqual("uear", _textView.GetLine(0).GetText());
            Assert.AreEqual("uog", _textView.GetLine(1).GetText());
        }

        [Test]
        public void RepeatCommand_Substitute2()
        {
            CreateBuffer("bear", "dog", "cat", "zebra", "fox", "jazz");
            _buffer.Process("s");
            _buffer.TextBuffer.Insert(0, "u");
            _buffer.Process(KeyInputUtil.EscapeKey);
            _buffer.Process(VimKey.Down);
            _buffer.Process("2.");
            Assert.AreEqual("uear", _textView.GetLine(0).GetText());
            Assert.AreEqual("ug", _textView.GetLine(1).GetText());
        }

        [Test]
        public void RepeatCommand_TextInsert1()
        {
            CreateBuffer("bear", "dog", "cat", "zebra", "fox", "jazz");
            _buffer.Process("i");
            _buffer.TextBuffer.Insert(0, "abc");
            _buffer.Process(KeyInputUtil.EscapeKey);
            Assert.AreEqual(2, _textView.GetCaretPoint().Position);
            _buffer.Process(".");
            Assert.AreEqual("ababccbear", _textView.GetLine(0).GetText());
        }

        [Test]
        public void RepeatCommand_TextInsert2()
        {
            CreateBuffer("bear", "dog", "cat", "zebra", "fox", "jazz");
            _buffer.Process("i");
            _buffer.TextBuffer.Insert(0, "abc");
            _buffer.Process(KeyInputUtil.EscapeKey);
            _textView.MoveCaretTo(0);
            _buffer.Process(".");
            Assert.AreEqual("abcabcbear", _textView.GetLine(0).GetText());
            Assert.AreEqual(2, _textView.GetCaretPoint().Position);
        }

        [Test]
        public void RepeatCommand_TextInsert3()
        {
            CreateBuffer("bear", "dog", "cat", "zebra", "fox", "jazz");
            _buffer.Process("i");
            _buffer.TextBuffer.Insert(0, "abc");
            _buffer.Process(KeyInputUtil.EscapeKey);
            _textView.MoveCaretTo(0);
            _buffer.Process(".");
            _buffer.Process(".");
            Assert.AreEqual("ababccabcbear", _textView.GetLine(0).GetText());
        }

        [Test]
        [Description("The first repeat of I should go to the first non-blank")]
        public void RepeatCommand_CapitalI1()
        {
            CreateBuffer("bear", "dog", "cat", "zebra", "fox", "jazz");
            _buffer.Process("I");
            _buffer.TextBuffer.Insert(0, "abc");
            _buffer.Process(KeyInputUtil.EscapeKey);
            _textView.MoveCaretTo(_textView.GetLine(1).Start.Add(2));
            _buffer.Process(".");
            Assert.AreEqual("abcdog", _textView.GetLine(1).GetText());
            Assert.AreEqual(_textView.GetLine(1).Start.Add(2), _textView.GetCaretPoint());
        }

        [Test]
        [Description("The first repeat of I should go to the first non-blank")]
        public void RepeatCommand_CapitalI2()
        {
            CreateBuffer("bear", "  dog", "cat", "zebra", "fox", "jazz");
            _buffer.Process("I");
            _buffer.TextBuffer.Insert(0, "abc");
            _buffer.Process(KeyInputUtil.EscapeKey);
            _textView.MoveCaretTo(_textView.GetLine(1).Start.Add(2));
            _buffer.Process(".");
            Assert.AreEqual("  abcdog", _textView.GetLine(1).GetText());
            Assert.AreEqual(_textView.GetLine(1).Start.Add(4), _textView.GetCaretPoint());
        }

        [Test]
        public void Repeat_DeleteWithIncrementalSearch()
        {
            CreateBuffer("dog cat bear tree");
            _buffer.Process("d/a", enter: true);
            _buffer.Process('.');
            Assert.AreEqual("ar tree", _textView.GetLine(0).GetText());
        }

        [Test]
        public void Map_ToCharDoesNotUseMap()
        {
            CreateBuffer("bear; again: dog");
            _buffer.Process(":map ; :", enter: true);
            _buffer.Process("dt;");
            Assert.AreEqual("; again: dog", _textView.GetLine(0).GetText());
        }

        [Test]
        public void Map_AlphaToRightMotion()
        {
            CreateBuffer("dog");
            _buffer.Process(":map a l", enter: true);
            _buffer.Process("aa");
            Assert.AreEqual(2, _textView.GetCaretPoint().Position);
        }

        [Test]
        public void Map_OperatorPendingWithAmbiguousCommandPrefix()
        {
            CreateBuffer("dog chases the ball");
            _buffer.Process(":map a w", enter: true);
            _buffer.Process("da");
            Assert.AreEqual("chases the ball", _textView.GetLine(0).GetText());
        }

        [Test]
        public void Map_ReplaceDoesntUseNormalMap()
        {
            CreateBuffer("dog");
            _buffer.Process(":map f g", enter: true);
            _buffer.Process("rf");
            Assert.AreEqual("fog", _textView.GetLine(0).GetText());
        }

        [Test]
        public void Map_IncrementalSearchUsesCommandMap()
        {
            CreateBuffer("dog");
            _buffer.Process(":cmap a o", enter: true);
            _buffer.Process("/a", enter: true);
            Assert.AreEqual(1, _textView.GetCaretPoint().Position);
        }

        [Test]
        public void Map_ReverseIncrementalSearchUsesCommandMap()
        {
            CreateBuffer("dog");
            _textView.MoveCaretTo(_textView.TextSnapshot.GetEndPoint());
            _buffer.Process(":cmap a o", enter: true);
            _buffer.Process("?a", enter: true);
            Assert.AreEqual(1, _textView.GetCaretPoint().Position);
        }

        [Test]
<<<<<<< HEAD
        public void MoveEndOfWord_SeveralLines()
        {
            CreateBuffer("the dog kicked the", "ball. The end. Bear");
            for (var i = 0; i < 10; i++)
            {
                _buffer.Process("e");
            }
            Assert.AreEqual(_textView.GetLine(1).End.Subtract(1), _textView.GetCaretPoint());
=======
        public void Handle_cc_AutoIndentShouldPreserveOnSingle()
        {
            CreateBuffer("  dog", "  cat", "  tree");
            _buffer.Settings.AutoIndent = true;
            _buffer.Process("cc", enter: true);
            Assert.AreEqual(ModeKind.Insert, _buffer.ModeKind);
            Assert.AreEqual(2, _textView.GetCaretPoint().Position);
            Assert.AreEqual("  ", _textView.GetLine(0).GetText());
        }

        [Test]
        public void Handle_cc_NoAutoIndentShouldRemoveAllOnSingle()
        {
            CreateBuffer("  dog", "  cat");
            _buffer.Settings.AutoIndent = false;
            _buffer.Process("cc", enter: true);
            Assert.AreEqual(ModeKind.Insert, _buffer.ModeKind);
            Assert.AreEqual(0, _textView.GetCaretPoint().Position);
            Assert.AreEqual("", _textView.GetLine(0).GetText());
        }

        [Test]
        public void Handle_cc_AutoIndentShouldPreserveOnMultiple()
        {
            CreateBuffer("  dog", "  cat", "  tree");
            _buffer.Settings.AutoIndent = true;
            _buffer.Process("2cc", enter: true);
            Assert.AreEqual(ModeKind.Insert, _buffer.ModeKind);
            Assert.AreEqual(2, _textView.GetCaretPoint().Position);
            Assert.AreEqual("  ", _textView.GetLine(0).GetText());
            Assert.AreEqual("  tree", _textView.GetLine(1).GetText());
        }

        [Test]
        public void Handle_cc_AutoIndentShouldPreserveFirstOneOnMultiple()
        {
            CreateBuffer("    dog", "  cat", "  tree");
            _buffer.Settings.AutoIndent = true;
            _buffer.Process("2cc", enter: true);
            Assert.AreEqual(ModeKind.Insert, _buffer.ModeKind);
            Assert.AreEqual(4, _textView.GetCaretPoint().Position);
            Assert.AreEqual("    ", _textView.GetLine(0).GetText());
            Assert.AreEqual("  tree", _textView.GetLine(1).GetText());
        }

        [Test]
        public void Handle_cc_NoAutoIndentShouldRemoveAllOnMultiple()
        {
            CreateBuffer("  dog", "  cat", "  tree");
            _buffer.Settings.AutoIndent = false;
            _buffer.Process("2cc", enter: true);
            Assert.AreEqual(ModeKind.Insert, _buffer.ModeKind);
            Assert.AreEqual(0, _textView.GetCaretPoint().Position);
            Assert.AreEqual("", _textView.GetLine(0).GetText());
            Assert.AreEqual("  tree", _textView.GetLine(1).GetText());
        }

        [Test]
        public void Handle_cb_DeleteWhitespaceAtEndOfSpan()
        {
            CreateBuffer("public static void Main");
            _textView.MoveCaretTo(19);
            _buffer.Process("cb");
            Assert.AreEqual(ModeKind.Insert, _buffer.ModeKind);
            Assert.AreEqual("public static Main", _textView.GetLine(0).GetText());
            Assert.AreEqual(14, _textView.GetCaretPoint().Position);
        }

        [Test]
        public void Handle_p_LineWiseSimpleString()
        {
            CreateBuffer("dog", "cat", "bear", "tree");
            _buffer.RegisterMap.GetRegister(RegisterName.Unnamed).UpdateValue("pig\n", OperationKind.LineWise);
            _buffer.Process("p");
            Assert.AreEqual("dog", _textView.GetLine(0).GetText());
            Assert.AreEqual("pig", _textView.GetLine(1).GetText());
            Assert.AreEqual(_textView.GetCaretPoint(), _textView.GetLine(1).Start);
        }

        [Test]
        public void Handle_p_LineWiseSimpleStringThatHasIndent()
        {
            CreateBuffer("dog", "cat", "bear", "tree");
            _buffer.RegisterMap.GetRegister(RegisterName.Unnamed).UpdateValue("  pig\n", OperationKind.LineWise);
            _buffer.Process("p");
            Assert.AreEqual("dog", _textView.GetLine(0).GetText());
            Assert.AreEqual("  pig", _textView.GetLine(1).GetText());
            Assert.AreEqual(_textView.GetCaretPoint(), _textView.GetLine(1).Start.Add(2));
        }

        [Test]
        public void Handle_p_CharacterWiseSimpleString()
        {
            CreateBuffer("dog", "cat", "bear", "tree");
            _buffer.RegisterMap.GetRegister(RegisterName.Unnamed).UpdateValue("pig", OperationKind.CharacterWise);
            _buffer.Process("p");
            Assert.AreEqual("dpigog", _textView.GetLine(0).GetText());
            Assert.AreEqual(_textView.GetCaretPoint(), _textView.GetLine(0).Start.Add(3));
        }

        [Test]
        public void Handle_p_CharacterWiseBlockStringOnExistingLines()
        {
            CreateBuffer("dog", "cat", "bear", "tree");
            _buffer.RegisterMap.GetRegister(RegisterName.Unnamed).UpdateBlockValues("a", "b", "c");
            _buffer.Process("p");
            Assert.AreEqual("daog", _textView.GetLine(0).GetText());
            Assert.AreEqual("cbat", _textView.GetLine(1).GetText());
            Assert.AreEqual("bcear", _textView.GetLine(2).GetText());
            Assert.AreEqual(_textView.GetCaretPoint(), _textView.GetLine(0).Start.Add(1));
        }

        [Test]
        public void Handle_p_CharacterWiseBlockStringOnNewLines()
        {
            CreateBuffer("dog");
            _textView.MoveCaretTo(1);
            _buffer.RegisterMap.GetRegister(RegisterName.Unnamed).UpdateBlockValues("a", "b", "c");
            _buffer.Process("p");
            Assert.AreEqual("doag", _textView.GetLine(0).GetText());
            Assert.AreEqual("  b", _textView.GetLine(1).GetText());
            Assert.AreEqual("  c", _textView.GetLine(2).GetText());
            Assert.AreEqual(_textView.GetCaretPoint(), _textView.GetLine(0).Start.Add(2));
        }

        [Test]
        public void Handle_P_LineWiseSimpleStringStartOfBuffer()
        {
            CreateBuffer("dog", "cat", "bear", "tree");
            _buffer.RegisterMap.GetRegister(RegisterName.Unnamed).UpdateValue("pig\n", OperationKind.LineWise);
            _buffer.Process("P");
            Assert.AreEqual("pig", _textView.GetLine(0).GetText());
            Assert.AreEqual("dog", _textView.GetLine(1).GetText());
            Assert.AreEqual(_textView.GetCaretPoint(), _textView.GetLine(0).Start);
        }

        [Test]
        public void Handle_P_LineWiseSimpleStringThatHasIndentStartOfBuffer()
        {
            CreateBuffer("dog", "cat", "bear", "tree");
            _buffer.RegisterMap.GetRegister(RegisterName.Unnamed).UpdateValue("  pig\n", OperationKind.LineWise);
            _buffer.Process("P");
            Assert.AreEqual("  pig", _textView.GetLine(0).GetText());
            Assert.AreEqual("dog", _textView.GetLine(1).GetText());
            Assert.AreEqual(_textView.GetCaretPoint(), _textView.GetLine(0).Start.Add(2));
        }

        [Test]
        public void Handle_P_CharacterWiseBlockStringOnExistingLines()
        {
            CreateBuffer("dog", "cat", "bear", "tree");
            _buffer.RegisterMap.GetRegister(RegisterName.Unnamed).UpdateBlockValues("a", "b", "c");
            _buffer.Process("P");
            Assert.AreEqual("adog", _textView.GetLine(0).GetText());
            Assert.AreEqual("bcat", _textView.GetLine(1).GetText());
            Assert.AreEqual("cbear", _textView.GetLine(2).GetText());
            Assert.AreEqual(_textView.GetCaretPoint(), _textView.GetLine(0).Start);
        }

        [Test]
        public void IncrementalSearch_VeryNoMagic()
        {
            CreateBuffer("dog", "cat");
            _buffer.Process(@"/\Vog", enter: true);
            Assert.AreEqual(1, _textView.GetCaretPoint().Position);
        }

        [Test]
        public void IncrementalSearch_CaseSensitive()
        {
            CreateBuffer("dogDOG", "cat");
            _buffer.Process(@"/\COG", enter: true);
            Assert.AreEqual(4, _textView.GetCaretPoint().Position);
        }

        [Test]
        public void IncrementalSearch_HandlesEscape()
        {
            CreateBuffer("dog");
            _buffer.Process("/do");
            _buffer.Process(KeyInputUtil.EscapeKey);
            Assert.AreEqual(0, _textView.GetCaretPoint().Position);
        }

        [Test]
        public void IncrementalSearch_HandlesEscapeInOperator()
        {
            CreateBuffer("dog");
            _buffer.Process("d/do");
            _buffer.Process(KeyInputUtil.EscapeKey);
            Assert.AreEqual(0, _textView.GetCaretPoint().Position);
        }

        [Test]
        public void IncrementalSearch_UsedAsOperatorMotion()
        {
            CreateBuffer("dog cat tree");
            _buffer.Process("d/cat", enter: true);
            Assert.AreEqual("cat tree", _textView.GetLine(0).GetText());
            Assert.AreEqual(0, _textView.GetCaretPoint().Position);
        }

        [Test]
        public void IncrementalSearch_DontMoveCaretDuringSearch()
        {
            CreateBuffer("dog cat tree");
            _buffer.Process("/cat");
            Assert.AreEqual(0, _textView.GetCaretPoint().Position);
        }

        [Test]
        public void IncrementalSearch_MoveCaretAfterEnter()
        {
            CreateBuffer("dog cat tree");
            _buffer.Process("/cat", enter: true);
            Assert.AreEqual(4, _textView.GetCaretPoint().Position);
>>>>>>> 47b5bf90
        }
    }
}
<|MERGE_RESOLUTION|>--- conflicted
+++ resolved
@@ -1,814 +1,814 @@
-﻿using Microsoft.VisualStudio.Text;
-using Microsoft.VisualStudio.Text.Editor;
-using NUnit.Framework;
-using Vim;
-using Vim.UnitTest;
-
-namespace VimCore.UnitTest
-{
-    [TestFixture]
-    public class NormalModeIntegrationTest
-    {
-        private IVimBuffer _buffer;
-        private IWpfTextView _textView;
-
-        public void CreateBuffer(params string[] lines)
-        {
-            var tuple = EditorUtil.CreateViewAndOperations(lines);
-            _textView = tuple.Item1;
-            var service = EditorUtil.FactoryService;
-            _buffer = service.vim.CreateBuffer(_textView);
-        }
-
-        [TearDown]
-        public void TearDown()
-        {
-            EditorUtil.FactoryService.vim.KeyMap.ClearAll();
-            _buffer.Close();
-        }
-
-        [Test]
-        public void dd_OnLastLine()
-        {
-            CreateBuffer("foo", "bar");
-            _textView.MoveCaretTo(_textView.GetLine(1).Start);
-            _buffer.Process("dd");
-            Assert.AreEqual("foo", _textView.TextSnapshot.GetText());
-            Assert.AreEqual(1, _textView.TextSnapshot.LineCount);
-        }
-
-        [Test]
-        public void dot_Repeated1()
-        {
-            CreateBuffer("the fox chased the bird");
-            _buffer.Process("dw");
-            Assert.AreEqual("fox chased the bird", _textView.TextSnapshot.GetText());
-            _buffer.Process(".");
-            Assert.AreEqual("chased the bird", _textView.TextSnapshot.GetText());
-            _buffer.Process(".");
-            Assert.AreEqual("the bird", _textView.TextSnapshot.GetText());
-        }
-
-        [Test]
-        public void dot_LinkedTextChange1()
-        {
-            CreateBuffer("the fox chased the bird");
-            _buffer.Process("cw");
-            _buffer.TextBuffer.Insert(0, "hey ");
-            _buffer.Process(KeyInputUtil.EscapeKey);
-            _textView.MoveCaretTo(4);
-            _buffer.Process(KeyInputUtil.CharToKeyInput('.'));
-            Assert.AreEqual("hey hey fox chased the bird", _textView.TextSnapshot.GetText());
-        }
-
-        [Test]
-        public void dot_LinkedTextChange2()
-        {
-            CreateBuffer("the fox chased the bird");
-            _buffer.Process("cw");
-            _buffer.TextBuffer.Insert(0, "hey");
-            _buffer.Process(KeyInputUtil.EscapeKey);
-            _textView.MoveCaretTo(4);
-            _buffer.Process(KeyInputUtil.CharToKeyInput('.'));
-            Assert.AreEqual("hey hey chased the bird", _textView.TextSnapshot.GetText());
-        }
-
-        [Test]
-        public void dot_LinkedTextChange3()
-        {
-            CreateBuffer("the fox chased the bird");
-            _buffer.Process("cw");
-            _buffer.TextBuffer.Insert(0, "hey");
-            _buffer.Process(KeyInputUtil.EscapeKey);
-            _textView.MoveCaretTo(4);
-            _buffer.Process(KeyInputUtil.CharToKeyInput('.'));
-            _buffer.Process(KeyInputUtil.CharToKeyInput('.'));
-            Assert.AreEqual("hey hehey chased the bird", _textView.TextSnapshot.GetText());
-        }
-
-        [Test]
-        [Description("See issue 288")]
-        public void dj_1()
-        {
-            CreateBuffer("abc", "def", "ghi", "jkl");
-            _buffer.Process("dj");
-            Assert.AreEqual("ghi", _textView.GetLine(0).GetText());
-            Assert.AreEqual("jkl", _textView.GetLine(1).GetText());
-        }
-
-        [Test]
-        [Description("A d with Enter should delete the line break")]
-        public void Issue317_1()
-        {
-            CreateBuffer("dog", "cat", "jazz", "band");
-            _buffer.Process("2d", enter: true);
-            Assert.AreEqual("band", _textView.GetLine(0).GetText());
-        }
-
-        [Test]
-        [Description("Verify the contents after with a paste")]
-        public void Issue317_2()
-        {
-            CreateBuffer("dog", "cat", "jazz", "band");
-            _buffer.Process("2d", enter: true);
-            _buffer.Process("p");
-            Assert.AreEqual("band", _textView.GetLine(0).GetText());
-            Assert.AreEqual("dog", _textView.GetLine(1).GetText());
-            Assert.AreEqual("cat", _textView.GetLine(2).GetText());
-            Assert.AreEqual("jazz", _textView.GetLine(3).GetText());
-        }
-
-        [Test]
-        [Description("Plain old Enter should just move the cursor one line")]
-        public void Issue317_3()
-        {
-            CreateBuffer("dog", "cat", "jazz", "band");
-            _buffer.Process(KeyInputUtil.EnterKey);
-            Assert.AreEqual(_textView.GetLine(1).Start, _textView.GetCaretPoint());
-        }
-
-        [Test]
-        [Description("[[ motion should put the caret on the target character")]
-        public void SectionMotion1()
-        {
-            CreateBuffer("hello", "{world");
-            _buffer.Process("]]");
-            Assert.AreEqual(_textView.GetLine(1).Start, _textView.GetCaretPoint());
-        }
-
-        [Test]
-        [Description("[[ motion should put the caret on the target character")]
-        public void SectionMotion2()
-        {
-            CreateBuffer("hello", "\fworld");
-            _buffer.Process("]]");
-            Assert.AreEqual(_textView.GetLine(1).Start, _textView.GetCaretPoint());
-        }
-
-        [Test]
-        public void SectionMotion3()
-        {
-            CreateBuffer("foo", "{", "bar");
-            _textView.MoveCaretTo(_textView.GetLine(2).End);
-            _buffer.Process("[[");
-            Assert.AreEqual(_textView.GetLine(1).Start, _textView.GetCaretPoint());
-        }
-
-        [Test]
-        public void SectionMotion4()
-        {
-            CreateBuffer("foo", "{", "bar", "baz");
-            _textView.MoveCaretTo(_textView.GetLine(3).End);
-            _buffer.Process("[[");
-            Assert.AreEqual(_textView.GetLine(1).Start, _textView.GetCaretPoint());
-        }
-
-        [Test]
-        public void SectionMotion5()
-        {
-            CreateBuffer("foo", "{", "bar", "baz", "jazz");
-            _textView.MoveCaretTo(_textView.GetLine(4).Start);
-            _buffer.Process("[[");
-            Assert.AreEqual(_textView.GetLine(1).Start, _textView.GetCaretPoint());
-        }
-
-        [Test]
-        public void ParagraphMotion1()
-        {
-            CreateBuffer("foo", "{", "bar", "baz", "jazz");
-            _textView.MoveCaretTo(_textView.TextSnapshot.GetEndPoint());
-            _buffer.Process("{{");
-        }
-
-        [Test]
-        public void RepeatLastSearch1()
-        {
-            CreateBuffer("random text", "pig dog cat", "pig dog cat", "pig dog cat");
-            _buffer.Process("/pig", enter: true);
-            Assert.AreEqual(_textView.GetLine(1).Start, _textView.GetCaretPoint());
-            _textView.MoveCaretTo(0);
-            _buffer.Process('n');
-            Assert.AreEqual(_textView.GetLine(1).Start, _textView.GetCaretPoint());
-        }
-
-        [Test]
-        public void RepeatLastSearch2()
-        {
-            CreateBuffer("random text", "pig dog cat", "pig dog cat", "pig dog cat");
-            _buffer.Process("/pig", enter: true);
-            Assert.AreEqual(_textView.GetLine(1).Start, _textView.GetCaretPoint());
-            _buffer.Process('n');
-            Assert.AreEqual(_textView.GetLine(2).Start, _textView.GetCaretPoint());
-        }
-
-        [Test]
-        public void RepeatLastSearch3()
-        {
-            CreateBuffer("random text", "pig dog cat", "random text", "pig dog cat", "pig dog cat");
-            _buffer.Process("/pig", enter: true);
-            Assert.AreEqual(_textView.GetLine(1).Start, _textView.GetCaretPoint());
-            _textView.MoveCaretTo(_textView.GetLine(2).Start);
-            _buffer.Process('N');
-            Assert.AreEqual(_textView.GetLine(1).Start, _textView.GetCaretPoint());
-        }
-
-        [Test]
-        [Description("With no virtual edit the cursor should move backwards after x")]
-        public void CursorPositionWith_x_1()
-        {
-            CreateBuffer("test");
-            _buffer.Settings.GlobalSettings.VirtualEdit = string.Empty;
-            _textView.MoveCaretTo(3);
-            _buffer.Process('x');
-            Assert.AreEqual("tes", _textView.GetLineRange(0).GetText());
-            Assert.AreEqual(2, _textView.GetCaretPoint().Position);
-        }
-
-        [Test]
-        [Description("With virtual edit the cursor should not move and stay at the end of the line")]
-        public void CursorPositionWith_x_2()
-        {
-            CreateBuffer("test", "bar");
-            _buffer.Settings.GlobalSettings.VirtualEdit = "onemore";
-            _textView.MoveCaretTo(3);
-            _buffer.Process('x');
-            Assert.AreEqual("tes", _textView.GetLineRange(0).GetText());
-            Assert.AreEqual(3, _textView.GetCaretPoint().Position);
-        }
-
-        [Test]
-        [Description("Caret position should remain the same in the middle of a word")]
-        public void CursorPositionWith_x_3()
-        {
-            CreateBuffer("test", "bar");
-            _buffer.Settings.GlobalSettings.VirtualEdit = string.Empty;
-            _textView.MoveCaretTo(1);
-            _buffer.Process('x');
-            Assert.AreEqual("tst", _textView.GetLineRange(0).GetText());
-            Assert.AreEqual(1, _textView.GetCaretPoint().Position);
-        }
-
-        [Test]
-        public void RepeatCommand_DeleteWord1()
-        {
-            CreateBuffer("the cat jumped over the dog");
-            _buffer.Process("dw");
-            _buffer.Process(".");
-            Assert.AreEqual("jumped over the dog", _textView.GetLine(0).GetText());
-        }
-
-        [Test]
-        [Description("Make sure that movement doesn't reset the last edit command")]
-        public void RepeatCommand_DeleteWord2()
-        {
-            CreateBuffer("the cat jumped over the dog");
-            _buffer.Process("dw");
-            _buffer.Process(VimKey.Right);
-            _buffer.Process(VimKey.Left);
-            _buffer.Process(".");
-            Assert.AreEqual("jumped over the dog", _textView.GetLine(0).GetText());
-        }
-
-        [Test]
-        [Description("Delete word with a count")]
-        public void RepeatCommand_DeleteWord3()
-        {
-            CreateBuffer("the cat jumped over the dog");
-            _buffer.Process("2dw");
-            _buffer.Process(".");
-            Assert.AreEqual("the dog", _textView.GetLine(0).GetText());
-        }
-
-        [Test]
-        public void RepeatCommand_DeleteLine1()
-        {
-            CreateBuffer("bear", "dog", "cat", "zebra", "fox", "jazz");
-            _buffer.Process("dd");
-            _buffer.Process(".");
-            Assert.AreEqual("cat", _textView.GetLine(0).GetText());
-        }
-
-        [Test]
-        public void RepeatCommand_DeleteLine2()
-        {
-            CreateBuffer("bear", "dog", "cat", "zebra", "fox", "jazz");
-            _buffer.Process("2dd");
-            _buffer.Process(".");
-            Assert.AreEqual("fox", _textView.GetLine(0).GetText());
-        }
-
-        [Test]
-        public void RepeatCommand_ShiftLeft1()
-        {
-            CreateBuffer("    bear", "    dog", "    cat", "    zebra", "    fox", "    jazz");
-            _buffer.Settings.GlobalSettings.ShiftWidth = 1;
-            _buffer.Process("<<");
-            _buffer.Process(".");
-            Assert.AreEqual("  bear", _textView.GetLine(0).GetText());
-        }
-
-        [Test]
-        public void RepeatCommand_ShiftLeft2()
-        {
-            CreateBuffer("    bear", "    dog", "    cat", "    zebra", "    fox", "    jazz");
-            _buffer.Settings.GlobalSettings.ShiftWidth = 1;
-            _buffer.Process("2<<");
-            _buffer.Process(".");
-            Assert.AreEqual("  bear", _textView.GetLine(0).GetText());
-            Assert.AreEqual("  dog", _textView.GetLine(1).GetText());
-        }
-
-        [Test]
-        public void RepeatCommand_ShiftRight1()
-        {
-            CreateBuffer("bear", "dog", "cat", "zebra", "fox", "jazz");
-            _buffer.Settings.GlobalSettings.ShiftWidth = 1;
-            _buffer.Process(">>");
-            _buffer.Process(".");
-            Assert.AreEqual("  bear", _textView.GetLine(0).GetText());
-        }
-
-        [Test]
-        public void RepeatCommand_ShiftRight2()
-        {
-            CreateBuffer("bear", "dog", "cat", "zebra", "fox", "jazz");
-            _buffer.Settings.GlobalSettings.ShiftWidth = 1;
-            _buffer.Process("2>>");
-            _buffer.Process(".");
-            Assert.AreEqual("  bear", _textView.GetLine(0).GetText());
-            Assert.AreEqual("  dog", _textView.GetLine(1).GetText());
-        }
-
-        [Test]
-        public void RepeatCommand_DeleteChar1()
-        {
-            CreateBuffer("longer");
-            _buffer.Process("x");
-            _buffer.Process(".");
-            Assert.AreEqual("nger", _textView.GetLine(0).GetText());
-        }
-
-        [Test]
-        public void RepeatCommand_DeleteChar2()
-        {
-            CreateBuffer("longer");
-            _buffer.Process("2x");
-            _buffer.Process(".");
-            Assert.AreEqual("er", _textView.GetLine(0).GetText());
-        }
-
-        [Test]
-        [Description("After a search operation")]
-        public void RepeatCommand_DeleteChar3()
-        {
-            CreateBuffer("bear", "dog", "cat", "zebra", "fox", "jazz");
-            _buffer.Process("/e", enter: true);
-            _buffer.Process("x");
-            _buffer.Process("n");
-            _buffer.Process(".");
-            Assert.AreEqual("bar", _textView.GetLine(0).GetText());
-            Assert.AreEqual("zbra", _textView.GetLine(3).GetText());
-        }
-
-        [Test]
-        public void RepeatCommand_Put1()
-        {
-            CreateBuffer("cat");
-            _buffer.RegisterMap.GetRegister(RegisterName.Unnamed).UpdateValue("lo");
-            _buffer.Process("p");
-            _buffer.Process(".");
-            Assert.AreEqual("cloloat", _textView.GetLine(0).GetText());
-        }
-
-        [Test]
-        public void RepeatCommand_Put2()
-        {
-            CreateBuffer("cat");
-            _buffer.RegisterMap.GetRegister(RegisterName.Unnamed).UpdateValue("lo");
-            _buffer.Process("2p");
-            _buffer.Process(".");
-            Assert.AreEqual("clolololoat", _textView.GetLine(0).GetText());
-        }
-
-        [Test]
-        public void RepeatCommand_JoinLines1()
-        {
-            CreateBuffer("bear", "dog", "cat", "zebra", "fox", "jazz");
-            _buffer.Process("J");
-            _buffer.Process(".");
-            Assert.AreEqual("bear dog cat", _textView.GetLine(0).GetText());
-        }
-
-        [Test]
-        public void RepeatCommand_Change1()
-        {
-            CreateBuffer("bear", "dog", "cat", "zebra", "fox", "jazz");
-            _buffer.Process("cl");
-            _buffer.TextBuffer.Delete(new Span(_textView.GetCaretPoint(), 1));
-            _buffer.Process(KeyInputUtil.EscapeKey);
-            _buffer.Process(VimKey.Down);
-            _buffer.Process(".");
-            Assert.AreEqual("ar", _textView.GetLine(0).GetText());
-            Assert.AreEqual("g", _textView.GetLine(1).GetText());
-        }
-
-        [Test]
-        public void RepeatCommand_Change2()
-        {
-            CreateBuffer("bear", "dog", "cat", "zebra", "fox", "jazz");
-            _buffer.Process("cl");
-            _buffer.TextBuffer.Insert(0, "u");
-            _buffer.Process(KeyInputUtil.EscapeKey);
-            _buffer.Process(VimKey.Down);
-            _buffer.Process(".");
-            Assert.AreEqual("uear", _textView.GetLine(0).GetText());
-            Assert.AreEqual("uog", _textView.GetLine(1).GetText());
-        }
-
-        [Test]
-        public void RepeatCommand_Substitute1()
-        {
-            CreateBuffer("bear", "dog", "cat", "zebra", "fox", "jazz");
-            _buffer.Process("s");
-            _buffer.TextBuffer.Insert(0, "u");
-            _buffer.Process(KeyInputUtil.EscapeKey);
-            _buffer.Process(VimKey.Down);
-            _buffer.Process(".");
-            Assert.AreEqual("uear", _textView.GetLine(0).GetText());
-            Assert.AreEqual("uog", _textView.GetLine(1).GetText());
-        }
-
-        [Test]
-        public void RepeatCommand_Substitute2()
-        {
-            CreateBuffer("bear", "dog", "cat", "zebra", "fox", "jazz");
-            _buffer.Process("s");
-            _buffer.TextBuffer.Insert(0, "u");
-            _buffer.Process(KeyInputUtil.EscapeKey);
-            _buffer.Process(VimKey.Down);
-            _buffer.Process("2.");
-            Assert.AreEqual("uear", _textView.GetLine(0).GetText());
-            Assert.AreEqual("ug", _textView.GetLine(1).GetText());
-        }
-
-        [Test]
-        public void RepeatCommand_TextInsert1()
-        {
-            CreateBuffer("bear", "dog", "cat", "zebra", "fox", "jazz");
-            _buffer.Process("i");
-            _buffer.TextBuffer.Insert(0, "abc");
-            _buffer.Process(KeyInputUtil.EscapeKey);
-            Assert.AreEqual(2, _textView.GetCaretPoint().Position);
-            _buffer.Process(".");
-            Assert.AreEqual("ababccbear", _textView.GetLine(0).GetText());
-        }
-
-        [Test]
-        public void RepeatCommand_TextInsert2()
-        {
-            CreateBuffer("bear", "dog", "cat", "zebra", "fox", "jazz");
-            _buffer.Process("i");
-            _buffer.TextBuffer.Insert(0, "abc");
-            _buffer.Process(KeyInputUtil.EscapeKey);
-            _textView.MoveCaretTo(0);
-            _buffer.Process(".");
-            Assert.AreEqual("abcabcbear", _textView.GetLine(0).GetText());
-            Assert.AreEqual(2, _textView.GetCaretPoint().Position);
-        }
-
-        [Test]
-        public void RepeatCommand_TextInsert3()
-        {
-            CreateBuffer("bear", "dog", "cat", "zebra", "fox", "jazz");
-            _buffer.Process("i");
-            _buffer.TextBuffer.Insert(0, "abc");
-            _buffer.Process(KeyInputUtil.EscapeKey);
-            _textView.MoveCaretTo(0);
-            _buffer.Process(".");
-            _buffer.Process(".");
-            Assert.AreEqual("ababccabcbear", _textView.GetLine(0).GetText());
-        }
-
-        [Test]
-        [Description("The first repeat of I should go to the first non-blank")]
-        public void RepeatCommand_CapitalI1()
-        {
-            CreateBuffer("bear", "dog", "cat", "zebra", "fox", "jazz");
-            _buffer.Process("I");
-            _buffer.TextBuffer.Insert(0, "abc");
-            _buffer.Process(KeyInputUtil.EscapeKey);
-            _textView.MoveCaretTo(_textView.GetLine(1).Start.Add(2));
-            _buffer.Process(".");
-            Assert.AreEqual("abcdog", _textView.GetLine(1).GetText());
-            Assert.AreEqual(_textView.GetLine(1).Start.Add(2), _textView.GetCaretPoint());
-        }
-
-        [Test]
-        [Description("The first repeat of I should go to the first non-blank")]
-        public void RepeatCommand_CapitalI2()
-        {
-            CreateBuffer("bear", "  dog", "cat", "zebra", "fox", "jazz");
-            _buffer.Process("I");
-            _buffer.TextBuffer.Insert(0, "abc");
-            _buffer.Process(KeyInputUtil.EscapeKey);
-            _textView.MoveCaretTo(_textView.GetLine(1).Start.Add(2));
-            _buffer.Process(".");
-            Assert.AreEqual("  abcdog", _textView.GetLine(1).GetText());
-            Assert.AreEqual(_textView.GetLine(1).Start.Add(4), _textView.GetCaretPoint());
-        }
-
-        [Test]
-        public void Repeat_DeleteWithIncrementalSearch()
-        {
-            CreateBuffer("dog cat bear tree");
-            _buffer.Process("d/a", enter: true);
-            _buffer.Process('.');
-            Assert.AreEqual("ar tree", _textView.GetLine(0).GetText());
-        }
-
-        [Test]
-        public void Map_ToCharDoesNotUseMap()
-        {
-            CreateBuffer("bear; again: dog");
-            _buffer.Process(":map ; :", enter: true);
-            _buffer.Process("dt;");
-            Assert.AreEqual("; again: dog", _textView.GetLine(0).GetText());
-        }
-
-        [Test]
-        public void Map_AlphaToRightMotion()
-        {
-            CreateBuffer("dog");
-            _buffer.Process(":map a l", enter: true);
-            _buffer.Process("aa");
-            Assert.AreEqual(2, _textView.GetCaretPoint().Position);
-        }
-
-        [Test]
-        public void Map_OperatorPendingWithAmbiguousCommandPrefix()
-        {
-            CreateBuffer("dog chases the ball");
-            _buffer.Process(":map a w", enter: true);
-            _buffer.Process("da");
-            Assert.AreEqual("chases the ball", _textView.GetLine(0).GetText());
-        }
-
-        [Test]
-        public void Map_ReplaceDoesntUseNormalMap()
-        {
-            CreateBuffer("dog");
-            _buffer.Process(":map f g", enter: true);
-            _buffer.Process("rf");
-            Assert.AreEqual("fog", _textView.GetLine(0).GetText());
-        }
-
-        [Test]
-        public void Map_IncrementalSearchUsesCommandMap()
-        {
-            CreateBuffer("dog");
-            _buffer.Process(":cmap a o", enter: true);
-            _buffer.Process("/a", enter: true);
-            Assert.AreEqual(1, _textView.GetCaretPoint().Position);
-        }
-
-        [Test]
-        public void Map_ReverseIncrementalSearchUsesCommandMap()
-        {
-            CreateBuffer("dog");
-            _textView.MoveCaretTo(_textView.TextSnapshot.GetEndPoint());
-            _buffer.Process(":cmap a o", enter: true);
-            _buffer.Process("?a", enter: true);
-            Assert.AreEqual(1, _textView.GetCaretPoint().Position);
-        }
-
-        [Test]
-<<<<<<< HEAD
-        public void MoveEndOfWord_SeveralLines()
-        {
-            CreateBuffer("the dog kicked the", "ball. The end. Bear");
-            for (var i = 0; i < 10; i++)
-            {
-                _buffer.Process("e");
-            }
-            Assert.AreEqual(_textView.GetLine(1).End.Subtract(1), _textView.GetCaretPoint());
-=======
-        public void Handle_cc_AutoIndentShouldPreserveOnSingle()
-        {
-            CreateBuffer("  dog", "  cat", "  tree");
-            _buffer.Settings.AutoIndent = true;
-            _buffer.Process("cc", enter: true);
-            Assert.AreEqual(ModeKind.Insert, _buffer.ModeKind);
-            Assert.AreEqual(2, _textView.GetCaretPoint().Position);
-            Assert.AreEqual("  ", _textView.GetLine(0).GetText());
-        }
-
-        [Test]
-        public void Handle_cc_NoAutoIndentShouldRemoveAllOnSingle()
-        {
-            CreateBuffer("  dog", "  cat");
-            _buffer.Settings.AutoIndent = false;
-            _buffer.Process("cc", enter: true);
-            Assert.AreEqual(ModeKind.Insert, _buffer.ModeKind);
-            Assert.AreEqual(0, _textView.GetCaretPoint().Position);
-            Assert.AreEqual("", _textView.GetLine(0).GetText());
-        }
-
-        [Test]
-        public void Handle_cc_AutoIndentShouldPreserveOnMultiple()
-        {
-            CreateBuffer("  dog", "  cat", "  tree");
-            _buffer.Settings.AutoIndent = true;
-            _buffer.Process("2cc", enter: true);
-            Assert.AreEqual(ModeKind.Insert, _buffer.ModeKind);
-            Assert.AreEqual(2, _textView.GetCaretPoint().Position);
-            Assert.AreEqual("  ", _textView.GetLine(0).GetText());
-            Assert.AreEqual("  tree", _textView.GetLine(1).GetText());
-        }
-
-        [Test]
-        public void Handle_cc_AutoIndentShouldPreserveFirstOneOnMultiple()
-        {
-            CreateBuffer("    dog", "  cat", "  tree");
-            _buffer.Settings.AutoIndent = true;
-            _buffer.Process("2cc", enter: true);
-            Assert.AreEqual(ModeKind.Insert, _buffer.ModeKind);
-            Assert.AreEqual(4, _textView.GetCaretPoint().Position);
-            Assert.AreEqual("    ", _textView.GetLine(0).GetText());
-            Assert.AreEqual("  tree", _textView.GetLine(1).GetText());
-        }
-
-        [Test]
-        public void Handle_cc_NoAutoIndentShouldRemoveAllOnMultiple()
-        {
-            CreateBuffer("  dog", "  cat", "  tree");
-            _buffer.Settings.AutoIndent = false;
-            _buffer.Process("2cc", enter: true);
-            Assert.AreEqual(ModeKind.Insert, _buffer.ModeKind);
-            Assert.AreEqual(0, _textView.GetCaretPoint().Position);
-            Assert.AreEqual("", _textView.GetLine(0).GetText());
-            Assert.AreEqual("  tree", _textView.GetLine(1).GetText());
-        }
-
-        [Test]
-        public void Handle_cb_DeleteWhitespaceAtEndOfSpan()
-        {
-            CreateBuffer("public static void Main");
-            _textView.MoveCaretTo(19);
-            _buffer.Process("cb");
-            Assert.AreEqual(ModeKind.Insert, _buffer.ModeKind);
-            Assert.AreEqual("public static Main", _textView.GetLine(0).GetText());
-            Assert.AreEqual(14, _textView.GetCaretPoint().Position);
-        }
-
-        [Test]
-        public void Handle_p_LineWiseSimpleString()
-        {
-            CreateBuffer("dog", "cat", "bear", "tree");
-            _buffer.RegisterMap.GetRegister(RegisterName.Unnamed).UpdateValue("pig\n", OperationKind.LineWise);
-            _buffer.Process("p");
-            Assert.AreEqual("dog", _textView.GetLine(0).GetText());
-            Assert.AreEqual("pig", _textView.GetLine(1).GetText());
-            Assert.AreEqual(_textView.GetCaretPoint(), _textView.GetLine(1).Start);
-        }
-
-        [Test]
-        public void Handle_p_LineWiseSimpleStringThatHasIndent()
-        {
-            CreateBuffer("dog", "cat", "bear", "tree");
-            _buffer.RegisterMap.GetRegister(RegisterName.Unnamed).UpdateValue("  pig\n", OperationKind.LineWise);
-            _buffer.Process("p");
-            Assert.AreEqual("dog", _textView.GetLine(0).GetText());
-            Assert.AreEqual("  pig", _textView.GetLine(1).GetText());
-            Assert.AreEqual(_textView.GetCaretPoint(), _textView.GetLine(1).Start.Add(2));
-        }
-
-        [Test]
-        public void Handle_p_CharacterWiseSimpleString()
-        {
-            CreateBuffer("dog", "cat", "bear", "tree");
-            _buffer.RegisterMap.GetRegister(RegisterName.Unnamed).UpdateValue("pig", OperationKind.CharacterWise);
-            _buffer.Process("p");
-            Assert.AreEqual("dpigog", _textView.GetLine(0).GetText());
-            Assert.AreEqual(_textView.GetCaretPoint(), _textView.GetLine(0).Start.Add(3));
-        }
-
-        [Test]
-        public void Handle_p_CharacterWiseBlockStringOnExistingLines()
-        {
-            CreateBuffer("dog", "cat", "bear", "tree");
-            _buffer.RegisterMap.GetRegister(RegisterName.Unnamed).UpdateBlockValues("a", "b", "c");
-            _buffer.Process("p");
-            Assert.AreEqual("daog", _textView.GetLine(0).GetText());
-            Assert.AreEqual("cbat", _textView.GetLine(1).GetText());
-            Assert.AreEqual("bcear", _textView.GetLine(2).GetText());
-            Assert.AreEqual(_textView.GetCaretPoint(), _textView.GetLine(0).Start.Add(1));
-        }
-
-        [Test]
-        public void Handle_p_CharacterWiseBlockStringOnNewLines()
-        {
-            CreateBuffer("dog");
-            _textView.MoveCaretTo(1);
-            _buffer.RegisterMap.GetRegister(RegisterName.Unnamed).UpdateBlockValues("a", "b", "c");
-            _buffer.Process("p");
-            Assert.AreEqual("doag", _textView.GetLine(0).GetText());
-            Assert.AreEqual("  b", _textView.GetLine(1).GetText());
-            Assert.AreEqual("  c", _textView.GetLine(2).GetText());
-            Assert.AreEqual(_textView.GetCaretPoint(), _textView.GetLine(0).Start.Add(2));
-        }
-
-        [Test]
-        public void Handle_P_LineWiseSimpleStringStartOfBuffer()
-        {
-            CreateBuffer("dog", "cat", "bear", "tree");
-            _buffer.RegisterMap.GetRegister(RegisterName.Unnamed).UpdateValue("pig\n", OperationKind.LineWise);
-            _buffer.Process("P");
-            Assert.AreEqual("pig", _textView.GetLine(0).GetText());
-            Assert.AreEqual("dog", _textView.GetLine(1).GetText());
-            Assert.AreEqual(_textView.GetCaretPoint(), _textView.GetLine(0).Start);
-        }
-
-        [Test]
-        public void Handle_P_LineWiseSimpleStringThatHasIndentStartOfBuffer()
-        {
-            CreateBuffer("dog", "cat", "bear", "tree");
-            _buffer.RegisterMap.GetRegister(RegisterName.Unnamed).UpdateValue("  pig\n", OperationKind.LineWise);
-            _buffer.Process("P");
-            Assert.AreEqual("  pig", _textView.GetLine(0).GetText());
-            Assert.AreEqual("dog", _textView.GetLine(1).GetText());
-            Assert.AreEqual(_textView.GetCaretPoint(), _textView.GetLine(0).Start.Add(2));
-        }
-
-        [Test]
-        public void Handle_P_CharacterWiseBlockStringOnExistingLines()
-        {
-            CreateBuffer("dog", "cat", "bear", "tree");
-            _buffer.RegisterMap.GetRegister(RegisterName.Unnamed).UpdateBlockValues("a", "b", "c");
-            _buffer.Process("P");
-            Assert.AreEqual("adog", _textView.GetLine(0).GetText());
-            Assert.AreEqual("bcat", _textView.GetLine(1).GetText());
-            Assert.AreEqual("cbear", _textView.GetLine(2).GetText());
-            Assert.AreEqual(_textView.GetCaretPoint(), _textView.GetLine(0).Start);
-        }
-
-        [Test]
-        public void IncrementalSearch_VeryNoMagic()
-        {
-            CreateBuffer("dog", "cat");
-            _buffer.Process(@"/\Vog", enter: true);
-            Assert.AreEqual(1, _textView.GetCaretPoint().Position);
-        }
-
-        [Test]
-        public void IncrementalSearch_CaseSensitive()
-        {
-            CreateBuffer("dogDOG", "cat");
-            _buffer.Process(@"/\COG", enter: true);
-            Assert.AreEqual(4, _textView.GetCaretPoint().Position);
-        }
-
-        [Test]
-        public void IncrementalSearch_HandlesEscape()
-        {
-            CreateBuffer("dog");
-            _buffer.Process("/do");
-            _buffer.Process(KeyInputUtil.EscapeKey);
-            Assert.AreEqual(0, _textView.GetCaretPoint().Position);
-        }
-
-        [Test]
-        public void IncrementalSearch_HandlesEscapeInOperator()
-        {
-            CreateBuffer("dog");
-            _buffer.Process("d/do");
-            _buffer.Process(KeyInputUtil.EscapeKey);
-            Assert.AreEqual(0, _textView.GetCaretPoint().Position);
-        }
-
-        [Test]
-        public void IncrementalSearch_UsedAsOperatorMotion()
-        {
-            CreateBuffer("dog cat tree");
-            _buffer.Process("d/cat", enter: true);
-            Assert.AreEqual("cat tree", _textView.GetLine(0).GetText());
-            Assert.AreEqual(0, _textView.GetCaretPoint().Position);
-        }
-
-        [Test]
-        public void IncrementalSearch_DontMoveCaretDuringSearch()
-        {
-            CreateBuffer("dog cat tree");
-            _buffer.Process("/cat");
-            Assert.AreEqual(0, _textView.GetCaretPoint().Position);
-        }
-
-        [Test]
-        public void IncrementalSearch_MoveCaretAfterEnter()
-        {
-            CreateBuffer("dog cat tree");
-            _buffer.Process("/cat", enter: true);
-            Assert.AreEqual(4, _textView.GetCaretPoint().Position);
->>>>>>> 47b5bf90
-        }
-    }
-}
+﻿using Microsoft.VisualStudio.Text;
+using Microsoft.VisualStudio.Text.Editor;
+using NUnit.Framework;
+using Vim;
+using Vim.UnitTest;
+
+namespace VimCore.UnitTest
+{
+    [TestFixture]
+    public class NormalModeIntegrationTest
+    {
+        private IVimBuffer _buffer;
+        private IWpfTextView _textView;
+
+        public void CreateBuffer(params string[] lines)
+        {
+            var tuple = EditorUtil.CreateViewAndOperations(lines);
+            _textView = tuple.Item1;
+            var service = EditorUtil.FactoryService;
+            _buffer = service.vim.CreateBuffer(_textView);
+        }
+
+        [TearDown]
+        public void TearDown()
+        {
+            EditorUtil.FactoryService.vim.KeyMap.ClearAll();
+            _buffer.Close();
+        }
+
+        [Test]
+        public void dd_OnLastLine()
+        {
+            CreateBuffer("foo", "bar");
+            _textView.MoveCaretTo(_textView.GetLine(1).Start);
+            _buffer.Process("dd");
+            Assert.AreEqual("foo", _textView.TextSnapshot.GetText());
+            Assert.AreEqual(1, _textView.TextSnapshot.LineCount);
+        }
+
+        [Test]
+        public void dot_Repeated1()
+        {
+            CreateBuffer("the fox chased the bird");
+            _buffer.Process("dw");
+            Assert.AreEqual("fox chased the bird", _textView.TextSnapshot.GetText());
+            _buffer.Process(".");
+            Assert.AreEqual("chased the bird", _textView.TextSnapshot.GetText());
+            _buffer.Process(".");
+            Assert.AreEqual("the bird", _textView.TextSnapshot.GetText());
+        }
+
+        [Test]
+        public void dot_LinkedTextChange1()
+        {
+            CreateBuffer("the fox chased the bird");
+            _buffer.Process("cw");
+            _buffer.TextBuffer.Insert(0, "hey ");
+            _buffer.Process(KeyInputUtil.EscapeKey);
+            _textView.MoveCaretTo(4);
+            _buffer.Process(KeyInputUtil.CharToKeyInput('.'));
+            Assert.AreEqual("hey hey fox chased the bird", _textView.TextSnapshot.GetText());
+        }
+
+        [Test]
+        public void dot_LinkedTextChange2()
+        {
+            CreateBuffer("the fox chased the bird");
+            _buffer.Process("cw");
+            _buffer.TextBuffer.Insert(0, "hey");
+            _buffer.Process(KeyInputUtil.EscapeKey);
+            _textView.MoveCaretTo(4);
+            _buffer.Process(KeyInputUtil.CharToKeyInput('.'));
+            Assert.AreEqual("hey hey chased the bird", _textView.TextSnapshot.GetText());
+        }
+
+        [Test]
+        public void dot_LinkedTextChange3()
+        {
+            CreateBuffer("the fox chased the bird");
+            _buffer.Process("cw");
+            _buffer.TextBuffer.Insert(0, "hey");
+            _buffer.Process(KeyInputUtil.EscapeKey);
+            _textView.MoveCaretTo(4);
+            _buffer.Process(KeyInputUtil.CharToKeyInput('.'));
+            _buffer.Process(KeyInputUtil.CharToKeyInput('.'));
+            Assert.AreEqual("hey hehey chased the bird", _textView.TextSnapshot.GetText());
+        }
+
+        [Test]
+        [Description("See issue 288")]
+        public void dj_1()
+        {
+            CreateBuffer("abc", "def", "ghi", "jkl");
+            _buffer.Process("dj");
+            Assert.AreEqual("ghi", _textView.GetLine(0).GetText());
+            Assert.AreEqual("jkl", _textView.GetLine(1).GetText());
+        }
+
+        [Test]
+        [Description("A d with Enter should delete the line break")]
+        public void Issue317_1()
+        {
+            CreateBuffer("dog", "cat", "jazz", "band");
+            _buffer.Process("2d", enter: true);
+            Assert.AreEqual("band", _textView.GetLine(0).GetText());
+        }
+
+        [Test]
+        [Description("Verify the contents after with a paste")]
+        public void Issue317_2()
+        {
+            CreateBuffer("dog", "cat", "jazz", "band");
+            _buffer.Process("2d", enter: true);
+            _buffer.Process("p");
+            Assert.AreEqual("band", _textView.GetLine(0).GetText());
+            Assert.AreEqual("dog", _textView.GetLine(1).GetText());
+            Assert.AreEqual("cat", _textView.GetLine(2).GetText());
+            Assert.AreEqual("jazz", _textView.GetLine(3).GetText());
+        }
+
+        [Test]
+        [Description("Plain old Enter should just move the cursor one line")]
+        public void Issue317_3()
+        {
+            CreateBuffer("dog", "cat", "jazz", "band");
+            _buffer.Process(KeyInputUtil.EnterKey);
+            Assert.AreEqual(_textView.GetLine(1).Start, _textView.GetCaretPoint());
+        }
+
+        [Test]
+        [Description("[[ motion should put the caret on the target character")]
+        public void SectionMotion1()
+        {
+            CreateBuffer("hello", "{world");
+            _buffer.Process("]]");
+            Assert.AreEqual(_textView.GetLine(1).Start, _textView.GetCaretPoint());
+        }
+
+        [Test]
+        [Description("[[ motion should put the caret on the target character")]
+        public void SectionMotion2()
+        {
+            CreateBuffer("hello", "\fworld");
+            _buffer.Process("]]");
+            Assert.AreEqual(_textView.GetLine(1).Start, _textView.GetCaretPoint());
+        }
+
+        [Test]
+        public void SectionMotion3()
+        {
+            CreateBuffer("foo", "{", "bar");
+            _textView.MoveCaretTo(_textView.GetLine(2).End);
+            _buffer.Process("[[");
+            Assert.AreEqual(_textView.GetLine(1).Start, _textView.GetCaretPoint());
+        }
+
+        [Test]
+        public void SectionMotion4()
+        {
+            CreateBuffer("foo", "{", "bar", "baz");
+            _textView.MoveCaretTo(_textView.GetLine(3).End);
+            _buffer.Process("[[");
+            Assert.AreEqual(_textView.GetLine(1).Start, _textView.GetCaretPoint());
+        }
+
+        [Test]
+        public void SectionMotion5()
+        {
+            CreateBuffer("foo", "{", "bar", "baz", "jazz");
+            _textView.MoveCaretTo(_textView.GetLine(4).Start);
+            _buffer.Process("[[");
+            Assert.AreEqual(_textView.GetLine(1).Start, _textView.GetCaretPoint());
+        }
+
+        [Test]
+        public void ParagraphMotion1()
+        {
+            CreateBuffer("foo", "{", "bar", "baz", "jazz");
+            _textView.MoveCaretTo(_textView.TextSnapshot.GetEndPoint());
+            _buffer.Process("{{");
+        }
+
+        [Test]
+        public void RepeatLastSearch1()
+        {
+            CreateBuffer("random text", "pig dog cat", "pig dog cat", "pig dog cat");
+            _buffer.Process("/pig", enter: true);
+            Assert.AreEqual(_textView.GetLine(1).Start, _textView.GetCaretPoint());
+            _textView.MoveCaretTo(0);
+            _buffer.Process('n');
+            Assert.AreEqual(_textView.GetLine(1).Start, _textView.GetCaretPoint());
+        }
+
+        [Test]
+        public void RepeatLastSearch2()
+        {
+            CreateBuffer("random text", "pig dog cat", "pig dog cat", "pig dog cat");
+            _buffer.Process("/pig", enter: true);
+            Assert.AreEqual(_textView.GetLine(1).Start, _textView.GetCaretPoint());
+            _buffer.Process('n');
+            Assert.AreEqual(_textView.GetLine(2).Start, _textView.GetCaretPoint());
+        }
+
+        [Test]
+        public void RepeatLastSearch3()
+        {
+            CreateBuffer("random text", "pig dog cat", "random text", "pig dog cat", "pig dog cat");
+            _buffer.Process("/pig", enter: true);
+            Assert.AreEqual(_textView.GetLine(1).Start, _textView.GetCaretPoint());
+            _textView.MoveCaretTo(_textView.GetLine(2).Start);
+            _buffer.Process('N');
+            Assert.AreEqual(_textView.GetLine(1).Start, _textView.GetCaretPoint());
+        }
+
+        [Test]
+        [Description("With no virtual edit the cursor should move backwards after x")]
+        public void CursorPositionWith_x_1()
+        {
+            CreateBuffer("test");
+            _buffer.Settings.GlobalSettings.VirtualEdit = string.Empty;
+            _textView.MoveCaretTo(3);
+            _buffer.Process('x');
+            Assert.AreEqual("tes", _textView.GetLineRange(0).GetText());
+            Assert.AreEqual(2, _textView.GetCaretPoint().Position);
+        }
+
+        [Test]
+        [Description("With virtual edit the cursor should not move and stay at the end of the line")]
+        public void CursorPositionWith_x_2()
+        {
+            CreateBuffer("test", "bar");
+            _buffer.Settings.GlobalSettings.VirtualEdit = "onemore";
+            _textView.MoveCaretTo(3);
+            _buffer.Process('x');
+            Assert.AreEqual("tes", _textView.GetLineRange(0).GetText());
+            Assert.AreEqual(3, _textView.GetCaretPoint().Position);
+        }
+
+        [Test]
+        [Description("Caret position should remain the same in the middle of a word")]
+        public void CursorPositionWith_x_3()
+        {
+            CreateBuffer("test", "bar");
+            _buffer.Settings.GlobalSettings.VirtualEdit = string.Empty;
+            _textView.MoveCaretTo(1);
+            _buffer.Process('x');
+            Assert.AreEqual("tst", _textView.GetLineRange(0).GetText());
+            Assert.AreEqual(1, _textView.GetCaretPoint().Position);
+        }
+
+        [Test]
+        public void RepeatCommand_DeleteWord1()
+        {
+            CreateBuffer("the cat jumped over the dog");
+            _buffer.Process("dw");
+            _buffer.Process(".");
+            Assert.AreEqual("jumped over the dog", _textView.GetLine(0).GetText());
+        }
+
+        [Test]
+        [Description("Make sure that movement doesn't reset the last edit command")]
+        public void RepeatCommand_DeleteWord2()
+        {
+            CreateBuffer("the cat jumped over the dog");
+            _buffer.Process("dw");
+            _buffer.Process(VimKey.Right);
+            _buffer.Process(VimKey.Left);
+            _buffer.Process(".");
+            Assert.AreEqual("jumped over the dog", _textView.GetLine(0).GetText());
+        }
+
+        [Test]
+        [Description("Delete word with a count")]
+        public void RepeatCommand_DeleteWord3()
+        {
+            CreateBuffer("the cat jumped over the dog");
+            _buffer.Process("2dw");
+            _buffer.Process(".");
+            Assert.AreEqual("the dog", _textView.GetLine(0).GetText());
+        }
+
+        [Test]
+        public void RepeatCommand_DeleteLine1()
+        {
+            CreateBuffer("bear", "dog", "cat", "zebra", "fox", "jazz");
+            _buffer.Process("dd");
+            _buffer.Process(".");
+            Assert.AreEqual("cat", _textView.GetLine(0).GetText());
+        }
+
+        [Test]
+        public void RepeatCommand_DeleteLine2()
+        {
+            CreateBuffer("bear", "dog", "cat", "zebra", "fox", "jazz");
+            _buffer.Process("2dd");
+            _buffer.Process(".");
+            Assert.AreEqual("fox", _textView.GetLine(0).GetText());
+        }
+
+        [Test]
+        public void RepeatCommand_ShiftLeft1()
+        {
+            CreateBuffer("    bear", "    dog", "    cat", "    zebra", "    fox", "    jazz");
+            _buffer.Settings.GlobalSettings.ShiftWidth = 1;
+            _buffer.Process("<<");
+            _buffer.Process(".");
+            Assert.AreEqual("  bear", _textView.GetLine(0).GetText());
+        }
+
+        [Test]
+        public void RepeatCommand_ShiftLeft2()
+        {
+            CreateBuffer("    bear", "    dog", "    cat", "    zebra", "    fox", "    jazz");
+            _buffer.Settings.GlobalSettings.ShiftWidth = 1;
+            _buffer.Process("2<<");
+            _buffer.Process(".");
+            Assert.AreEqual("  bear", _textView.GetLine(0).GetText());
+            Assert.AreEqual("  dog", _textView.GetLine(1).GetText());
+        }
+
+        [Test]
+        public void RepeatCommand_ShiftRight1()
+        {
+            CreateBuffer("bear", "dog", "cat", "zebra", "fox", "jazz");
+            _buffer.Settings.GlobalSettings.ShiftWidth = 1;
+            _buffer.Process(">>");
+            _buffer.Process(".");
+            Assert.AreEqual("  bear", _textView.GetLine(0).GetText());
+        }
+
+        [Test]
+        public void RepeatCommand_ShiftRight2()
+        {
+            CreateBuffer("bear", "dog", "cat", "zebra", "fox", "jazz");
+            _buffer.Settings.GlobalSettings.ShiftWidth = 1;
+            _buffer.Process("2>>");
+            _buffer.Process(".");
+            Assert.AreEqual("  bear", _textView.GetLine(0).GetText());
+            Assert.AreEqual("  dog", _textView.GetLine(1).GetText());
+        }
+
+        [Test]
+        public void RepeatCommand_DeleteChar1()
+        {
+            CreateBuffer("longer");
+            _buffer.Process("x");
+            _buffer.Process(".");
+            Assert.AreEqual("nger", _textView.GetLine(0).GetText());
+        }
+
+        [Test]
+        public void RepeatCommand_DeleteChar2()
+        {
+            CreateBuffer("longer");
+            _buffer.Process("2x");
+            _buffer.Process(".");
+            Assert.AreEqual("er", _textView.GetLine(0).GetText());
+        }
+
+        [Test]
+        [Description("After a search operation")]
+        public void RepeatCommand_DeleteChar3()
+        {
+            CreateBuffer("bear", "dog", "cat", "zebra", "fox", "jazz");
+            _buffer.Process("/e", enter: true);
+            _buffer.Process("x");
+            _buffer.Process("n");
+            _buffer.Process(".");
+            Assert.AreEqual("bar", _textView.GetLine(0).GetText());
+            Assert.AreEqual("zbra", _textView.GetLine(3).GetText());
+        }
+
+        [Test]
+        public void RepeatCommand_Put1()
+        {
+            CreateBuffer("cat");
+            _buffer.RegisterMap.GetRegister(RegisterName.Unnamed).UpdateValue("lo");
+            _buffer.Process("p");
+            _buffer.Process(".");
+            Assert.AreEqual("cloloat", _textView.GetLine(0).GetText());
+        }
+
+        [Test]
+        public void RepeatCommand_Put2()
+        {
+            CreateBuffer("cat");
+            _buffer.RegisterMap.GetRegister(RegisterName.Unnamed).UpdateValue("lo");
+            _buffer.Process("2p");
+            _buffer.Process(".");
+            Assert.AreEqual("clolololoat", _textView.GetLine(0).GetText());
+        }
+
+        [Test]
+        public void RepeatCommand_JoinLines1()
+        {
+            CreateBuffer("bear", "dog", "cat", "zebra", "fox", "jazz");
+            _buffer.Process("J");
+            _buffer.Process(".");
+            Assert.AreEqual("bear dog cat", _textView.GetLine(0).GetText());
+        }
+
+        [Test]
+        public void RepeatCommand_Change1()
+        {
+            CreateBuffer("bear", "dog", "cat", "zebra", "fox", "jazz");
+            _buffer.Process("cl");
+            _buffer.TextBuffer.Delete(new Span(_textView.GetCaretPoint(), 1));
+            _buffer.Process(KeyInputUtil.EscapeKey);
+            _buffer.Process(VimKey.Down);
+            _buffer.Process(".");
+            Assert.AreEqual("ar", _textView.GetLine(0).GetText());
+            Assert.AreEqual("g", _textView.GetLine(1).GetText());
+        }
+
+        [Test]
+        public void RepeatCommand_Change2()
+        {
+            CreateBuffer("bear", "dog", "cat", "zebra", "fox", "jazz");
+            _buffer.Process("cl");
+            _buffer.TextBuffer.Insert(0, "u");
+            _buffer.Process(KeyInputUtil.EscapeKey);
+            _buffer.Process(VimKey.Down);
+            _buffer.Process(".");
+            Assert.AreEqual("uear", _textView.GetLine(0).GetText());
+            Assert.AreEqual("uog", _textView.GetLine(1).GetText());
+        }
+
+        [Test]
+        public void RepeatCommand_Substitute1()
+        {
+            CreateBuffer("bear", "dog", "cat", "zebra", "fox", "jazz");
+            _buffer.Process("s");
+            _buffer.TextBuffer.Insert(0, "u");
+            _buffer.Process(KeyInputUtil.EscapeKey);
+            _buffer.Process(VimKey.Down);
+            _buffer.Process(".");
+            Assert.AreEqual("uear", _textView.GetLine(0).GetText());
+            Assert.AreEqual("uog", _textView.GetLine(1).GetText());
+        }
+
+        [Test]
+        public void RepeatCommand_Substitute2()
+        {
+            CreateBuffer("bear", "dog", "cat", "zebra", "fox", "jazz");
+            _buffer.Process("s");
+            _buffer.TextBuffer.Insert(0, "u");
+            _buffer.Process(KeyInputUtil.EscapeKey);
+            _buffer.Process(VimKey.Down);
+            _buffer.Process("2.");
+            Assert.AreEqual("uear", _textView.GetLine(0).GetText());
+            Assert.AreEqual("ug", _textView.GetLine(1).GetText());
+        }
+
+        [Test]
+        public void RepeatCommand_TextInsert1()
+        {
+            CreateBuffer("bear", "dog", "cat", "zebra", "fox", "jazz");
+            _buffer.Process("i");
+            _buffer.TextBuffer.Insert(0, "abc");
+            _buffer.Process(KeyInputUtil.EscapeKey);
+            Assert.AreEqual(2, _textView.GetCaretPoint().Position);
+            _buffer.Process(".");
+            Assert.AreEqual("ababccbear", _textView.GetLine(0).GetText());
+        }
+
+        [Test]
+        public void RepeatCommand_TextInsert2()
+        {
+            CreateBuffer("bear", "dog", "cat", "zebra", "fox", "jazz");
+            _buffer.Process("i");
+            _buffer.TextBuffer.Insert(0, "abc");
+            _buffer.Process(KeyInputUtil.EscapeKey);
+            _textView.MoveCaretTo(0);
+            _buffer.Process(".");
+            Assert.AreEqual("abcabcbear", _textView.GetLine(0).GetText());
+            Assert.AreEqual(2, _textView.GetCaretPoint().Position);
+        }
+
+        [Test]
+        public void RepeatCommand_TextInsert3()
+        {
+            CreateBuffer("bear", "dog", "cat", "zebra", "fox", "jazz");
+            _buffer.Process("i");
+            _buffer.TextBuffer.Insert(0, "abc");
+            _buffer.Process(KeyInputUtil.EscapeKey);
+            _textView.MoveCaretTo(0);
+            _buffer.Process(".");
+            _buffer.Process(".");
+            Assert.AreEqual("ababccabcbear", _textView.GetLine(0).GetText());
+        }
+
+        [Test]
+        [Description("The first repeat of I should go to the first non-blank")]
+        public void RepeatCommand_CapitalI1()
+        {
+            CreateBuffer("bear", "dog", "cat", "zebra", "fox", "jazz");
+            _buffer.Process("I");
+            _buffer.TextBuffer.Insert(0, "abc");
+            _buffer.Process(KeyInputUtil.EscapeKey);
+            _textView.MoveCaretTo(_textView.GetLine(1).Start.Add(2));
+            _buffer.Process(".");
+            Assert.AreEqual("abcdog", _textView.GetLine(1).GetText());
+            Assert.AreEqual(_textView.GetLine(1).Start.Add(2), _textView.GetCaretPoint());
+        }
+
+        [Test]
+        [Description("The first repeat of I should go to the first non-blank")]
+        public void RepeatCommand_CapitalI2()
+        {
+            CreateBuffer("bear", "  dog", "cat", "zebra", "fox", "jazz");
+            _buffer.Process("I");
+            _buffer.TextBuffer.Insert(0, "abc");
+            _buffer.Process(KeyInputUtil.EscapeKey);
+            _textView.MoveCaretTo(_textView.GetLine(1).Start.Add(2));
+            _buffer.Process(".");
+            Assert.AreEqual("  abcdog", _textView.GetLine(1).GetText());
+            Assert.AreEqual(_textView.GetLine(1).Start.Add(4), _textView.GetCaretPoint());
+        }
+
+        [Test]
+        public void Repeat_DeleteWithIncrementalSearch()
+        {
+            CreateBuffer("dog cat bear tree");
+            _buffer.Process("d/a", enter: true);
+            _buffer.Process('.');
+            Assert.AreEqual("ar tree", _textView.GetLine(0).GetText());
+        }
+
+        [Test]
+        public void Map_ToCharDoesNotUseMap()
+        {
+            CreateBuffer("bear; again: dog");
+            _buffer.Process(":map ; :", enter: true);
+            _buffer.Process("dt;");
+            Assert.AreEqual("; again: dog", _textView.GetLine(0).GetText());
+        }
+
+        [Test]
+        public void Map_AlphaToRightMotion()
+        {
+            CreateBuffer("dog");
+            _buffer.Process(":map a l", enter: true);
+            _buffer.Process("aa");
+            Assert.AreEqual(2, _textView.GetCaretPoint().Position);
+        }
+
+        [Test]
+        public void Map_OperatorPendingWithAmbiguousCommandPrefix()
+        {
+            CreateBuffer("dog chases the ball");
+            _buffer.Process(":map a w", enter: true);
+            _buffer.Process("da");
+            Assert.AreEqual("chases the ball", _textView.GetLine(0).GetText());
+        }
+
+        [Test]
+        public void Map_ReplaceDoesntUseNormalMap()
+        {
+            CreateBuffer("dog");
+            _buffer.Process(":map f g", enter: true);
+            _buffer.Process("rf");
+            Assert.AreEqual("fog", _textView.GetLine(0).GetText());
+        }
+
+        [Test]
+        public void Map_IncrementalSearchUsesCommandMap()
+        {
+            CreateBuffer("dog");
+            _buffer.Process(":cmap a o", enter: true);
+            _buffer.Process("/a", enter: true);
+            Assert.AreEqual(1, _textView.GetCaretPoint().Position);
+        }
+
+        [Test]
+        public void Map_ReverseIncrementalSearchUsesCommandMap()
+        {
+            CreateBuffer("dog");
+            _textView.MoveCaretTo(_textView.TextSnapshot.GetEndPoint());
+            _buffer.Process(":cmap a o", enter: true);
+            _buffer.Process("?a", enter: true);
+            Assert.AreEqual(1, _textView.GetCaretPoint().Position);
+        }
+
+        [Test]
+        public void MoveEndOfWord_SeveralLines()
+        {
+            CreateBuffer("the dog kicked the", "ball. The end. Bear");
+            for (var i = 0; i < 10; i++)
+            {
+                _buffer.Process("e");
+            }
+            Assert.AreEqual(_textView.GetLine(1).End.Subtract(1), _textView.GetCaretPoint());
+        }
+
+        [Test]
+        public void Handle_cc_AutoIndentShouldPreserveOnSingle()
+        {
+            CreateBuffer("  dog", "  cat", "  tree");
+            _buffer.Settings.AutoIndent = true;
+            _buffer.Process("cc", enter: true);
+            Assert.AreEqual(ModeKind.Insert, _buffer.ModeKind);
+            Assert.AreEqual(2, _textView.GetCaretPoint().Position);
+            Assert.AreEqual("  ", _textView.GetLine(0).GetText());
+        }
+
+        [Test]
+        public void Handle_cc_NoAutoIndentShouldRemoveAllOnSingle()
+        {
+            CreateBuffer("  dog", "  cat");
+            _buffer.Settings.AutoIndent = false;
+            _buffer.Process("cc", enter: true);
+            Assert.AreEqual(ModeKind.Insert, _buffer.ModeKind);
+            Assert.AreEqual(0, _textView.GetCaretPoint().Position);
+            Assert.AreEqual("", _textView.GetLine(0).GetText());
+        }
+
+        [Test]
+        public void Handle_cc_AutoIndentShouldPreserveOnMultiple()
+        {
+            CreateBuffer("  dog", "  cat", "  tree");
+            _buffer.Settings.AutoIndent = true;
+            _buffer.Process("2cc", enter: true);
+            Assert.AreEqual(ModeKind.Insert, _buffer.ModeKind);
+            Assert.AreEqual(2, _textView.GetCaretPoint().Position);
+            Assert.AreEqual("  ", _textView.GetLine(0).GetText());
+            Assert.AreEqual("  tree", _textView.GetLine(1).GetText());
+        }
+
+        [Test]
+        public void Handle_cc_AutoIndentShouldPreserveFirstOneOnMultiple()
+        {
+            CreateBuffer("    dog", "  cat", "  tree");
+            _buffer.Settings.AutoIndent = true;
+            _buffer.Process("2cc", enter: true);
+            Assert.AreEqual(ModeKind.Insert, _buffer.ModeKind);
+            Assert.AreEqual(4, _textView.GetCaretPoint().Position);
+            Assert.AreEqual("    ", _textView.GetLine(0).GetText());
+            Assert.AreEqual("  tree", _textView.GetLine(1).GetText());
+        }
+
+        [Test]
+        public void Handle_cc_NoAutoIndentShouldRemoveAllOnMultiple()
+        {
+            CreateBuffer("  dog", "  cat", "  tree");
+            _buffer.Settings.AutoIndent = false;
+            _buffer.Process("2cc", enter: true);
+            Assert.AreEqual(ModeKind.Insert, _buffer.ModeKind);
+            Assert.AreEqual(0, _textView.GetCaretPoint().Position);
+            Assert.AreEqual("", _textView.GetLine(0).GetText());
+            Assert.AreEqual("  tree", _textView.GetLine(1).GetText());
+        }
+
+        [Test]
+        public void Handle_cb_DeleteWhitespaceAtEndOfSpan()
+        {
+            CreateBuffer("public static void Main");
+            _textView.MoveCaretTo(19);
+            _buffer.Process("cb");
+            Assert.AreEqual(ModeKind.Insert, _buffer.ModeKind);
+            Assert.AreEqual("public static Main", _textView.GetLine(0).GetText());
+            Assert.AreEqual(14, _textView.GetCaretPoint().Position);
+        }
+
+        [Test]
+        public void Handle_p_LineWiseSimpleString()
+        {
+            CreateBuffer("dog", "cat", "bear", "tree");
+            _buffer.RegisterMap.GetRegister(RegisterName.Unnamed).UpdateValue("pig\n", OperationKind.LineWise);
+            _buffer.Process("p");
+            Assert.AreEqual("dog", _textView.GetLine(0).GetText());
+            Assert.AreEqual("pig", _textView.GetLine(1).GetText());
+            Assert.AreEqual(_textView.GetCaretPoint(), _textView.GetLine(1).Start);
+        }
+
+        [Test]
+        public void Handle_p_LineWiseSimpleStringThatHasIndent()
+        {
+            CreateBuffer("dog", "cat", "bear", "tree");
+            _buffer.RegisterMap.GetRegister(RegisterName.Unnamed).UpdateValue("  pig\n", OperationKind.LineWise);
+            _buffer.Process("p");
+            Assert.AreEqual("dog", _textView.GetLine(0).GetText());
+            Assert.AreEqual("  pig", _textView.GetLine(1).GetText());
+            Assert.AreEqual(_textView.GetCaretPoint(), _textView.GetLine(1).Start.Add(2));
+        }
+
+        [Test]
+        public void Handle_p_CharacterWiseSimpleString()
+        {
+            CreateBuffer("dog", "cat", "bear", "tree");
+            _buffer.RegisterMap.GetRegister(RegisterName.Unnamed).UpdateValue("pig", OperationKind.CharacterWise);
+            _buffer.Process("p");
+            Assert.AreEqual("dpigog", _textView.GetLine(0).GetText());
+            Assert.AreEqual(_textView.GetCaretPoint(), _textView.GetLine(0).Start.Add(3));
+        }
+
+        [Test]
+        public void Handle_p_CharacterWiseBlockStringOnExistingLines()
+        {
+            CreateBuffer("dog", "cat", "bear", "tree");
+            _buffer.RegisterMap.GetRegister(RegisterName.Unnamed).UpdateBlockValues("a", "b", "c");
+            _buffer.Process("p");
+            Assert.AreEqual("daog", _textView.GetLine(0).GetText());
+            Assert.AreEqual("cbat", _textView.GetLine(1).GetText());
+            Assert.AreEqual("bcear", _textView.GetLine(2).GetText());
+            Assert.AreEqual(_textView.GetCaretPoint(), _textView.GetLine(0).Start.Add(1));
+        }
+
+        [Test]
+        public void Handle_p_CharacterWiseBlockStringOnNewLines()
+        {
+            CreateBuffer("dog");
+            _textView.MoveCaretTo(1);
+            _buffer.RegisterMap.GetRegister(RegisterName.Unnamed).UpdateBlockValues("a", "b", "c");
+            _buffer.Process("p");
+            Assert.AreEqual("doag", _textView.GetLine(0).GetText());
+            Assert.AreEqual("  b", _textView.GetLine(1).GetText());
+            Assert.AreEqual("  c", _textView.GetLine(2).GetText());
+            Assert.AreEqual(_textView.GetCaretPoint(), _textView.GetLine(0).Start.Add(2));
+        }
+
+        [Test]
+        public void Handle_P_LineWiseSimpleStringStartOfBuffer()
+        {
+            CreateBuffer("dog", "cat", "bear", "tree");
+            _buffer.RegisterMap.GetRegister(RegisterName.Unnamed).UpdateValue("pig\n", OperationKind.LineWise);
+            _buffer.Process("P");
+            Assert.AreEqual("pig", _textView.GetLine(0).GetText());
+            Assert.AreEqual("dog", _textView.GetLine(1).GetText());
+            Assert.AreEqual(_textView.GetCaretPoint(), _textView.GetLine(0).Start);
+        }
+
+        [Test]
+        public void Handle_P_LineWiseSimpleStringThatHasIndentStartOfBuffer()
+        {
+            CreateBuffer("dog", "cat", "bear", "tree");
+            _buffer.RegisterMap.GetRegister(RegisterName.Unnamed).UpdateValue("  pig\n", OperationKind.LineWise);
+            _buffer.Process("P");
+            Assert.AreEqual("  pig", _textView.GetLine(0).GetText());
+            Assert.AreEqual("dog", _textView.GetLine(1).GetText());
+            Assert.AreEqual(_textView.GetCaretPoint(), _textView.GetLine(0).Start.Add(2));
+        }
+
+        [Test]
+        public void Handle_P_CharacterWiseBlockStringOnExistingLines()
+        {
+            CreateBuffer("dog", "cat", "bear", "tree");
+            _buffer.RegisterMap.GetRegister(RegisterName.Unnamed).UpdateBlockValues("a", "b", "c");
+            _buffer.Process("P");
+            Assert.AreEqual("adog", _textView.GetLine(0).GetText());
+            Assert.AreEqual("bcat", _textView.GetLine(1).GetText());
+            Assert.AreEqual("cbear", _textView.GetLine(2).GetText());
+            Assert.AreEqual(_textView.GetCaretPoint(), _textView.GetLine(0).Start);
+        }
+
+        [Test]
+        public void IncrementalSearch_VeryNoMagic()
+        {
+            CreateBuffer("dog", "cat");
+            _buffer.Process(@"/\Vog", enter: true);
+            Assert.AreEqual(1, _textView.GetCaretPoint().Position);
+        }
+
+        [Test]
+        public void IncrementalSearch_CaseSensitive()
+        {
+            CreateBuffer("dogDOG", "cat");
+            _buffer.Process(@"/\COG", enter: true);
+            Assert.AreEqual(4, _textView.GetCaretPoint().Position);
+        }
+
+        [Test]
+        public void IncrementalSearch_HandlesEscape()
+        {
+            CreateBuffer("dog");
+            _buffer.Process("/do");
+            _buffer.Process(KeyInputUtil.EscapeKey);
+            Assert.AreEqual(0, _textView.GetCaretPoint().Position);
+        }
+
+        [Test]
+        public void IncrementalSearch_HandlesEscapeInOperator()
+        {
+            CreateBuffer("dog");
+            _buffer.Process("d/do");
+            _buffer.Process(KeyInputUtil.EscapeKey);
+            Assert.AreEqual(0, _textView.GetCaretPoint().Position);
+        }
+
+        [Test]
+        public void IncrementalSearch_UsedAsOperatorMotion()
+        {
+            CreateBuffer("dog cat tree");
+            _buffer.Process("d/cat", enter: true);
+            Assert.AreEqual("cat tree", _textView.GetLine(0).GetText());
+            Assert.AreEqual(0, _textView.GetCaretPoint().Position);
+        }
+
+        [Test]
+        public void IncrementalSearch_DontMoveCaretDuringSearch()
+        {
+            CreateBuffer("dog cat tree");
+            _buffer.Process("/cat");
+            Assert.AreEqual(0, _textView.GetCaretPoint().Position);
+        }
+
+        [Test]
+        public void IncrementalSearch_MoveCaretAfterEnter()
+        {
+            CreateBuffer("dog cat tree");
+            _buffer.Process("/cat", enter: true);
+            Assert.AreEqual(4, _textView.GetCaretPoint().Position);
+        }
+    }
+}